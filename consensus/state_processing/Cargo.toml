--- conflicted
+++ resolved
@@ -27,12 +27,9 @@
 arbitrary = { version = "1.0", features = ["derive"], optional = true }
 lighthouse_metrics = { path = "../../common/lighthouse_metrics", optional = true }
 lazy_static = { version = "1.4.0", optional = true }
-<<<<<<< HEAD
 rustc-hash = "1.1.0"
 vec_map = "0.8.2"
-=======
 derivative = "2.1.1"
->>>>>>> 7d3948c8
 
 [features]
 default = ["legacy-arith", "metrics"]
