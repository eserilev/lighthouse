--- conflicted
+++ resolved
@@ -9,13 +9,7 @@
 harness = false
 
 [dependencies]
-<<<<<<< HEAD
-alloy-primitives = { workspace = true, features = ["ssz", "serde", "std", "rlp"]}
-byteorder = { workspace = true }
-ethereum-types = {workspace = true }
-=======
-alloy-primitives = { workspace = true, features = ["rlp"] }
->>>>>>> 10445f31
+alloy-primitives = { workspace = true, features = ["rlp", "getrandom"] }
 merkle_proof = { workspace = true }
 bls = { workspace = true, features = ["arbitrary"] }
 kzg = { workspace = true }
