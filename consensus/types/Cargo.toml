[package]
name = "types"
version = "0.2.1"
authors = ["Paul Hauner <paul@paulhauner.com>", "Age Manning <Age@AgeManning.com>"]
edition = { workspace = true }

[[bench]]
name = "benches"
harness = false

[dependencies]
merkle_proof = { workspace = true }
bls = { workspace = true, features = ["arbitrary"] }
kzg = { workspace = true }
compare_fields = { workspace = true }
compare_fields_derive = { workspace = true }
eth2_interop_keypairs = { path = "../../common/eth2_interop_keypairs" }
ethereum-types = { workspace = true, features = ["arbitrary"] }
ethereum_hashing = { workspace = true }
hex = { workspace = true }
int_to_bytes = { workspace = true }
log = { workspace = true }
rayon = { workspace = true }
rand = { workspace = true }
safe_arith = { workspace = true }
serde = { workspace = true, features = ["rc"] }
slog = { workspace = true }
ethereum_ssz = { workspace = true, features = ["arbitrary"] }
ethereum_ssz_derive = { workspace = true }
ssz_types = { workspace = true, features = ["arbitrary"] }
swap_or_not_shuffle = { workspace = true, features = ["arbitrary"] }
test_random_derive = { path = "../../common/test_random_derive" }
tree_hash = { workspace = true, features = ["arbitrary"] }
tree_hash_derive = { workspace = true }
rand_xorshift = "0.3.0"
cached_tree_hash = { workspace = true }
serde_yaml = { workspace = true }
tempfile = { workspace = true }
derivative = { workspace = true }
rusqlite = { workspace = true }
# The arbitrary dependency is enabled by default since Capella to avoid complexity introduced by
# `AbstractExecPayload`
arbitrary = { workspace = true, features = ["derive"] }
ethereum_serde_utils = { workspace = true }
regex = { workspace = true }
lazy_static = { workspace = true }
parking_lot = { workspace = true }
itertools = { workspace = true }
superstruct = { workspace = true }
metastruct = "0.1.0"
serde_json = { workspace = true }
smallvec = { workspace = true }
maplit = { workspace = true }
<<<<<<< HEAD
strum = { workspace = true }
alloy-rlp = { version = "0.3.4", features = ["derive"] }
alloy-primitives = "0.6.2"
=======
milhouse = { workspace = true }
rpds = { workspace = true }
>>>>>>> 1eb8694a

[dev-dependencies]
criterion = { workspace = true }
beacon_chain = { workspace = true }
state_processing = { workspace = true }
tokio = { workspace = true }
paste = { workspace = true }

[features]
default = ["sqlite", "legacy-arith"]
# Allow saturating arithmetic on slots and epochs. Enabled by default, but deprecated.
legacy-arith = []
sqlite = []
# The `arbitrary-fuzz` feature is a no-op provided for backwards compatibility.
# For simplicity `Arbitrary` is now derived regardless of the feature's presence.
arbitrary-fuzz = []
portable = ["bls/supranational-portable"]<|MERGE_RESOLUTION|>--- conflicted
+++ resolved
@@ -51,14 +51,9 @@
 serde_json = { workspace = true }
 smallvec = { workspace = true }
 maplit = { workspace = true }
-<<<<<<< HEAD
-strum = { workspace = true }
 alloy-rlp = { version = "0.3.4", features = ["derive"] }
-alloy-primitives = "0.6.2"
-=======
 milhouse = { workspace = true }
 rpds = { workspace = true }
->>>>>>> 1eb8694a
 
 [dev-dependencies]
 criterion = { workspace = true }
