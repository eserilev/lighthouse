use self::committee_cache::get_active_validator_indices;
use crate::historical_summary::HistoricalSummary;
use crate::test_utils::TestRandom;
use crate::*;
use compare_fields::CompareFields;
use compare_fields_derive::CompareFields;
use derivative::Derivative;
use ethereum_hashing::hash;
use int_to_bytes::{int_to_bytes4, int_to_bytes8};
use metastruct::{metastruct, NumFields};
pub use pubkey_cache::PubkeyCache;
use safe_arith::{ArithError, SafeArith};
use serde::{Deserialize, Serialize};
use ssz::{ssz_encode, Decode, DecodeError, Encode};
use ssz_derive::{Decode, Encode};
use std::hash::Hash;
use std::{fmt, mem, sync::Arc};
use superstruct::superstruct;
use swap_or_not_shuffle::compute_shuffled_index;
use test_random_derive::TestRandom;
use tree_hash::TreeHash;
use tree_hash_derive::TreeHash;

pub use self::committee_cache::{
    compute_committee_index_in_epoch, compute_committee_range_in_epoch, epoch_committee_count,
    CommitteeCache,
};
pub use crate::beacon_state::balance::Balance;
pub use crate::beacon_state::exit_cache::ExitCache;
pub use crate::beacon_state::progressive_balances_cache::*;
pub use crate::beacon_state::slashings_cache::SlashingsCache;
pub use eth_spec::*;
pub use iter::BlockRootsIter;
pub use milhouse::{interface::Interface, List, Vector};

#[macro_use]
mod committee_cache;
mod balance;
mod exit_cache;
mod iter;
mod progressive_balances_cache;
mod pubkey_cache;
mod slashings_cache;
mod tests;

pub const CACHED_EPOCHS: usize = 3;
const MAX_RANDOM_BYTE: u64 = (1 << 8) - 1;

<<<<<<< HEAD
pub type Validators<E> = VariableList<Validator, <E as EthSpec>::ValidatorRegistryLimit>;
pub type Balances<E> = VariableList<u64, <E as EthSpec>::ValidatorRegistryLimit>;
=======
pub type Validators<E> = List<Validator, <E as EthSpec>::ValidatorRegistryLimit>;
pub type Balances<E> = List<u64, <E as EthSpec>::ValidatorRegistryLimit>;
>>>>>>> 8b24880d

#[derive(Debug, PartialEq, Clone)]
pub enum Error {
    /// A state for a different hard-fork was required -- a severe logic error.
    IncorrectStateVariant,
    EpochOutOfBounds,
    SlotOutOfBounds,
    UnknownValidator(usize),
    UnableToDetermineProducer,
    InvalidBitfield,
    ValidatorIsWithdrawable,
    ValidatorIsInactive {
        val_index: usize,
    },
    UnableToShuffle,
    ShuffleIndexOutOfBounds(usize),
    IsAggregatorOutOfBounds,
    BlockRootsOutOfBounds(usize),
    StateRootsOutOfBounds(usize),
    SlashingsOutOfBounds(usize),
    BalancesOutOfBounds(usize),
    RandaoMixesOutOfBounds(usize),
    CommitteeCachesOutOfBounds(usize),
    ParticipationOutOfBounds(usize),
    InactivityScoresOutOfBounds(usize),
    TooManyValidators,
    InsufficientValidators,
    InsufficientRandaoMixes,
    InsufficientBlockRoots,
    InsufficientIndexRoots,
    InsufficientAttestations,
    InsufficientCommittees,
    InsufficientStateRoots,
    NoCommittee {
        slot: Slot,
        index: CommitteeIndex,
    },
    ZeroSlotsPerEpoch,
    PubkeyCacheInconsistent,
    PubkeyCacheIncomplete {
        cache_len: usize,
        registry_len: usize,
    },
    PreviousCommitteeCacheUninitialized,
    CurrentCommitteeCacheUninitialized,
    TotalActiveBalanceCacheUninitialized,
    TotalActiveBalanceCacheInconsistent {
        initialized_epoch: Epoch,
        current_epoch: Epoch,
    },
    RelativeEpochError(RelativeEpochError),
    ExitCacheUninitialized,
    ExitCacheInvalidEpoch {
        max_exit_epoch: Epoch,
        request_epoch: Epoch,
    },
    SlashingsCacheUninitialized {
        initialized_slot: Option<Slot>,
        latest_block_slot: Slot,
    },
    CommitteeCacheUninitialized(Option<RelativeEpoch>),
    SyncCommitteeCacheUninitialized,
    BlsError(bls::Error),
    SszTypesError(ssz_types::Error),
    TreeHashCacheNotInitialized,
    NonLinearTreeHashCacheHistory,
    ProgressiveBalancesCacheNotInitialized,
    ProgressiveBalancesCacheInconsistent,
    TreeHashCacheSkippedSlot {
        cache: Slot,
        state: Slot,
    },
    TreeHashError(tree_hash::Error),
    CachedTreeHashError(cached_tree_hash::Error),
    InvalidValidatorPubkey(ssz::DecodeError),
    ValidatorRegistryShrunk,
    TreeHashCacheInconsistent,
    InvalidDepositState {
        deposit_count: u64,
        deposit_index: u64,
    },
    /// Attestation slipped through block processing with a non-matching source.
    IncorrectAttestationSource,
    /// An arithmetic operation occurred which would have overflowed or divided by 0.
    ///
    /// This represents a serious bug in either the spec or Lighthouse!
    ArithError(ArithError),
    MissingBeaconBlock(SignedBeaconBlockHash),
    MissingBeaconState(BeaconStateHash),
    PayloadConversionLogicFlaw,
    SyncCommitteeNotKnown {
        current_epoch: Epoch,
        epoch: Epoch,
    },
    MilhouseError(milhouse::Error),
    CommitteeCacheDiffInvalidEpoch {
        prev_current_epoch: Epoch,
        current_epoch: Epoch,
    },
    CommitteeCacheDiffUninitialized {
        expected_epoch: Epoch,
    },
    DiffAcrossFork {
        prev_fork: ForkName,
        current_fork: ForkName,
    },
    TotalActiveBalanceDiffUninitialized,
    MissingImmutableValidator(usize),
    IndexNotSupported(usize),
    InvalidFlagIndex(usize),
    MerkleTreeError(merkle_proof::MerkleTreeError),
}

/// Control whether an epoch-indexed field can be indexed at the next epoch or not.
#[derive(Debug, PartialEq, Clone, Copy)]
enum AllowNextEpoch {
    True,
    False,
}

impl AllowNextEpoch {
    fn upper_bound_of(self, current_epoch: Epoch) -> Result<Epoch, Error> {
        match self {
            AllowNextEpoch::True => Ok(current_epoch.safe_add(1)?),
            AllowNextEpoch::False => Ok(current_epoch),
        }
    }
}

#[derive(PartialEq, Eq, Hash, Clone, Copy, arbitrary::Arbitrary)]
pub struct BeaconStateHash(Hash256);

impl fmt::Debug for BeaconStateHash {
    fn fmt(&self, f: &mut fmt::Formatter) -> fmt::Result {
        write!(f, "BeaconStateHash({:?})", self.0)
    }
}

impl fmt::Display for BeaconStateHash {
    fn fmt(&self, f: &mut fmt::Formatter) -> fmt::Result {
        write!(f, "{}", self.0)
    }
}

impl From<Hash256> for BeaconStateHash {
    fn from(hash: Hash256) -> BeaconStateHash {
        BeaconStateHash(hash)
    }
}

impl From<BeaconStateHash> for Hash256 {
    fn from(beacon_state_hash: BeaconStateHash) -> Hash256 {
        beacon_state_hash.0
    }
}

/// The state of the `BeaconChain` at some slot.
#[superstruct(
    variants(Base, Altair, Bellatrix, Capella, Deneb, Electra),
    variant_attributes(
        derive(
            Derivative,
            Debug,
            PartialEq,
            Serialize,
            Deserialize,
            Encode,
            Decode,
            TreeHash,
            TestRandom,
            CompareFields,
            arbitrary::Arbitrary,
        ),
        serde(bound = "E: EthSpec", deny_unknown_fields),
        arbitrary(bound = "E: EthSpec"),
        derivative(Clone),
    ),
    specific_variant_attributes(
        Base(metastruct(
            mappings(
                map_beacon_state_base_fields(),
                map_beacon_state_base_tree_list_fields(mutable, fallible, groups(tree_lists)),
                map_beacon_state_base_tree_list_fields_immutable(groups(tree_lists)),
            ),
            bimappings(bimap_beacon_state_base_tree_list_fields(
                other_type = "BeaconStateBase",
                self_mutable,
                fallible,
                groups(tree_lists)
            )),
            num_fields(all()),
        )),
        Altair(metastruct(
            mappings(
                map_beacon_state_altair_fields(),
                map_beacon_state_altair_tree_list_fields(mutable, fallible, groups(tree_lists)),
                map_beacon_state_altair_tree_list_fields_immutable(groups(tree_lists)),
            ),
            bimappings(bimap_beacon_state_altair_tree_list_fields(
                other_type = "BeaconStateAltair",
                self_mutable,
                fallible,
                groups(tree_lists)
            )),
            num_fields(all()),
        )),
        Bellatrix(metastruct(
            mappings(
                map_beacon_state_bellatrix_fields(),
                map_beacon_state_bellatrix_tree_list_fields(mutable, fallible, groups(tree_lists)),
                map_beacon_state_bellatrix_tree_list_fields_immutable(groups(tree_lists)),
            ),
            bimappings(bimap_beacon_state_bellatrix_tree_list_fields(
                other_type = "BeaconStateBellatrix",
                self_mutable,
                fallible,
                groups(tree_lists)
            )),
            num_fields(all()),
        )),
        Capella(metastruct(
            mappings(
                map_beacon_state_capella_fields(),
                map_beacon_state_capella_tree_list_fields(mutable, fallible, groups(tree_lists)),
                map_beacon_state_capella_tree_list_fields_immutable(groups(tree_lists)),
            ),
            bimappings(bimap_beacon_state_capella_tree_list_fields(
                other_type = "BeaconStateCapella",
                self_mutable,
                fallible,
                groups(tree_lists)
            )),
            num_fields(all()),
        )),
        Deneb(metastruct(
            mappings(
                map_beacon_state_deneb_fields(),
                map_beacon_state_deneb_tree_list_fields(mutable, fallible, groups(tree_lists)),
                map_beacon_state_deneb_tree_list_fields_immutable(groups(tree_lists)),
            ),
            bimappings(bimap_beacon_state_deneb_tree_list_fields(
                other_type = "BeaconStateDeneb",
                self_mutable,
                fallible,
                groups(tree_lists)
            )),
            num_fields(all()),
        )),
        Electra(metastruct(
            mappings(
                map_beacon_state_electra_fields(),
                map_beacon_state_electra_tree_list_fields(mutable, fallible, groups(tree_lists)),
                map_beacon_state_electra_tree_list_fields_immutable(groups(tree_lists)),
            ),
            bimappings(bimap_beacon_state_electra_tree_list_fields(
                other_type = "BeaconStateElectra",
                self_mutable,
                fallible,
                groups(tree_lists)
            )),
            num_fields(all()),
        ))
    ),
    cast_error(ty = "Error", expr = "Error::IncorrectStateVariant"),
    partial_getter_error(ty = "Error", expr = "Error::IncorrectStateVariant"),
    map_ref_mut_into(BeaconStateRef)
)]
#[derive(
    Debug, PartialEq, Clone, Serialize, Deserialize, Encode, TreeHash, arbitrary::Arbitrary,
)]
#[serde(untagged)]
#[serde(bound = "E: EthSpec")]
#[arbitrary(bound = "E: EthSpec")]
#[tree_hash(enum_behaviour = "transparent")]
#[ssz(enum_behaviour = "transparent")]
pub struct BeaconState<E>
where
    E: EthSpec,
{
    // Versioning
    #[superstruct(getter(copy))]
    #[metastruct(exclude_from(tree_lists))]
    #[serde(with = "serde_utils::quoted_u64")]
    pub genesis_time: u64,
    #[superstruct(getter(copy))]
    #[metastruct(exclude_from(tree_lists))]
    pub genesis_validators_root: Hash256,
    #[superstruct(getter(copy))]
    #[metastruct(exclude_from(tree_lists))]
    pub slot: Slot,
    #[superstruct(getter(copy))]
    #[metastruct(exclude_from(tree_lists))]
    pub fork: Fork,

    // History
    #[metastruct(exclude_from(tree_lists))]
    pub latest_block_header: BeaconBlockHeader,
    #[test_random(default)]
    #[compare_fields(as_iter)]
    pub block_roots: Vector<Hash256, E::SlotsPerHistoricalRoot>,
    #[test_random(default)]
    #[compare_fields(as_iter)]
    pub state_roots: Vector<Hash256, E::SlotsPerHistoricalRoot>,
    // Frozen in Capella, replaced by historical_summaries
    #[test_random(default)]
    #[compare_fields(as_iter)]
    pub historical_roots: List<Hash256, E::HistoricalRootsLimit>,

    // Ethereum 1.0 chain data
    #[metastruct(exclude_from(tree_lists))]
    pub eth1_data: Eth1Data,
    #[test_random(default)]
    pub eth1_data_votes: List<Eth1Data, E::SlotsPerEth1VotingPeriod>,
    #[superstruct(getter(copy))]
    #[metastruct(exclude_from(tree_lists))]
    #[serde(with = "serde_utils::quoted_u64")]
    pub eth1_deposit_index: u64,

    // Registry
    #[test_random(default)]
    pub validators: List<Validator, E::ValidatorRegistryLimit>,
    #[serde(with = "ssz_types::serde_utils::quoted_u64_var_list")]
    #[compare_fields(as_iter)]
    #[test_random(default)]
    pub balances: List<u64, E::ValidatorRegistryLimit>,

    // Randomness
    #[test_random(default)]
    pub randao_mixes: Vector<Hash256, E::EpochsPerHistoricalVector>,

    // Slashings
    #[test_random(default)]
    #[serde(with = "ssz_types::serde_utils::quoted_u64_fixed_vec")]
    pub slashings: Vector<u64, E::EpochsPerSlashingsVector>,

    // Attestations (genesis fork only)
    #[superstruct(only(Base))]
    #[test_random(default)]
    pub previous_epoch_attestations: List<PendingAttestation<E>, E::MaxPendingAttestations>,
    #[superstruct(only(Base))]
    #[test_random(default)]
    pub current_epoch_attestations: List<PendingAttestation<E>, E::MaxPendingAttestations>,

    // Participation (Altair and later)
    #[superstruct(only(Altair, Bellatrix, Capella, Deneb, Electra))]
    #[test_random(default)]
    pub previous_epoch_participation: List<ParticipationFlags, E::ValidatorRegistryLimit>,
    #[superstruct(only(Altair, Bellatrix, Capella, Deneb, Electra))]
    #[test_random(default)]
    pub current_epoch_participation: List<ParticipationFlags, E::ValidatorRegistryLimit>,

    // Finality
    #[test_random(default)]
    #[metastruct(exclude_from(tree_lists))]
    pub justification_bits: BitVector<E::JustificationBitsLength>,
    #[superstruct(getter(copy))]
    #[metastruct(exclude_from(tree_lists))]
    pub previous_justified_checkpoint: Checkpoint,
    #[superstruct(getter(copy))]
    #[metastruct(exclude_from(tree_lists))]
    pub current_justified_checkpoint: Checkpoint,
    #[superstruct(getter(copy))]
    #[metastruct(exclude_from(tree_lists))]
    pub finalized_checkpoint: Checkpoint,

    // Inactivity
    #[serde(with = "ssz_types::serde_utils::quoted_u64_var_list")]
    #[superstruct(only(Altair, Bellatrix, Capella, Deneb, Electra))]
    #[test_random(default)]
    pub inactivity_scores: List<u64, E::ValidatorRegistryLimit>,

    // Light-client sync committees
    #[superstruct(only(Altair, Bellatrix, Capella, Deneb, Electra))]
    #[metastruct(exclude_from(tree_lists))]
    pub current_sync_committee: Arc<SyncCommittee<E>>,
    #[superstruct(only(Altair, Bellatrix, Capella, Deneb, Electra))]
    #[metastruct(exclude_from(tree_lists))]
    pub next_sync_committee: Arc<SyncCommittee<E>>,

    // Execution
    #[superstruct(
        only(Bellatrix),
        partial_getter(rename = "latest_execution_payload_header_bellatrix")
    )]
    #[metastruct(exclude_from(tree_lists))]
    pub latest_execution_payload_header: ExecutionPayloadHeaderBellatrix<E>,
    #[superstruct(
        only(Capella),
        partial_getter(rename = "latest_execution_payload_header_capella")
    )]
    #[metastruct(exclude_from(tree_lists))]
    pub latest_execution_payload_header: ExecutionPayloadHeaderCapella<E>,
    #[superstruct(
        only(Deneb),
        partial_getter(rename = "latest_execution_payload_header_deneb")
    )]
    #[metastruct(exclude_from(tree_lists))]
    pub latest_execution_payload_header: ExecutionPayloadHeaderDeneb<E>,
    #[superstruct(
        only(Electra),
        partial_getter(rename = "latest_execution_payload_header_electra")
    )]
    #[metastruct(exclude_from(tree_lists))]
    pub latest_execution_payload_header: ExecutionPayloadHeaderElectra<E>,

    // Capella
    #[superstruct(only(Capella, Deneb, Electra), partial_getter(copy))]
    #[serde(with = "serde_utils::quoted_u64")]
    #[metastruct(exclude_from(tree_lists))]
    pub next_withdrawal_index: u64,
    #[superstruct(only(Capella, Deneb, Electra), partial_getter(copy))]
    #[serde(with = "serde_utils::quoted_u64")]
    #[metastruct(exclude_from(tree_lists))]
    pub next_withdrawal_validator_index: u64,
    // Deep history valid from Capella onwards.
    #[superstruct(only(Capella, Deneb, Electra))]
    #[test_random(default)]
    pub historical_summaries: List<HistoricalSummary, E::HistoricalRootsLimit>,

    // Electra
    #[superstruct(only(Electra), partial_getter(copy))]
    #[metastruct(exclude_from(tree_lists))]
    #[serde(with = "serde_utils::quoted_u64")]
    pub deposit_receipts_start_index: u64,
    #[superstruct(only(Electra), partial_getter(copy))]
    #[metastruct(exclude_from(tree_lists))]
    #[serde(with = "serde_utils::quoted_u64")]
    pub deposit_balance_to_consume: u64,
    #[superstruct(only(Electra), partial_getter(copy))]
    #[metastruct(exclude_from(tree_lists))]
    #[serde(with = "serde_utils::quoted_u64")]
    pub exit_balance_to_consume: u64,
    #[superstruct(only(Electra), partial_getter(copy))]
    #[metastruct(exclude_from(tree_lists))]
    pub earliest_exit_epoch: Epoch,
    #[superstruct(only(Electra), partial_getter(copy))]
    #[metastruct(exclude_from(tree_lists))]
    #[serde(with = "serde_utils::quoted_u64")]
    pub consolidation_balance_to_consume: u64,
    #[superstruct(only(Electra), partial_getter(copy))]
    #[metastruct(exclude_from(tree_lists))]
    pub earliest_consolidation_epoch: Epoch,
    #[test_random(default)]
    #[superstruct(only(Electra))]
    pub pending_balance_deposits: List<PendingBalanceDeposit, E::PendingBalanceDepositsLimit>,
    #[test_random(default)]
    #[superstruct(only(Electra))]
    pub pending_partial_withdrawals:
        List<PendingPartialWithdrawal, E::PendingPartialWithdrawalsLimit>,
    #[test_random(default)]
    #[superstruct(only(Electra))]
    pub pending_consolidations: List<PendingConsolidation, E::PendingConsolidationsLimit>,

    // Caching (not in the spec)
    #[serde(skip_serializing, skip_deserializing)]
    #[ssz(skip_serializing, skip_deserializing)]
    #[tree_hash(skip_hashing)]
    #[test_random(default)]
    #[metastruct(exclude)]
    pub total_active_balance: Option<(Epoch, u64)>,
    #[serde(skip_serializing, skip_deserializing)]
    #[ssz(skip_serializing, skip_deserializing)]
    #[tree_hash(skip_hashing)]
    #[test_random(default)]
    #[metastruct(exclude)]
    pub committee_caches: [Arc<CommitteeCache>; CACHED_EPOCHS],
    #[serde(skip_serializing, skip_deserializing)]
    #[ssz(skip_serializing, skip_deserializing)]
    #[tree_hash(skip_hashing)]
    #[test_random(default)]
    #[metastruct(exclude)]
    pub progressive_balances_cache: ProgressiveBalancesCache,
    #[serde(skip_serializing, skip_deserializing)]
    #[ssz(skip_serializing, skip_deserializing)]
    #[tree_hash(skip_hashing)]
    #[test_random(default)]
    #[metastruct(exclude)]
    pub pubkey_cache: PubkeyCache,
    #[serde(skip_serializing, skip_deserializing)]
    #[ssz(skip_serializing, skip_deserializing)]
    #[tree_hash(skip_hashing)]
    #[test_random(default)]
    #[metastruct(exclude)]
    pub exit_cache: ExitCache,
    #[serde(skip_serializing, skip_deserializing)]
    #[ssz(skip_serializing, skip_deserializing)]
    #[tree_hash(skip_hashing)]
    #[test_random(default)]
    #[metastruct(exclude)]
    pub slashings_cache: SlashingsCache,
    /// Epoch cache of values that are useful for block processing that are static over an epoch.
    #[serde(skip_serializing, skip_deserializing)]
    #[ssz(skip_serializing, skip_deserializing)]
    #[tree_hash(skip_hashing)]
    #[test_random(default)]
    #[metastruct(exclude)]
    pub epoch_cache: EpochCache,
}

impl<E: EthSpec> BeaconState<E> {
    /// Create a new BeaconState suitable for genesis.
    ///
    /// Not a complete genesis state, see `initialize_beacon_state_from_eth1`.
    pub fn new(genesis_time: u64, eth1_data: Eth1Data, spec: &ChainSpec) -> Self {
        let default_committee_cache = Arc::new(CommitteeCache::default());
        BeaconState::Base(BeaconStateBase {
            // Versioning
            genesis_time,
            genesis_validators_root: Hash256::zero(), // Set later.
            slot: spec.genesis_slot,
            fork: Fork {
                previous_version: spec.genesis_fork_version,
                current_version: spec.genesis_fork_version,
                epoch: E::genesis_epoch(),
            },

            // History
            latest_block_header: BeaconBlock::<E>::empty(spec).temporary_block_header(),
            block_roots: Vector::default(),
            state_roots: Vector::default(),
            historical_roots: List::default(),

            // Eth1
            eth1_data,
            eth1_data_votes: List::default(),
            eth1_deposit_index: 0,

            // Validator registry
            validators: List::default(), // Set later.
            balances: List::default(),   // Set later.

            // Randomness
            randao_mixes: Vector::default(),

            // Slashings
            slashings: Vector::default(),

            // Attestations
            previous_epoch_attestations: List::default(),
            current_epoch_attestations: List::default(),

            // Finality
            justification_bits: BitVector::new(),
            previous_justified_checkpoint: Checkpoint::default(),
            current_justified_checkpoint: Checkpoint::default(),
            finalized_checkpoint: Checkpoint::default(),

            // Caching (not in spec)
            total_active_balance: None,
            progressive_balances_cache: <_>::default(),
            committee_caches: [
                default_committee_cache.clone(),
                default_committee_cache.clone(),
                default_committee_cache,
            ],
            pubkey_cache: PubkeyCache::default(),
            exit_cache: ExitCache::default(),
            slashings_cache: SlashingsCache::default(),
            epoch_cache: EpochCache::default(),
        })
    }

    /// Returns the name of the fork pertaining to `self`.
    ///
    /// Will return an `Err` if `self` has been instantiated to a variant conflicting with the fork
    /// dictated by `self.slot()`.
    pub fn fork_name(&self, spec: &ChainSpec) -> Result<ForkName, InconsistentFork> {
        let fork_at_slot = spec.fork_name_at_epoch(self.current_epoch());
        let object_fork = self.fork_name_unchecked();

        if fork_at_slot == object_fork {
            Ok(object_fork)
        } else {
            Err(InconsistentFork {
                fork_at_slot,
                object_fork,
            })
        }
    }

    /// Returns the name of the fork pertaining to `self`.
    ///
    /// Does not check if `self` is consistent with the fork dictated by `self.slot()`.
    pub fn fork_name_unchecked(&self) -> ForkName {
        match self {
            BeaconState::Base { .. } => ForkName::Base,
            BeaconState::Altair { .. } => ForkName::Altair,
            BeaconState::Bellatrix { .. } => ForkName::Bellatrix,
            BeaconState::Capella { .. } => ForkName::Capella,
            BeaconState::Deneb { .. } => ForkName::Deneb,
            BeaconState::Electra { .. } => ForkName::Electra,
        }
    }

    /// Returns the `tree_hash_root` of the state.
    ///
    /// Spec v0.12.1
    pub fn canonical_root(&self) -> Hash256 {
        Hash256::from_slice(&self.tree_hash_root()[..])
    }

    pub fn historical_batch(&mut self) -> Result<HistoricalBatch<E>, Error> {
        // Updating before cloning makes the clone cheap and saves repeated hashing.
        self.block_roots_mut().apply_updates()?;
        self.state_roots_mut().apply_updates()?;

        Ok(HistoricalBatch {
            block_roots: self.block_roots().clone(),
            state_roots: self.state_roots().clone(),
        })
    }

    /// This method ensures the state's pubkey cache is fully up-to-date before checking if the validator
    /// exists in the registry. If a validator pubkey exists in the validator registry, returns `Some(i)`,
    /// otherwise returns `None`.
    pub fn get_validator_index(&mut self, pubkey: &PublicKeyBytes) -> Result<Option<usize>, Error> {
        self.update_pubkey_cache()?;
        Ok(self.pubkey_cache().get(pubkey))
    }

    /// The epoch corresponding to `self.slot()`.
    pub fn current_epoch(&self) -> Epoch {
        self.slot().epoch(E::slots_per_epoch())
    }

    /// The epoch prior to `self.current_epoch()`.
    ///
    /// If the current epoch is the genesis epoch, the genesis_epoch is returned.
    pub fn previous_epoch(&self) -> Epoch {
        let current_epoch = self.current_epoch();
        if let Ok(prev_epoch) = current_epoch.safe_sub(1) {
            prev_epoch
        } else {
            current_epoch
        }
    }

    /// The epoch following `self.current_epoch()`.
    ///
    /// Spec v0.12.1
    pub fn next_epoch(&self) -> Result<Epoch, Error> {
        Ok(self.current_epoch().safe_add(1)?)
    }

    /// Compute the number of committees at `slot`.
    ///
    /// Makes use of the committee cache and will fail if no cache exists for the slot's epoch.
    ///
    /// Spec v0.12.1
    pub fn get_committee_count_at_slot(&self, slot: Slot) -> Result<u64, Error> {
        let cache = self.committee_cache_at_slot(slot)?;
        Ok(cache.committees_per_slot())
    }

    /// Compute the number of committees in an entire epoch.
    ///
    /// Spec v0.12.1
    pub fn get_epoch_committee_count(&self, relative_epoch: RelativeEpoch) -> Result<u64, Error> {
        let cache = self.committee_cache(relative_epoch)?;
        Ok(cache.epoch_committee_count() as u64)
    }

    /// Return the cached active validator indices at some epoch.
    ///
    /// Note: the indices are shuffled (i.e., not in ascending order).
    ///
    /// Returns an error if that epoch is not cached, or the cache is not initialized.
    pub fn get_cached_active_validator_indices(
        &self,
        relative_epoch: RelativeEpoch,
    ) -> Result<&[usize], Error> {
        let cache = self.committee_cache(relative_epoch)?;

        Ok(cache.active_validator_indices())
    }

    /// Returns the active validator indices for the given epoch.
    ///
    /// Does not utilize the cache, performs a full iteration over the validator registry.
    pub fn get_active_validator_indices(
        &self,
        epoch: Epoch,
        spec: &ChainSpec,
    ) -> Result<Vec<usize>, Error> {
        if epoch >= self.compute_activation_exit_epoch(self.current_epoch(), spec)? {
            Err(BeaconStateError::EpochOutOfBounds)
        } else {
            Ok(get_active_validator_indices(self.validators(), epoch))
        }
    }

    /// Return the cached active validator indices at some epoch.
    ///
    /// Note: the indices are shuffled (i.e., not in ascending order).
    ///
    /// Returns an error if that epoch is not cached, or the cache is not initialized.
    pub fn get_shuffling(&self, relative_epoch: RelativeEpoch) -> Result<&[usize], Error> {
        let cache = self.committee_cache(relative_epoch)?;

        Ok(cache.shuffling())
    }

    /// Get the Beacon committee at the given slot and index.
    ///
    /// Utilises the committee cache.
    ///
    /// Spec v0.12.1
    pub fn get_beacon_committee(
        &self,
        slot: Slot,
        index: CommitteeIndex,
    ) -> Result<BeaconCommittee, Error> {
        let epoch = slot.epoch(E::slots_per_epoch());
        let relative_epoch = RelativeEpoch::from_epoch(self.current_epoch(), epoch)?;
        let cache = self.committee_cache(relative_epoch)?;

        cache
            .get_beacon_committee(slot, index)
            .ok_or(Error::NoCommittee { slot, index })
    }

    /// Get all of the Beacon committees at a given slot.
    ///
    /// Utilises the committee cache.
    ///
    /// Spec v0.12.1
    pub fn get_beacon_committees_at_slot(&self, slot: Slot) -> Result<Vec<BeaconCommittee>, Error> {
        let cache = self.committee_cache_at_slot(slot)?;
        cache.get_beacon_committees_at_slot(slot)
    }

    /// Get all of the Beacon committees at a given relative epoch.
    ///
    /// Utilises the committee cache.
    ///
    /// Spec v0.12.1
    pub fn get_beacon_committees_at_epoch(
        &self,
        relative_epoch: RelativeEpoch,
    ) -> Result<Vec<BeaconCommittee>, Error> {
        let cache = self.committee_cache(relative_epoch)?;
        cache.get_all_beacon_committees()
    }

    /// Returns the block root which decided the proposer shuffling for the epoch passed in parameter. This root
    /// can be used to key this proposer shuffling.
    ///
    /// ## Notes
    ///
    /// The `block_root` must be equal to the latest block applied to `self`.
    pub fn proposer_shuffling_decision_root_at_epoch(
        &self,
        epoch: Epoch,
        block_root: Hash256,
    ) -> Result<Hash256, Error> {
        let decision_slot = self.proposer_shuffling_decision_slot(epoch);
        if self.slot() <= decision_slot {
            Ok(block_root)
        } else {
            self.get_block_root(decision_slot).copied()
        }
    }

    /// Returns the block root which decided the proposer shuffling for the current epoch. This root
    /// can be used to key this proposer shuffling.
    ///
    /// ## Notes
    ///
    /// The `block_root` covers the one-off scenario where the genesis block decides its own
    /// shuffling. It should be set to the latest block applied to `self` or the genesis block root.
    pub fn proposer_shuffling_decision_root(&self, block_root: Hash256) -> Result<Hash256, Error> {
        let decision_slot = self.proposer_shuffling_decision_slot(self.current_epoch());
        if self.slot() == decision_slot {
            Ok(block_root)
        } else {
            self.get_block_root(decision_slot).copied()
        }
    }

    /// Returns the slot at which the proposer shuffling was decided. The block root at this slot
    /// can be used to key the proposer shuffling for the given epoch.
    fn proposer_shuffling_decision_slot(&self, epoch: Epoch) -> Slot {
        epoch.start_slot(E::slots_per_epoch()).saturating_sub(1_u64)
    }

    /// Returns the block root which decided the attester shuffling for the given `relative_epoch`.
    /// This root can be used to key that attester shuffling.
    ///
    /// ## Notes
    ///
    /// The `block_root` covers the one-off scenario where the genesis block decides its own
    /// shuffling. It should be set to the latest block applied to `self` or the genesis block root.
    pub fn attester_shuffling_decision_root(
        &self,
        block_root: Hash256,
        relative_epoch: RelativeEpoch,
    ) -> Result<Hash256, Error> {
        let decision_slot = self.attester_shuffling_decision_slot(relative_epoch);
        if self.slot() == decision_slot {
            Ok(block_root)
        } else {
            self.get_block_root(decision_slot).copied()
        }
    }

    /// Returns the slot at which the proposer shuffling was decided. The block root at this slot
    /// can be used to key the proposer shuffling for the current epoch.
    fn attester_shuffling_decision_slot(&self, relative_epoch: RelativeEpoch) -> Slot {
        match relative_epoch {
            RelativeEpoch::Next => self.current_epoch(),
            RelativeEpoch::Current => self.previous_epoch(),
            RelativeEpoch::Previous => self.previous_epoch().saturating_sub(1_u64),
        }
        .start_slot(E::slots_per_epoch())
        .saturating_sub(1_u64)
    }

    /// Compute the proposer (not necessarily for the Beacon chain) from a list of indices.
    pub fn compute_proposer_index(
        &self,
        indices: &[usize],
        seed: &[u8],
        spec: &ChainSpec,
    ) -> Result<usize, Error> {
        if indices.is_empty() {
            return Err(Error::InsufficientValidators);
        }

        let mut i = 0;
        loop {
            let shuffled_index = compute_shuffled_index(
                i.safe_rem(indices.len())?,
                indices.len(),
                seed,
                spec.shuffle_round_count,
            )
            .ok_or(Error::UnableToShuffle)?;
            let candidate_index = *indices
                .get(shuffled_index)
                .ok_or(Error::ShuffleIndexOutOfBounds(shuffled_index))?;
            let random_byte = Self::shuffling_random_byte(i, seed)?;
            let effective_balance = self.get_effective_balance(candidate_index)?;
            if effective_balance.safe_mul(MAX_RANDOM_BYTE)?
                >= spec
                    .max_effective_balance
                    .safe_mul(u64::from(random_byte))?
            {
                return Ok(candidate_index);
            }
            i.safe_add_assign(1)?;
        }
    }

    /// Get a random byte from the given `seed`.
    ///
    /// Used by the proposer & sync committee selection functions.
    fn shuffling_random_byte(i: usize, seed: &[u8]) -> Result<u8, Error> {
        let mut preimage = seed.to_vec();
        preimage.append(&mut int_to_bytes8(i.safe_div(32)? as u64));
        let index = i.safe_rem(32)?;
        hash(&preimage)
            .get(index)
            .copied()
            .ok_or(Error::ShuffleIndexOutOfBounds(index))
    }

    /// Convenience accessor for the `execution_payload_header` as an `ExecutionPayloadHeaderRef`.
    pub fn latest_execution_payload_header(&self) -> Result<ExecutionPayloadHeaderRef<E>, Error> {
        match self {
            BeaconState::Base(_) | BeaconState::Altair(_) => Err(Error::IncorrectStateVariant),
            BeaconState::Bellatrix(state) => Ok(ExecutionPayloadHeaderRef::Bellatrix(
                &state.latest_execution_payload_header,
            )),
            BeaconState::Capella(state) => Ok(ExecutionPayloadHeaderRef::Capella(
                &state.latest_execution_payload_header,
            )),
            BeaconState::Deneb(state) => Ok(ExecutionPayloadHeaderRef::Deneb(
                &state.latest_execution_payload_header,
            )),
            BeaconState::Electra(state) => Ok(ExecutionPayloadHeaderRef::Electra(
                &state.latest_execution_payload_header,
            )),
        }
    }

    pub fn latest_execution_payload_header_mut(
        &mut self,
    ) -> Result<ExecutionPayloadHeaderRefMut<E>, Error> {
        match self {
            BeaconState::Base(_) | BeaconState::Altair(_) => Err(Error::IncorrectStateVariant),
            BeaconState::Bellatrix(state) => Ok(ExecutionPayloadHeaderRefMut::Bellatrix(
                &mut state.latest_execution_payload_header,
            )),
            BeaconState::Capella(state) => Ok(ExecutionPayloadHeaderRefMut::Capella(
                &mut state.latest_execution_payload_header,
            )),
            BeaconState::Deneb(state) => Ok(ExecutionPayloadHeaderRefMut::Deneb(
                &mut state.latest_execution_payload_header,
            )),
            BeaconState::Electra(state) => Ok(ExecutionPayloadHeaderRefMut::Electra(
                &mut state.latest_execution_payload_header,
            )),
        }
    }

    /// Return `true` if the validator who produced `slot_signature` is eligible to aggregate.
    ///
    /// Spec v0.12.1
    pub fn is_aggregator(
        &self,
        slot: Slot,
        index: CommitteeIndex,
        slot_signature: &Signature,
        spec: &ChainSpec,
    ) -> Result<bool, Error> {
        let committee = self.get_beacon_committee(slot, index)?;
        let modulo = std::cmp::max(
            1,
            (committee.committee.len() as u64).safe_div(spec.target_aggregators_per_committee)?,
        );
        let signature_hash = hash(&slot_signature.as_ssz_bytes());
        let signature_hash_int = u64::from_le_bytes(
            signature_hash
                .get(0..8)
                .and_then(|bytes| bytes.try_into().ok())
                .ok_or(Error::IsAggregatorOutOfBounds)?,
        );

        Ok(signature_hash_int.safe_rem(modulo)? == 0)
    }

    /// Returns the beacon proposer index for the `slot` in `self.current_epoch()`.
    ///
    /// Spec v0.12.1
    pub fn get_beacon_proposer_index(&self, slot: Slot, spec: &ChainSpec) -> Result<usize, Error> {
        // Proposer indices are only known for the current epoch, due to the dependence on the
        // effective balances of validators, which change at every epoch transition.
        let epoch = slot.epoch(E::slots_per_epoch());
        if epoch != self.current_epoch() {
            return Err(Error::SlotOutOfBounds);
        }

        let seed = self.get_beacon_proposer_seed(slot, spec)?;
        let indices = self.get_active_validator_indices(epoch, spec)?;

        self.compute_proposer_index(&indices, &seed, spec)
    }

    /// Returns the beacon proposer index for each `slot` in `self.current_epoch()`.
    ///
    /// The returned `Vec` contains one proposer index for each slot. For example, if
    /// `state.current_epoch() == 1`, then `vec[0]` refers to slot `32` and `vec[1]` refers to slot
    /// `33`. It will always be the case that `vec.len() == SLOTS_PER_EPOCH`.
    pub fn get_beacon_proposer_indices(&self, spec: &ChainSpec) -> Result<Vec<usize>, Error> {
        // Not using the cached validator indices since they are shuffled.
        let indices = self.get_active_validator_indices(self.current_epoch(), spec)?;

        self.current_epoch()
            .slot_iter(E::slots_per_epoch())
            .map(|slot| {
                let seed = self.get_beacon_proposer_seed(slot, spec)?;
                self.compute_proposer_index(&indices, &seed, spec)
            })
            .collect()
    }

    /// Compute the seed to use for the beacon proposer selection at the given `slot`.
    ///
    /// Spec v0.12.1
    pub fn get_beacon_proposer_seed(&self, slot: Slot, spec: &ChainSpec) -> Result<Vec<u8>, Error> {
        let epoch = slot.epoch(E::slots_per_epoch());
        let mut preimage = self
            .get_seed(epoch, Domain::BeaconProposer, spec)?
            .as_bytes()
            .to_vec();
        preimage.append(&mut int_to_bytes8(slot.as_u64()));
        Ok(hash(&preimage))
    }

    /// Get the already-built current or next sync committee from the state.
    pub fn get_built_sync_committee(
        &self,
        epoch: Epoch,
        spec: &ChainSpec,
    ) -> Result<&Arc<SyncCommittee<E>>, Error> {
        let sync_committee_period = epoch.sync_committee_period(spec)?;
        let current_sync_committee_period = self.current_epoch().sync_committee_period(spec)?;
        let next_sync_committee_period = current_sync_committee_period.safe_add(1)?;

        if sync_committee_period == current_sync_committee_period {
            self.current_sync_committee()
        } else if sync_committee_period == next_sync_committee_period {
            self.next_sync_committee()
        } else {
            Err(Error::SyncCommitteeNotKnown {
                current_epoch: self.current_epoch(),
                epoch,
            })
        }
    }

    /// Get the validator indices of all validators from `sync_committee`.
    pub fn get_sync_committee_indices(
        &mut self,
        sync_committee: &SyncCommittee<E>,
    ) -> Result<Vec<usize>, Error> {
        self.update_pubkey_cache()?;
        sync_committee
            .pubkeys
            .iter()
            .map(|pubkey| {
                self.pubkey_cache()
                    .get(pubkey)
                    .ok_or(Error::PubkeyCacheInconsistent)
            })
            .collect()
    }

    /// Compute the sync committee indices for the next sync committee.
    fn get_next_sync_committee_indices(&self, spec: &ChainSpec) -> Result<Vec<usize>, Error> {
        let epoch = self.current_epoch().safe_add(1)?;

        let active_validator_indices = self.get_active_validator_indices(epoch, spec)?;
        let active_validator_count = active_validator_indices.len();

        let seed = self.get_seed(epoch, Domain::SyncCommittee, spec)?;

        let mut i = 0;
        let mut sync_committee_indices = Vec::with_capacity(E::SyncCommitteeSize::to_usize());
        while sync_committee_indices.len() < E::SyncCommitteeSize::to_usize() {
            let shuffled_index = compute_shuffled_index(
                i.safe_rem(active_validator_count)?,
                active_validator_count,
                seed.as_bytes(),
                spec.shuffle_round_count,
            )
            .ok_or(Error::UnableToShuffle)?;
            let candidate_index = *active_validator_indices
                .get(shuffled_index)
                .ok_or(Error::ShuffleIndexOutOfBounds(shuffled_index))?;
            let random_byte = Self::shuffling_random_byte(i, seed.as_bytes())?;
            let effective_balance = self.get_validator(candidate_index)?.effective_balance;
            if effective_balance.safe_mul(MAX_RANDOM_BYTE)?
                >= spec
                    .max_effective_balance
                    .safe_mul(u64::from(random_byte))?
            {
                sync_committee_indices.push(candidate_index);
            }
            i.safe_add_assign(1)?;
        }
        Ok(sync_committee_indices)
    }

    /// Compute the next sync committee.
    pub fn get_next_sync_committee(&self, spec: &ChainSpec) -> Result<SyncCommittee<E>, Error> {
        let sync_committee_indices = self.get_next_sync_committee_indices(spec)?;

        let pubkeys = sync_committee_indices
            .iter()
            .map(|&index| {
                self.validators()
                    .get(index)
                    .map(|v| v.pubkey)
                    .ok_or(Error::UnknownValidator(index))
            })
            .collect::<Result<Vec<_>, _>>()?;
        let decompressed_pubkeys = pubkeys
            .iter()
            .map(|pk| pk.decompress())
            .collect::<Result<Vec<_>, _>>()?;
        let aggregate_pubkey = AggregatePublicKey::aggregate(&decompressed_pubkeys)?;

        Ok(SyncCommittee {
            pubkeys: FixedVector::new(pubkeys)?,
            aggregate_pubkey: aggregate_pubkey.to_public_key().compress(),
        })
    }

    /// Get the sync committee duties for a list of validator indices.
    ///
    /// Will return a `SyncCommitteeNotKnown` error if the `epoch` is out of bounds with respect
    /// to the current or next sync committee periods.
    pub fn get_sync_committee_duties(
        &self,
        epoch: Epoch,
        validator_indices: &[u64],
        spec: &ChainSpec,
    ) -> Result<Vec<Result<Option<SyncDuty>, Error>>, Error> {
        let sync_committee = self.get_built_sync_committee(epoch, spec)?;

        Ok(validator_indices
            .iter()
            .map(|&validator_index| {
                let pubkey = self.get_validator(validator_index as usize)?.pubkey;

                Ok(SyncDuty::from_sync_committee(
                    validator_index,
                    pubkey,
                    sync_committee,
                ))
            })
            .collect())
    }

    /// Get the canonical root of the `latest_block_header`, filling in its state root if necessary.
    ///
    /// It needs filling in on all slots where there isn't a skip.
    ///
    /// Spec v0.12.1
    pub fn get_latest_block_root(&self, current_state_root: Hash256) -> Hash256 {
        if self.latest_block_header().state_root.is_zero() {
            let mut latest_block_header = self.latest_block_header().clone();
            latest_block_header.state_root = current_state_root;
            latest_block_header.canonical_root()
        } else {
            self.latest_block_header().canonical_root()
        }
    }

    /// Safely obtains the index for latest block roots, given some `slot`.
    ///
    /// Spec v0.12.1
    fn get_latest_block_roots_index(&self, slot: Slot) -> Result<usize, Error> {
        if slot < self.slot() && self.slot() <= slot.safe_add(self.block_roots().len() as u64)? {
            Ok(slot.as_usize().safe_rem(self.block_roots().len())?)
        } else {
            Err(BeaconStateError::SlotOutOfBounds)
        }
    }

    /// Returns an iterator across the past block roots of `state` in descending slot-order.
    ///
    /// See the docs for `BlockRootsIter` for more detail.
    pub fn rev_iter_block_roots<'a>(&'a self, spec: &ChainSpec) -> BlockRootsIter<'a, E> {
        BlockRootsIter::new(self, spec.genesis_slot)
    }

    /// Return the block root at a recent `slot`.
    pub fn get_block_root(&self, slot: Slot) -> Result<&Hash256, BeaconStateError> {
        let i = self.get_latest_block_roots_index(slot)?;
        self.block_roots()
            .get(i)
            .ok_or(Error::BlockRootsOutOfBounds(i))
    }

    /// Return the block root at a recent `epoch`.
    ///
    /// Note that the spec calls this `get_block_root`.
    pub fn get_block_root_at_epoch(&self, epoch: Epoch) -> Result<&Hash256, BeaconStateError> {
        self.get_block_root(epoch.start_slot(E::slots_per_epoch()))
    }

    /// Sets the block root for some given slot.
    pub fn set_block_root(
        &mut self,
        slot: Slot,
        block_root: Hash256,
    ) -> Result<(), BeaconStateError> {
        let i = self.get_latest_block_roots_index(slot)?;
        *self
            .block_roots_mut()
            .get_mut(i)
            .ok_or(Error::BlockRootsOutOfBounds(i))? = block_root;
        Ok(())
    }

    /// Fill `randao_mixes` with
    pub fn fill_randao_mixes_with(&mut self, index_root: Hash256) -> Result<(), Error> {
        *self.randao_mixes_mut() = Vector::from_elem(index_root)?;
        Ok(())
    }

    /// Safely obtains the index for `randao_mixes`
    ///
    /// Spec v0.12.1
    fn get_randao_mix_index(
        &self,
        epoch: Epoch,
        allow_next_epoch: AllowNextEpoch,
    ) -> Result<usize, Error> {
        let current_epoch = self.current_epoch();
        let len = E::EpochsPerHistoricalVector::to_u64();

        if current_epoch < epoch.safe_add(len)?
            && epoch <= allow_next_epoch.upper_bound_of(current_epoch)?
        {
            Ok(epoch.as_usize().safe_rem(len as usize)?)
        } else {
            Err(Error::EpochOutOfBounds)
        }
    }

    /// Return the minimum epoch for which `get_randao_mix` will return a non-error value.
    pub fn min_randao_epoch(&self) -> Epoch {
        self.current_epoch()
            .saturating_add(1u64)
            .saturating_sub(E::EpochsPerHistoricalVector::to_u64())
    }

    /// XOR-assigns the existing `epoch` randao mix with the hash of the `signature`.
    ///
    /// # Errors:
    ///
    /// See `Self::get_randao_mix`.
    pub fn update_randao_mix(&mut self, epoch: Epoch, signature: &Signature) -> Result<(), Error> {
        let i = epoch
            .as_usize()
            .safe_rem(E::EpochsPerHistoricalVector::to_usize())?;

        let signature_hash = Hash256::from_slice(&hash(&ssz_encode(signature)));

        *self
            .randao_mixes_mut()
            .get_mut(i)
            .ok_or(Error::RandaoMixesOutOfBounds(i))? =
            *self.get_randao_mix(epoch)? ^ signature_hash;

        Ok(())
    }

    /// Return the randao mix at a recent ``epoch``.
    pub fn get_randao_mix(&self, epoch: Epoch) -> Result<&Hash256, Error> {
        let i = self.get_randao_mix_index(epoch, AllowNextEpoch::False)?;
        self.randao_mixes()
            .get(i)
            .ok_or(Error::RandaoMixesOutOfBounds(i))
    }

    /// Set the randao mix at a recent ``epoch``.
    ///
    /// Spec v0.12.1
    pub fn set_randao_mix(&mut self, epoch: Epoch, mix: Hash256) -> Result<(), Error> {
        let i = self.get_randao_mix_index(epoch, AllowNextEpoch::True)?;
        *self
            .randao_mixes_mut()
            .get_mut(i)
            .ok_or(Error::RandaoMixesOutOfBounds(i))? = mix;
        Ok(())
    }

    /// Safely obtains the index for latest state roots, given some `slot`.
    ///
    /// Spec v0.12.1
    fn get_latest_state_roots_index(&self, slot: Slot) -> Result<usize, Error> {
        if slot < self.slot() && self.slot() <= slot.safe_add(self.state_roots().len() as u64)? {
            Ok(slot.as_usize().safe_rem(self.state_roots().len())?)
        } else {
            Err(BeaconStateError::SlotOutOfBounds)
        }
    }

    /// Gets the state root for some slot.
    pub fn get_state_root(&self, slot: Slot) -> Result<&Hash256, Error> {
        let i = self.get_latest_state_roots_index(slot)?;
        self.state_roots()
            .get(i)
            .ok_or(Error::StateRootsOutOfBounds(i))
    }

    /// Gets the oldest (earliest slot) state root.
    pub fn get_oldest_state_root(&self) -> Result<&Hash256, Error> {
        let oldest_slot = self.slot().saturating_sub(self.state_roots().len());
        self.get_state_root(oldest_slot)
    }

    /// Gets the oldest (earliest slot) block root.
    pub fn get_oldest_block_root(&self) -> Result<&Hash256, Error> {
        let oldest_slot = self.slot().saturating_sub(self.block_roots().len());
        self.get_block_root(oldest_slot)
    }

    /// Sets the latest state root for slot.
    pub fn set_state_root(&mut self, slot: Slot, state_root: Hash256) -> Result<(), Error> {
        let i = self.get_latest_state_roots_index(slot)?;
        *self
            .state_roots_mut()
            .get_mut(i)
            .ok_or(Error::StateRootsOutOfBounds(i))? = state_root;
        Ok(())
    }

    /// Safely obtain the index for `slashings`, given some `epoch`.
    fn get_slashings_index(
        &self,
        epoch: Epoch,
        allow_next_epoch: AllowNextEpoch,
    ) -> Result<usize, Error> {
        // We allow the slashings vector to be accessed at any cached epoch at or before
        // the current epoch, or the next epoch if `AllowNextEpoch::True` is passed.
        let current_epoch = self.current_epoch();
        if current_epoch < epoch.safe_add(E::EpochsPerSlashingsVector::to_u64())?
            && epoch <= allow_next_epoch.upper_bound_of(current_epoch)?
        {
            Ok(epoch
                .as_usize()
                .safe_rem(E::EpochsPerSlashingsVector::to_usize())?)
        } else {
            Err(Error::EpochOutOfBounds)
        }
    }

    /// Get a reference to the entire `slashings` vector.
    pub fn get_all_slashings(&self) -> &Vector<u64, E::EpochsPerSlashingsVector> {
        self.slashings()
    }

    /// Get the total slashed balances for some epoch.
    pub fn get_slashings(&self, epoch: Epoch) -> Result<u64, Error> {
        let i = self.get_slashings_index(epoch, AllowNextEpoch::False)?;
        self.slashings()
            .get(i)
            .copied()
            .ok_or(Error::SlashingsOutOfBounds(i))
    }

    /// Set the total slashed balances for some epoch.
    pub fn set_slashings(&mut self, epoch: Epoch, value: u64) -> Result<(), Error> {
        let i = self.get_slashings_index(epoch, AllowNextEpoch::True)?;
        *self
            .slashings_mut()
            .get_mut(i)
            .ok_or(Error::SlashingsOutOfBounds(i))? = value;
        Ok(())
    }

    /// Convenience accessor for validators and balances simultaneously.
    pub fn validators_and_balances_and_progressive_balances_mut<'a>(
        &'a mut self,
    ) -> (
        &'a mut Validators<E>,
        &'a mut Balances<E>,
        &'a mut ProgressiveBalancesCache,
    ) {
        map_beacon_state_ref_mut_into_beacon_state_ref!(&'a _, self.to_mut(), |inner, cons| {
            if false {
                cons(&*inner);
                unreachable!()
            } else {
                (
                    &mut inner.validators,
                    &mut inner.balances,
                    &mut inner.progressive_balances_cache,
                )
            }
        })
    }

    #[allow(clippy::type_complexity)]
    pub fn mutable_validator_fields(
        &mut self,
    ) -> Result<
        (
            &mut Validators<E>,
            &mut Balances<E>,
            &List<ParticipationFlags, E::ValidatorRegistryLimit>,
            &List<ParticipationFlags, E::ValidatorRegistryLimit>,
            &mut List<u64, E::ValidatorRegistryLimit>,
            &mut ProgressiveBalancesCache,
            &mut ExitCache,
            &mut EpochCache,
        ),
        Error,
    > {
        match self {
            BeaconState::Base(_) => Err(Error::IncorrectStateVariant),
            BeaconState::Altair(state) => Ok((
                &mut state.validators,
                &mut state.balances,
                &state.previous_epoch_participation,
                &state.current_epoch_participation,
                &mut state.inactivity_scores,
                &mut state.progressive_balances_cache,
                &mut state.exit_cache,
                &mut state.epoch_cache,
            )),
            BeaconState::Bellatrix(state) => Ok((
                &mut state.validators,
                &mut state.balances,
                &state.previous_epoch_participation,
                &state.current_epoch_participation,
                &mut state.inactivity_scores,
                &mut state.progressive_balances_cache,
                &mut state.exit_cache,
                &mut state.epoch_cache,
            )),
            BeaconState::Capella(state) => Ok((
                &mut state.validators,
                &mut state.balances,
                &state.previous_epoch_participation,
                &state.current_epoch_participation,
                &mut state.inactivity_scores,
                &mut state.progressive_balances_cache,
                &mut state.exit_cache,
                &mut state.epoch_cache,
            )),
            BeaconState::Deneb(state) => Ok((
                &mut state.validators,
                &mut state.balances,
                &state.previous_epoch_participation,
                &state.current_epoch_participation,
                &mut state.inactivity_scores,
                &mut state.progressive_balances_cache,
                &mut state.exit_cache,
                &mut state.epoch_cache,
            )),
            BeaconState::Electra(state) => Ok((
                &mut state.validators,
                &mut state.balances,
                &state.previous_epoch_participation,
                &state.current_epoch_participation,
                &mut state.inactivity_scores,
                &mut state.progressive_balances_cache,
                &mut state.exit_cache,
                &mut state.epoch_cache,
            )),
        }
    }

    /// Get a mutable reference to the balance of a single validator.
    pub fn get_balance_mut(&mut self, validator_index: usize) -> Result<&mut u64, Error> {
        self.balances_mut()
            .get_mut(validator_index)
            .ok_or(Error::BalancesOutOfBounds(validator_index))
    }

    /// Generate a seed for the given `epoch`.
    pub fn get_seed(
        &self,
        epoch: Epoch,
        domain_type: Domain,
        spec: &ChainSpec,
    ) -> Result<Hash256, Error> {
        // Bypass the safe getter for RANDAO so we can gracefully handle the scenario where `epoch
        // == 0`.
        let mix = {
            let i = epoch
                .safe_add(E::EpochsPerHistoricalVector::to_u64())?
                .safe_sub(spec.min_seed_lookahead)?
                .safe_sub(1)?;
            let i_mod = i.as_usize().safe_rem(self.randao_mixes().len())?;
            self.randao_mixes()
                .get(i_mod)
                .ok_or(Error::RandaoMixesOutOfBounds(i_mod))?
        };
        let domain_bytes = int_to_bytes4(spec.get_domain_constant(domain_type));
        let epoch_bytes = int_to_bytes8(epoch.as_u64());

        const NUM_DOMAIN_BYTES: usize = 4;
        const NUM_EPOCH_BYTES: usize = 8;
        const MIX_OFFSET: usize = NUM_DOMAIN_BYTES + NUM_EPOCH_BYTES;
        const NUM_MIX_BYTES: usize = 32;

        let mut preimage = [0; NUM_DOMAIN_BYTES + NUM_EPOCH_BYTES + NUM_MIX_BYTES];
        preimage[0..NUM_DOMAIN_BYTES].copy_from_slice(&domain_bytes);
        preimage[NUM_DOMAIN_BYTES..MIX_OFFSET].copy_from_slice(&epoch_bytes);
        preimage[MIX_OFFSET..].copy_from_slice(mix.as_bytes());

        Ok(Hash256::from_slice(&hash(&preimage)))
    }

    /// Safe indexer for the `validators` list.
    pub fn get_validator(&self, validator_index: usize) -> Result<&Validator, Error> {
        self.validators()
            .get(validator_index)
            .ok_or(Error::UnknownValidator(validator_index))
    }

    /// Safe mutator for the `validators` list.
    pub fn get_validator_mut(&mut self, validator_index: usize) -> Result<&mut Validator, Error> {
        self.validators_mut()
            .get_mut(validator_index)
            .ok_or(Error::UnknownValidator(validator_index))
    }

    /// Safe copy-on-write accessor for the `validators` list.
    pub fn get_validator_cow(
        &mut self,
        validator_index: usize,
    ) -> Result<milhouse::Cow<Validator>, Error> {
        self.validators_mut()
            .get_cow(validator_index)
            .ok_or(Error::UnknownValidator(validator_index))
    }

    /// Return the effective balance for a validator with the given `validator_index`.
    pub fn get_effective_balance(&self, validator_index: usize) -> Result<u64, Error> {
        self.get_validator(validator_index)
            .map(|v| v.effective_balance)
    }

    /// Get the inactivity score for a single validator.
    ///
    /// Will error if the state lacks an `inactivity_scores` field.
    pub fn get_inactivity_score(&self, validator_index: usize) -> Result<u64, Error> {
        self.inactivity_scores()?
            .get(validator_index)
            .copied()
            .ok_or(Error::InactivityScoresOutOfBounds(validator_index))
    }

    /// Get a mutable reference to the inactivity score for a single validator.
    ///
    /// Will error if the state lacks an `inactivity_scores` field.
    pub fn get_inactivity_score_mut(&mut self, validator_index: usize) -> Result<&mut u64, Error> {
        self.inactivity_scores_mut()?
            .get_mut(validator_index)
            .ok_or(Error::InactivityScoresOutOfBounds(validator_index))
    }

    ///  Return the epoch at which an activation or exit triggered in ``epoch`` takes effect.
    ///
    ///  Spec v0.12.1
    pub fn compute_activation_exit_epoch(
        &self,
        epoch: Epoch,
        spec: &ChainSpec,
    ) -> Result<Epoch, Error> {
        Ok(spec.compute_activation_exit_epoch(epoch)?)
    }

    /// Return the churn limit for the current epoch (number of validators who can leave per epoch).
    ///
    /// Uses the current epoch committee cache, and will error if it isn't initialized.
    pub fn get_validator_churn_limit(&self, spec: &ChainSpec) -> Result<u64, Error> {
        Ok(std::cmp::max(
            spec.min_per_epoch_churn_limit,
            (self
                .committee_cache(RelativeEpoch::Current)?
                .active_validator_count() as u64)
                .safe_div(spec.churn_limit_quotient)?,
        ))
    }

    /// Return the activation churn limit for the current epoch (number of validators who can enter per epoch).
    ///
    /// Uses the current epoch committee cache, and will error if it isn't initialized.
    pub fn get_activation_churn_limit(&self, spec: &ChainSpec) -> Result<u64, Error> {
        Ok(match self {
            BeaconState::Base(_)
            | BeaconState::Altair(_)
            | BeaconState::Bellatrix(_)
            | BeaconState::Capella(_) => self.get_validator_churn_limit(spec)?,
            BeaconState::Deneb(_) | BeaconState::Electra(_) => std::cmp::min(
                spec.max_per_epoch_activation_churn_limit,
                self.get_validator_churn_limit(spec)?,
            ),
        })
    }

    /// Returns the `slot`, `index`, `committee_position` and `committee_len` for which a validator must produce an
    /// attestation.
    ///
    /// Note: Utilizes the cache and will fail if the appropriate cache is not initialized.
    ///
    /// Spec v0.12.1
    pub fn get_attestation_duties(
        &self,
        validator_index: usize,
        relative_epoch: RelativeEpoch,
    ) -> Result<Option<AttestationDuty>, Error> {
        let cache = self.committee_cache(relative_epoch)?;

        Ok(cache.get_attestation_duties(validator_index))
    }

    /// Compute the total active balance cache from scratch.
    ///
    /// This method should rarely be invoked because single-pass epoch processing keeps the total
    /// active balance cache up to date.
    pub fn compute_total_active_balance_slow(&self, spec: &ChainSpec) -> Result<u64, Error> {
        let current_epoch = self.current_epoch();

        let mut total_active_balance = 0;

        for validator in self.validators() {
            if validator.is_active_at(current_epoch) {
                total_active_balance.safe_add_assign(validator.effective_balance)?;
            }
        }
        Ok(std::cmp::max(
            total_active_balance,
            spec.effective_balance_increment,
        ))
    }

    /// Implementation of `get_total_active_balance`, matching the spec.
    ///
    /// Requires the total active balance cache to be initialised, which is initialised whenever
    /// the current committee cache is.
    ///
    /// Returns minimum `EFFECTIVE_BALANCE_INCREMENT`, to avoid div by 0.
    pub fn get_total_active_balance(&self) -> Result<u64, Error> {
        self.get_total_active_balance_at_epoch(self.current_epoch())
    }

    /// Get the cached total active balance while checking that it is for the correct `epoch`.
    pub fn get_total_active_balance_at_epoch(&self, epoch: Epoch) -> Result<u64, Error> {
        let (initialized_epoch, balance) = self
            .total_active_balance()
            .ok_or(Error::TotalActiveBalanceCacheUninitialized)?;

        if initialized_epoch == epoch {
            Ok(balance)
        } else {
            Err(Error::TotalActiveBalanceCacheInconsistent {
                initialized_epoch,
                current_epoch: epoch,
            })
        }
    }

    /// Manually set the total active balance.
    ///
    /// This should only be called when the total active balance has been computed as part of
    /// single-pass epoch processing (or `process_rewards_and_penalties` for phase0).
    ///
    /// This function will ensure the balance is never set to 0, thus conforming to the spec.
    pub fn set_total_active_balance(&mut self, epoch: Epoch, balance: u64, spec: &ChainSpec) {
        let safe_balance = std::cmp::max(balance, spec.effective_balance_increment);
        *self.total_active_balance_mut() = Some((epoch, safe_balance));
    }

    /// Build the total active balance cache for the current epoch if it is not already built.
    pub fn build_total_active_balance_cache(&mut self, spec: &ChainSpec) -> Result<(), Error> {
        if self
            .get_total_active_balance_at_epoch(self.current_epoch())
            .is_err()
        {
            self.force_build_total_active_balance_cache(spec)?;
        }
        Ok(())
    }

    /// Build the total active balance cache, even if it is already built.
    pub fn force_build_total_active_balance_cache(
        &mut self,
        spec: &ChainSpec,
    ) -> Result<(), Error> {
        let total_active_balance = self.compute_total_active_balance_slow(spec)?;
        *self.total_active_balance_mut() = Some((self.current_epoch(), total_active_balance));
        Ok(())
    }

    /// Set the cached total active balance to `None`, representing no known value.
    pub fn drop_total_active_balance_cache(&mut self) {
        *self.total_active_balance_mut() = None;
    }

    /// Get a mutable reference to the epoch participation flags for `epoch`.
    pub fn get_epoch_participation_mut(
        &mut self,
        epoch: Epoch,
        previous_epoch: Epoch,
        current_epoch: Epoch,
    ) -> Result<&mut List<ParticipationFlags, E::ValidatorRegistryLimit>, Error> {
        if epoch == current_epoch {
            match self {
                BeaconState::Base(_) => Err(BeaconStateError::IncorrectStateVariant),
                BeaconState::Altair(state) => Ok(&mut state.current_epoch_participation),
                BeaconState::Bellatrix(state) => Ok(&mut state.current_epoch_participation),
                BeaconState::Capella(state) => Ok(&mut state.current_epoch_participation),
                BeaconState::Deneb(state) => Ok(&mut state.current_epoch_participation),
                BeaconState::Electra(state) => Ok(&mut state.current_epoch_participation),
            }
        } else if epoch == previous_epoch {
            match self {
                BeaconState::Base(_) => Err(BeaconStateError::IncorrectStateVariant),
                BeaconState::Altair(state) => Ok(&mut state.previous_epoch_participation),
                BeaconState::Bellatrix(state) => Ok(&mut state.previous_epoch_participation),
                BeaconState::Capella(state) => Ok(&mut state.previous_epoch_participation),
                BeaconState::Deneb(state) => Ok(&mut state.previous_epoch_participation),
                BeaconState::Electra(state) => Ok(&mut state.previous_epoch_participation),
            }
        } else {
            Err(BeaconStateError::EpochOutOfBounds)
        }
    }

    /// Get the number of outstanding deposits.
    ///
    /// Returns `Err` if the state is invalid.
    pub fn get_outstanding_deposit_len(&self) -> Result<u64, Error> {
        self.eth1_data()
            .deposit_count
            .checked_sub(self.eth1_deposit_index())
            .ok_or(Error::InvalidDepositState {
                deposit_count: self.eth1_data().deposit_count,
                deposit_index: self.eth1_deposit_index(),
            })
    }

    /// Build all caches (except the tree hash cache), if they need to be built.
    pub fn build_caches(&mut self, spec: &ChainSpec) -> Result<(), Error> {
        self.build_all_committee_caches(spec)?;
        self.update_pubkey_cache()?;
        self.build_exit_cache(spec)?;
        self.build_slashings_cache()?;

        Ok(())
    }

    /// Build all committee caches, if they need to be built.
    pub fn build_all_committee_caches(&mut self, spec: &ChainSpec) -> Result<(), Error> {
        self.build_committee_cache(RelativeEpoch::Previous, spec)?;
        self.build_committee_cache(RelativeEpoch::Current, spec)?;
        self.build_committee_cache(RelativeEpoch::Next, spec)?;
        Ok(())
    }

    /// Build the exit cache, if it needs to be built.
    pub fn build_exit_cache(&mut self, spec: &ChainSpec) -> Result<(), Error> {
        if self.exit_cache().check_initialized().is_err() {
            *self.exit_cache_mut() = ExitCache::new(self.validators(), spec)?;
        }
        Ok(())
    }

    /// Build the slashings cache if it needs to be built.
    pub fn build_slashings_cache(&mut self) -> Result<(), Error> {
        let latest_block_slot = self.latest_block_header().slot;
        if !self.slashings_cache().is_initialized(latest_block_slot) {
            *self.slashings_cache_mut() = SlashingsCache::new(latest_block_slot, self.validators());
        }
        Ok(())
    }

    pub fn slashings_cache_is_initialized(&self) -> bool {
        let latest_block_slot = self.latest_block_header().slot;
        self.slashings_cache().is_initialized(latest_block_slot)
    }

    /// Drop all caches on the state.
    pub fn drop_all_caches(&mut self) -> Result<(), Error> {
        self.drop_total_active_balance_cache();
        self.drop_committee_cache(RelativeEpoch::Previous)?;
        self.drop_committee_cache(RelativeEpoch::Current)?;
        self.drop_committee_cache(RelativeEpoch::Next)?;
        self.drop_pubkey_cache();
        self.drop_progressive_balances_cache();
        *self.exit_cache_mut() = ExitCache::default();
        *self.slashings_cache_mut() = SlashingsCache::default();
        *self.epoch_cache_mut() = EpochCache::default();
        Ok(())
    }

    /// Returns `true` if the committee cache for `relative_epoch` is built and ready to use.
    pub fn committee_cache_is_initialized(&self, relative_epoch: RelativeEpoch) -> bool {
        let i = Self::committee_cache_index(relative_epoch);

        self.committee_cache_at_index(i).map_or(false, |cache| {
            cache.is_initialized_at(relative_epoch.into_epoch(self.current_epoch()))
        })
    }

    /// Build a committee cache, unless it is has already been built.
    pub fn build_committee_cache(
        &mut self,
        relative_epoch: RelativeEpoch,
        spec: &ChainSpec,
    ) -> Result<(), Error> {
        let i = Self::committee_cache_index(relative_epoch);
        let is_initialized = self
            .committee_cache_at_index(i)?
            .is_initialized_at(relative_epoch.into_epoch(self.current_epoch()));

        if !is_initialized {
            self.force_build_committee_cache(relative_epoch, spec)?;
        }

        if self.total_active_balance().is_none() && relative_epoch == RelativeEpoch::Current {
            self.build_total_active_balance_cache(spec)?;
        }
        Ok(())
    }

    /// Always builds the requested committee cache, even if it is already initialized.
    pub fn force_build_committee_cache(
        &mut self,
        relative_epoch: RelativeEpoch,
        spec: &ChainSpec,
    ) -> Result<(), Error> {
        let epoch = relative_epoch.into_epoch(self.current_epoch());
        let i = Self::committee_cache_index(relative_epoch);

        *self.committee_cache_at_index_mut(i)? = self.initialize_committee_cache(epoch, spec)?;
        Ok(())
    }

    /// Initializes a new committee cache for the given `epoch`, regardless of whether one already
    /// exists. Returns the committee cache without attaching it to `self`.
    ///
    /// To build a cache and store it on `self`, use `Self::build_committee_cache`.
    pub fn initialize_committee_cache(
        &self,
        epoch: Epoch,
        spec: &ChainSpec,
    ) -> Result<Arc<CommitteeCache>, Error> {
        CommitteeCache::initialized(self, epoch, spec)
    }

    /// Advances the cache for this state into the next epoch.
    ///
    /// This should be used if the `slot` of this state is advanced beyond an epoch boundary.
    ///
    /// Note: this function will not build any new committee caches, nor will it update the total
    /// active balance cache. The total active balance cache must be updated separately.
    pub fn advance_caches(&mut self) -> Result<(), Error> {
        self.committee_caches_mut().rotate_left(1);

        let next = Self::committee_cache_index(RelativeEpoch::Next);
        *self.committee_cache_at_index_mut(next)? = Arc::new(CommitteeCache::default());
        Ok(())
    }

    pub(crate) fn committee_cache_index(relative_epoch: RelativeEpoch) -> usize {
        match relative_epoch {
            RelativeEpoch::Previous => 0,
            RelativeEpoch::Current => 1,
            RelativeEpoch::Next => 2,
        }
    }

    /// Get the committee cache for some `slot`.
    ///
    /// Return an error if the cache for the slot's epoch is not initialized.
    fn committee_cache_at_slot(&self, slot: Slot) -> Result<&Arc<CommitteeCache>, Error> {
        let epoch = slot.epoch(E::slots_per_epoch());
        let relative_epoch = RelativeEpoch::from_epoch(self.current_epoch(), epoch)?;
        self.committee_cache(relative_epoch)
    }

    /// Get the committee cache at a given index.
    fn committee_cache_at_index(&self, index: usize) -> Result<&Arc<CommitteeCache>, Error> {
        self.committee_caches()
            .get(index)
            .ok_or(Error::CommitteeCachesOutOfBounds(index))
    }

    /// Get a mutable reference to the committee cache at a given index.
    fn committee_cache_at_index_mut(
        &mut self,
        index: usize,
    ) -> Result<&mut Arc<CommitteeCache>, Error> {
        self.committee_caches_mut()
            .get_mut(index)
            .ok_or(Error::CommitteeCachesOutOfBounds(index))
    }

    /// Returns the cache for some `RelativeEpoch`. Returns an error if the cache has not been
    /// initialized.
    pub fn committee_cache(
        &self,
        relative_epoch: RelativeEpoch,
    ) -> Result<&Arc<CommitteeCache>, Error> {
        let i = Self::committee_cache_index(relative_epoch);
        let cache = self.committee_cache_at_index(i)?;

        if cache.is_initialized_at(relative_epoch.into_epoch(self.current_epoch())) {
            Ok(cache)
        } else {
            Err(Error::CommitteeCacheUninitialized(Some(relative_epoch)))
        }
    }

    /// Drops the cache, leaving it in an uninitialized state.
    pub fn drop_committee_cache(&mut self, relative_epoch: RelativeEpoch) -> Result<(), Error> {
        *self.committee_cache_at_index_mut(Self::committee_cache_index(relative_epoch))? =
            Arc::new(CommitteeCache::default());
        Ok(())
    }

    /// Updates the pubkey cache, if required.
    ///
    /// Adds all `pubkeys` from the `validators` which are not already in the cache. Will
    /// never re-add a pubkey.
    pub fn update_pubkey_cache(&mut self) -> Result<(), Error> {
        let mut pubkey_cache = mem::take(self.pubkey_cache_mut());
        let start_index = pubkey_cache.len();

        for (i, validator) in self.validators().iter_from(start_index)?.enumerate() {
            let index = start_index.safe_add(i)?;
            let success = pubkey_cache.insert(validator.pubkey, index);
            if !success {
                return Err(Error::PubkeyCacheInconsistent);
            }
        }
        *self.pubkey_cache_mut() = pubkey_cache;

        Ok(())
    }

    /// Completely drops the `pubkey_cache`, replacing it with a new, empty cache.
    pub fn drop_pubkey_cache(&mut self) {
        *self.pubkey_cache_mut() = PubkeyCache::default()
    }

    pub fn has_pending_mutations(&self) -> bool {
        let mut any_pending_mutations = false;
        match &self {
            Self::Base(self_inner) => {
                map_beacon_state_base_tree_list_fields_immutable!(self_inner, |_, self_field| {
                    any_pending_mutations |= self_field.has_pending_updates();
                });
            }
            Self::Altair(self_inner) => {
                map_beacon_state_altair_tree_list_fields_immutable!(self_inner, |_, self_field| {
                    any_pending_mutations |= self_field.has_pending_updates();
                });
            }
            Self::Bellatrix(self_inner) => {
                map_beacon_state_bellatrix_tree_list_fields_immutable!(
                    self_inner,
                    |_, self_field| {
                        any_pending_mutations |= self_field.has_pending_updates();
                    }
                );
            }
            Self::Capella(self_inner) => {
                map_beacon_state_capella_tree_list_fields_immutable!(
                    self_inner,
                    |_, self_field| {
                        any_pending_mutations |= self_field.has_pending_updates();
                    }
                );
            }
            Self::Deneb(self_inner) => {
                map_beacon_state_deneb_tree_list_fields_immutable!(self_inner, |_, self_field| {
                    any_pending_mutations |= self_field.has_pending_updates();
                });
            }
            Self::Electra(self_inner) => {
                map_beacon_state_electra_tree_list_fields_immutable!(
                    self_inner,
                    |_, self_field| {
                        any_pending_mutations |= self_field.has_pending_updates();
                    }
                );
            }
        };
        any_pending_mutations
    }

    /// Completely drops the `progressive_balances_cache` cache, replacing it with a new, empty cache.
    fn drop_progressive_balances_cache(&mut self) {
        *self.progressive_balances_cache_mut() = ProgressiveBalancesCache::default();
    }

    /// Compute the tree hash root of the state using the tree hash cache.
    ///
    /// Initialize the tree hash cache if it isn't already initialized.
    pub fn update_tree_hash_cache(&mut self) -> Result<Hash256, Error> {
        self.apply_pending_mutations()?;
        Ok(self.tree_hash_root())
    }

    /// Compute the tree hash root of the validators using the tree hash cache.
    ///
    /// Initialize the tree hash cache if it isn't already initialized.
    pub fn update_validators_tree_hash_cache(&mut self) -> Result<Hash256, Error> {
        self.validators_mut().apply_updates()?;
        Ok(self.validators().tree_hash_root())
    }

    /// Passing `previous_epoch` to this function rather than computing it internally provides
    /// a tangible speed improvement in state processing.
    pub fn is_eligible_validator(
        &self,
        previous_epoch: Epoch,
        val: &Validator,
    ) -> Result<bool, Error> {
        Ok(val.is_active_at(previous_epoch)
            || (val.slashed && previous_epoch.safe_add(Epoch::new(1))? < val.withdrawable_epoch))
    }

    /// Passing `previous_epoch` to this function rather than computing it internally provides
    /// a tangible speed improvement in state processing.
    pub fn is_in_inactivity_leak(
        &self,
        previous_epoch: Epoch,
        spec: &ChainSpec,
    ) -> Result<bool, safe_arith::ArithError> {
        Ok(
            (previous_epoch.safe_sub(self.finalized_checkpoint().epoch)?)
                > spec.min_epochs_to_inactivity_penalty,
        )
    }

    /// Get the `SyncCommittee` associated with the next slot. Useful because sync committees
    /// assigned to `slot` sign for `slot - 1`. This creates the exceptional logic below when
    /// transitioning between sync committee periods.
    pub fn get_sync_committee_for_next_slot(
        &self,
        spec: &ChainSpec,
    ) -> Result<Arc<SyncCommittee<E>>, Error> {
        let next_slot_epoch = self
            .slot()
            .saturating_add(Slot::new(1))
            .epoch(E::slots_per_epoch());

        let sync_committee = if self.current_epoch().sync_committee_period(spec)
            == next_slot_epoch.sync_committee_period(spec)
        {
            self.current_sync_committee()?.clone()
        } else {
            self.next_sync_committee()?.clone()
        };
        Ok(sync_committee)
    }

    /// Get the base reward for `validator_index` from the epoch cache.
    ///
    /// This function will error if the epoch cache is not initialized.
    pub fn get_base_reward(&self, validator_index: usize) -> Result<u64, EpochCacheError> {
        self.epoch_cache().get_base_reward(validator_index)
    }

    // ******* Electra accessors *******

    /// Return the churn limit for the current epoch.
    pub fn get_balance_churn_limit(&self, spec: &ChainSpec) -> Result<u64, Error> {
        let total_active_balance = self.get_total_active_balance()?;
        let churn = std::cmp::max(
            spec.min_per_epoch_churn_limit_electra,
            total_active_balance.safe_div(spec.churn_limit_quotient)?,
        );

        Ok(churn.safe_sub(churn.safe_rem(spec.effective_balance_increment)?)?)
    }

    /// Return the churn limit for the current epoch dedicated to activations and exits.
    pub fn get_activation_exit_churn_limit(&self, spec: &ChainSpec) -> Result<u64, Error> {
        Ok(std::cmp::min(
            spec.max_per_epoch_activation_exit_churn_limit,
            self.get_balance_churn_limit(spec)?,
        ))
    }

    pub fn get_consolidation_churn_limit(&self, spec: &ChainSpec) -> Result<u64, Error> {
        self.get_balance_churn_limit(spec)?
            .safe_sub(self.get_activation_exit_churn_limit(spec)?)
            .map_err(Into::into)
    }

    /// Get active balance for the given `validator_index`.
    pub fn get_active_balance(
        &self,
        validator_index: usize,
        spec: &ChainSpec,
    ) -> Result<u64, Error> {
        let max_effective_balance = self
            .validators()
            .get(validator_index)
            .map(|validator| validator.get_validator_max_effective_balance(spec))
            .ok_or(Error::UnknownValidator(validator_index))?;
        Ok(std::cmp::min(
            *self
                .balances()
                .get(validator_index)
                .ok_or(Error::UnknownValidator(validator_index))?,
            max_effective_balance,
        ))
    }

    pub fn get_pending_balance_to_withdraw(&self, validator_index: usize) -> Result<u64, Error> {
        let mut pending_balance = 0;
        for withdrawal in self
            .pending_partial_withdrawals()?
            .iter()
            .filter(|withdrawal| withdrawal.index as usize == validator_index)
        {
            pending_balance.safe_add_assign(withdrawal.amount)?;
        }
        Ok(pending_balance)
    }

    // ******* Electra mutators *******

    pub fn queue_excess_active_balance(
        &mut self,
        validator_index: usize,
        spec: &ChainSpec,
    ) -> Result<(), Error> {
        let balance = self
            .balances_mut()
            .get_mut(validator_index)
            .ok_or(Error::UnknownValidator(validator_index))?;
        if *balance > spec.min_activation_balance {
            let excess_balance = balance.safe_sub(spec.min_activation_balance)?;
            *balance = spec.min_activation_balance;
            self.pending_balance_deposits_mut()?
                .push(PendingBalanceDeposit {
                    index: validator_index as u64,
                    amount: excess_balance,
                })?;
        }
        Ok(())
    }

    pub fn queue_entire_balance_and_reset_validator(
        &mut self,
        validator_index: usize,
        spec: &ChainSpec,
    ) -> Result<(), Error> {
        let balance = self
            .balances_mut()
            .get_mut(validator_index)
            .ok_or(Error::UnknownValidator(validator_index))?;
        let balance_copy = *balance;
        *balance = 0_u64;

        let validator = self
            .validators_mut()
            .get_mut(validator_index)
            .ok_or(Error::UnknownValidator(validator_index))?;
        validator.effective_balance = 0;
        validator.activation_eligibility_epoch = spec.far_future_epoch;

        self.pending_balance_deposits_mut()?
            .push(PendingBalanceDeposit {
                index: validator_index as u64,
                amount: balance_copy,
            })
            .map_err(Into::into)
    }

    /// Change the withdrawal prefix of the given `validator_index` to the compounding withdrawal validator prefix.
    pub fn switch_to_compounding_validator(
        &mut self,
        validator_index: usize,
        spec: &ChainSpec,
    ) -> Result<(), Error> {
        let validator = self
            .validators_mut()
            .get_mut(validator_index)
            .ok_or(Error::UnknownValidator(validator_index))?;
        if validator.has_eth1_withdrawal_credential(spec) {
            validator.withdrawal_credentials.as_fixed_bytes_mut()[0] =
                spec.compounding_withdrawal_prefix_byte;
            self.queue_excess_active_balance(validator_index, spec)?;
        }
        Ok(())
    }

    pub fn compute_exit_epoch_and_update_churn(
        &mut self,
        exit_balance: u64,
        spec: &ChainSpec,
    ) -> Result<Epoch, Error> {
        let mut earliest_exit_epoch = std::cmp::max(
            self.earliest_exit_epoch()?,
            self.compute_activation_exit_epoch(self.current_epoch(), spec)?,
        );

        let per_epoch_churn = self.get_activation_exit_churn_limit(spec)?;
        // New epoch for exits
        let mut exit_balance_to_consume = if self.earliest_exit_epoch()? < earliest_exit_epoch {
            per_epoch_churn
        } else {
            self.exit_balance_to_consume()?
        };

        // Exit doesn't fit in the current earliest epoch
        if exit_balance > exit_balance_to_consume {
            let balance_to_process = exit_balance.safe_sub(exit_balance_to_consume)?;
            let additional_epochs = balance_to_process
                .safe_sub(1)?
                .safe_div(per_epoch_churn)?
                .safe_add(1)?;
            earliest_exit_epoch.safe_add_assign(additional_epochs)?;
            exit_balance_to_consume
                .safe_add_assign(additional_epochs.safe_mul(per_epoch_churn)?)?;
        }
        let state = self.as_electra_mut()?;
        // Consume the balance and update state variables
        state.exit_balance_to_consume = exit_balance_to_consume.safe_sub(exit_balance)?;
        state.earliest_exit_epoch = earliest_exit_epoch;

        Ok(state.earliest_exit_epoch)
    }

    pub fn compute_consolidation_epoch_and_update_churn(
        &mut self,
        consolidation_balance: u64,
        spec: &ChainSpec,
    ) -> Result<Epoch, Error> {
        let mut earliest_consolidation_epoch = std::cmp::max(
            self.earliest_consolidation_epoch()?,
            self.compute_activation_exit_epoch(self.current_epoch(), spec)?,
        );

        let per_epoch_consolidation_churn = self.get_consolidation_churn_limit(spec)?;

        // New epoch for consolidations
        let mut consolidation_balance_to_consume =
            if self.earliest_consolidation_epoch()? < earliest_consolidation_epoch {
                per_epoch_consolidation_churn
            } else {
                self.consolidation_balance_to_consume()?
            };
        // Consolidation doesn't fit in the current earliest epoch
        if consolidation_balance > consolidation_balance_to_consume {
            let balance_to_process =
                consolidation_balance.safe_sub(consolidation_balance_to_consume)?;
            let additional_epochs = balance_to_process
                .safe_sub(1)?
                .safe_div(per_epoch_consolidation_churn)?
                .safe_add(1)?;
            earliest_consolidation_epoch.safe_add_assign(additional_epochs)?;
            consolidation_balance_to_consume
                .safe_add_assign(additional_epochs.safe_mul(per_epoch_consolidation_churn)?)?;
        }
        // Consume the balance and update state variables
        let state = self.as_electra_mut()?;
        state.consolidation_balance_to_consume =
            consolidation_balance_to_consume.safe_sub(consolidation_balance)?;
        state.earliest_consolidation_epoch = earliest_consolidation_epoch;

        Ok(state.earliest_consolidation_epoch)
    }

    #[allow(clippy::arithmetic_side_effects)]
    pub fn rebase_on(&mut self, base: &Self, spec: &ChainSpec) -> Result<(), Error> {
        // Required for macros (which use type-hints internally).

        match (&mut *self, base) {
            (Self::Base(self_inner), Self::Base(base_inner)) => {
                bimap_beacon_state_base_tree_list_fields!(
                    self_inner,
                    base_inner,
                    |_, self_field, base_field| { self_field.rebase_on(base_field) }
                );
            }
            (Self::Base(_), _) => (),
            (Self::Altair(self_inner), Self::Altair(base_inner)) => {
                bimap_beacon_state_altair_tree_list_fields!(
                    self_inner,
                    base_inner,
                    |_, self_field, base_field| { self_field.rebase_on(base_field) }
                );
            }
            (Self::Altair(_), _) => (),
            (Self::Bellatrix(self_inner), Self::Bellatrix(base_inner)) => {
                bimap_beacon_state_bellatrix_tree_list_fields!(
                    self_inner,
                    base_inner,
                    |_, self_field, base_field| { self_field.rebase_on(base_field) }
                );
            }
            (Self::Bellatrix(_), _) => (),
            (Self::Capella(self_inner), Self::Capella(base_inner)) => {
                bimap_beacon_state_capella_tree_list_fields!(
                    self_inner,
                    base_inner,
                    |_, self_field, base_field| { self_field.rebase_on(base_field) }
                );
            }
            (Self::Capella(_), _) => (),
            (Self::Deneb(self_inner), Self::Deneb(base_inner)) => {
                bimap_beacon_state_deneb_tree_list_fields!(
                    self_inner,
                    base_inner,
                    |_, self_field, base_field| { self_field.rebase_on(base_field) }
                );
            }
            (Self::Deneb(_), _) => (),
            (Self::Electra(self_inner), Self::Electra(base_inner)) => {
                bimap_beacon_state_electra_tree_list_fields!(
                    self_inner,
                    base_inner,
                    |_, self_field, base_field| { self_field.rebase_on(base_field) }
                );
            }
            (Self::Electra(_), _) => (),
        }

        // Use sync committees from `base` if they are equal.
        if let Ok(current_sync_committee) = self.current_sync_committee_mut() {
            if let Ok(base_sync_committee) = base.current_sync_committee() {
                if current_sync_committee == base_sync_committee {
                    *current_sync_committee = base_sync_committee.clone();
                }
            }
        }
        if let Ok(next_sync_committee) = self.next_sync_committee_mut() {
            if let Ok(base_sync_committee) = base.next_sync_committee() {
                if next_sync_committee == base_sync_committee {
                    *next_sync_committee = base_sync_committee.clone();
                }
            }
        }

        // Rebase caches like the committee caches and the pubkey cache, which are expensive to
        // rebuild and likely to be re-usable from the base state.
        self.rebase_caches_on(base, spec)?;

        Ok(())
    }

    pub fn rebase_caches_on(&mut self, base: &Self, spec: &ChainSpec) -> Result<(), Error> {
        // Use pubkey cache from `base` if it contains superior information (likely if our cache is
        // uninitialized).
        let num_validators = self.validators().len();
        let pubkey_cache = self.pubkey_cache_mut();
        let base_pubkey_cache = base.pubkey_cache();
        if pubkey_cache.len() < base_pubkey_cache.len() && pubkey_cache.len() < num_validators {
            *pubkey_cache = base_pubkey_cache.clone();
        }

        // Use committee caches from `base` if they are relevant.
        let epochs = [
            self.previous_epoch(),
            self.current_epoch(),
            self.next_epoch()?,
        ];
        for (index, epoch) in epochs.into_iter().enumerate() {
            if let Ok(base_relative_epoch) = RelativeEpoch::from_epoch(base.current_epoch(), epoch)
            {
                *self.committee_cache_at_index_mut(index)? =
                    base.committee_cache(base_relative_epoch)?.clone();

                // Ensure total active balance cache remains built whenever current committee
                // cache is built.
                if epoch == self.current_epoch() {
                    self.build_total_active_balance_cache(spec)?;
                }
            }
        }

        Ok(())
    }
}

impl<E: EthSpec> BeaconState<E> {
    /// The number of fields of the `BeaconState` rounded up to the nearest power of two.
    ///
    /// This is relevant to tree-hashing of the `BeaconState`.
    pub fn num_fields_pow2(&self) -> usize {
        let fork_name = self.fork_name_unchecked();
        match fork_name {
            ForkName::Base => BeaconStateBase::<E>::NUM_FIELDS.next_power_of_two(),
            ForkName::Altair => BeaconStateAltair::<E>::NUM_FIELDS.next_power_of_two(),
            ForkName::Bellatrix => BeaconStateBellatrix::<E>::NUM_FIELDS.next_power_of_two(),
            ForkName::Capella => BeaconStateCapella::<E>::NUM_FIELDS.next_power_of_two(),
            ForkName::Deneb => BeaconStateDeneb::<E>::NUM_FIELDS.next_power_of_two(),
            ForkName::Electra => BeaconStateElectra::<E>::NUM_FIELDS.next_power_of_two(),
        }
    }

    /// Specialised deserialisation method that uses the `ChainSpec` as context.
    #[allow(clippy::arithmetic_side_effects)]
    pub fn from_ssz_bytes(bytes: &[u8], spec: &ChainSpec) -> Result<Self, ssz::DecodeError> {
        // Slot is after genesis_time (u64) and genesis_validators_root (Hash256).
        let slot_start = <u64 as Decode>::ssz_fixed_len() + <Hash256 as Decode>::ssz_fixed_len();
        let slot_end = slot_start + <Slot as Decode>::ssz_fixed_len();

        let slot_bytes = bytes
            .get(slot_start..slot_end)
            .ok_or(DecodeError::InvalidByteLength {
                len: bytes.len(),
                expected: slot_end,
            })?;

        let slot = Slot::from_ssz_bytes(slot_bytes)?;
        let fork_at_slot = spec.fork_name_at_slot::<E>(slot);

        Ok(map_fork_name!(
            fork_at_slot,
            Self,
            <_>::from_ssz_bytes(bytes)?
        ))
    }

    #[allow(clippy::arithmetic_side_effects)]
    pub fn apply_pending_mutations(&mut self) -> Result<(), Error> {
        match self {
            Self::Base(inner) => {
                map_beacon_state_base_tree_list_fields!(inner, |_, x| { x.apply_updates() })
            }
            Self::Altair(inner) => {
                map_beacon_state_altair_tree_list_fields!(inner, |_, x| { x.apply_updates() })
            }
            Self::Bellatrix(inner) => {
                map_beacon_state_bellatrix_tree_list_fields!(inner, |_, x| { x.apply_updates() })
            }
            Self::Capella(inner) => {
                map_beacon_state_capella_tree_list_fields!(inner, |_, x| { x.apply_updates() })
            }
            Self::Deneb(inner) => {
                map_beacon_state_deneb_tree_list_fields!(inner, |_, x| { x.apply_updates() })
            }
            Self::Electra(inner) => {
                map_beacon_state_electra_tree_list_fields!(inner, |_, x| { x.apply_updates() })
            }
        }
        Ok(())
    }

    pub fn compute_merkle_proof(&self, generalized_index: usize) -> Result<Vec<Hash256>, Error> {
        // 1. Convert generalized index to field index.
        let field_index = match generalized_index {
            light_client_update::CURRENT_SYNC_COMMITTEE_INDEX
            | light_client_update::NEXT_SYNC_COMMITTEE_INDEX => {
                // Sync committees are top-level fields, subtract off the generalized indices
                // for the internal nodes. Result should be 22 or 23, the field offset of the committee
                // in the `BeaconState`:
                // https://github.com/ethereum/consensus-specs/blob/dev/specs/altair/beacon-chain.md#beaconstate
                generalized_index
                    .checked_sub(self.num_fields_pow2())
                    .ok_or(Error::IndexNotSupported(generalized_index))?
            }
            light_client_update::FINALIZED_ROOT_INDEX => {
                // Finalized root is the right child of `finalized_checkpoint`, divide by two to get
                // the generalized index of `state.finalized_checkpoint`.
                let finalized_checkpoint_generalized_index = generalized_index / 2;
                // Subtract off the internal nodes. Result should be 105/2 - 32 = 20 which matches
                // position of `finalized_checkpoint` in `BeaconState`.
                finalized_checkpoint_generalized_index
                    .checked_sub(self.num_fields_pow2())
                    .ok_or(Error::IndexNotSupported(generalized_index))?
            }
            _ => return Err(Error::IndexNotSupported(generalized_index)),
        };

        // 2. Get all `BeaconState` leaves.
        let mut leaves = vec![];
        #[allow(clippy::arithmetic_side_effects)]
        match self {
            BeaconState::Base(state) => {
                map_beacon_state_base_fields!(state, |_, field| {
                    leaves.push(field.tree_hash_root());
                });
            }
            BeaconState::Altair(state) => {
                map_beacon_state_altair_fields!(state, |_, field| {
                    leaves.push(field.tree_hash_root());
                });
            }
            BeaconState::Bellatrix(state) => {
                map_beacon_state_bellatrix_fields!(state, |_, field| {
                    leaves.push(field.tree_hash_root());
                });
            }
            BeaconState::Capella(state) => {
                map_beacon_state_capella_fields!(state, |_, field| {
                    leaves.push(field.tree_hash_root());
                });
            }
            BeaconState::Deneb(state) => {
                map_beacon_state_deneb_fields!(state, |_, field| {
                    leaves.push(field.tree_hash_root());
                });
            }
            BeaconState::Electra(state) => {
                map_beacon_state_electra_fields!(state, |_, field| {
                    leaves.push(field.tree_hash_root());
                });
            }
        };

        // 3. Make deposit tree.
        // Use the depth of the `BeaconState` fields (i.e. `log2(32) = 5`).
        let depth = light_client_update::CURRENT_SYNC_COMMITTEE_PROOF_LEN;
        let tree = merkle_proof::MerkleTree::create(&leaves, depth);
        let (_, mut proof) = tree.generate_proof(field_index, depth)?;

        // 4. If we're proving the finalized root, patch in the finalized epoch to complete the proof.
        if generalized_index == light_client_update::FINALIZED_ROOT_INDEX {
            proof.insert(0, self.finalized_checkpoint().epoch.tree_hash_root());
        }

        Ok(proof)
    }
}

impl From<RelativeEpochError> for Error {
    fn from(e: RelativeEpochError) -> Error {
        Error::RelativeEpochError(e)
    }
}

impl From<ssz_types::Error> for Error {
    fn from(e: ssz_types::Error) -> Error {
        Error::SszTypesError(e)
    }
}

impl From<bls::Error> for Error {
    fn from(e: bls::Error) -> Error {
        Error::BlsError(e)
    }
}

impl From<cached_tree_hash::Error> for Error {
    fn from(e: cached_tree_hash::Error) -> Error {
        Error::CachedTreeHashError(e)
    }
}

impl From<tree_hash::Error> for Error {
    fn from(e: tree_hash::Error) -> Error {
        Error::TreeHashError(e)
    }
}

impl From<merkle_proof::MerkleTreeError> for Error {
    fn from(e: merkle_proof::MerkleTreeError) -> Error {
        Error::MerkleTreeError(e)
    }
}

impl From<ArithError> for Error {
    fn from(e: ArithError) -> Error {
        Error::ArithError(e)
    }
}

impl From<milhouse::Error> for Error {
    fn from(e: milhouse::Error) -> Self {
        Self::MilhouseError(e)
    }
}

impl<E: EthSpec> CompareFields for BeaconState<E> {
    fn compare_fields(&self, other: &Self) -> Vec<compare_fields::Comparison> {
        match (self, other) {
            (BeaconState::Base(x), BeaconState::Base(y)) => x.compare_fields(y),
            (BeaconState::Altair(x), BeaconState::Altair(y)) => x.compare_fields(y),
            (BeaconState::Bellatrix(x), BeaconState::Bellatrix(y)) => x.compare_fields(y),
            (BeaconState::Capella(x), BeaconState::Capella(y)) => x.compare_fields(y),
            (BeaconState::Deneb(x), BeaconState::Deneb(y)) => x.compare_fields(y),
            (BeaconState::Electra(x), BeaconState::Electra(y)) => x.compare_fields(y),
            _ => panic!("compare_fields: mismatched state variants",),
        }
    }
}

impl<E: EthSpec> ForkVersionDeserialize for BeaconState<E> {
    fn deserialize_by_fork<'de, D: serde::Deserializer<'de>>(
        value: serde_json::value::Value,
        fork_name: ForkName,
    ) -> Result<Self, D::Error> {
        Ok(map_fork_name!(
            fork_name,
            Self,
            serde_json::from_value(value).map_err(|e| serde::de::Error::custom(format!(
                "BeaconState failed to deserialize: {:?}",
                e
            )))?
        ))
    }
}<|MERGE_RESOLUTION|>--- conflicted
+++ resolved
@@ -46,13 +46,8 @@
 pub const CACHED_EPOCHS: usize = 3;
 const MAX_RANDOM_BYTE: u64 = (1 << 8) - 1;
 
-<<<<<<< HEAD
-pub type Validators<E> = VariableList<Validator, <E as EthSpec>::ValidatorRegistryLimit>;
-pub type Balances<E> = VariableList<u64, <E as EthSpec>::ValidatorRegistryLimit>;
-=======
 pub type Validators<E> = List<Validator, <E as EthSpec>::ValidatorRegistryLimit>;
 pub type Balances<E> = List<u64, <E as EthSpec>::ValidatorRegistryLimit>;
->>>>>>> 8b24880d
 
 #[derive(Debug, PartialEq, Clone)]
 pub enum Error {
