use super::{EthSpec, FixedVector, Hash256, Slot, SyncAggregate, SyncCommittee};
use crate::light_client_header::LightClientHeaderElectra;
use crate::LightClientHeader;
use crate::{
    beacon_state, test_utils::TestRandom, ChainSpec, Epoch, ForkName, ForkVersionDeserialize,
    LightClientHeaderAltair, LightClientHeaderCapella, LightClientHeaderDeneb,
    SignedBlindedBeaconBlock,
};
use derivative::Derivative;
use safe_arith::ArithError;
use safe_arith::SafeArith;
use serde::{Deserialize, Deserializer, Serialize};
use serde_json::Value;
use ssz::{Decode, Encode};
use ssz_derive::Decode;
use ssz_derive::Encode;
use ssz_types::typenum::{U4, U5, U6, U7};
use std::sync::Arc;
use superstruct::superstruct;
use test_random_derive::TestRandom;
use tree_hash_derive::TreeHash;

pub const FINALIZED_ROOT_INDEX: usize = 105;
pub const CURRENT_SYNC_COMMITTEE_INDEX: usize = 54;
pub const NEXT_SYNC_COMMITTEE_INDEX: usize = 55;
pub const EXECUTION_PAYLOAD_INDEX: usize = 25;

pub const FINALIZED_ROOT_INDEX_ELECTRA: usize = 169;
pub const CURRENT_SYNC_COMMITTEE_INDEX_ELECTRA: usize = 86;
pub const NEXT_SYNC_COMMITTEE_INDEX_ELECTRA: usize = 87;

pub type FinalizedRootProofLen = U6;
pub type CurrentSyncCommitteeProofLen = U5;
pub type ExecutionPayloadProofLen = U4;
pub type NextSyncCommitteeProofLen = U5;

pub type FinalizedRootProofLenElectra = U7;
pub type CurrentSyncCommitteeProofLenElectra = U6;
pub type NextSyncCommitteeProofLenElectra = U6;

pub const FINALIZED_ROOT_PROOF_LEN: usize = 6;
pub const CURRENT_SYNC_COMMITTEE_PROOF_LEN: usize = 5;
pub const NEXT_SYNC_COMMITTEE_PROOF_LEN: usize = 5;
pub const EXECUTION_PAYLOAD_PROOF_LEN: usize = 4;

<<<<<<< HEAD
pub const FINALIZED_ROOT_PROOF_LEN_ELECTRA: usize = 7;
pub const NEXT_SYNC_COMMITTEE_PROOF_LEN_ELECTRA: usize = 6;
pub const CURRENT_SYNC_COMMITTEE_PROOF_LEN_ELECTRA: usize = 6;

pub type MerkleProof = Vec<Hash256>;
=======
// Max light client updates by range request limits
// spec: https://github.com/ethereum/consensus-specs/blob/dev/specs/altair/light-client/p2p-interface.md#configuration
pub const MAX_REQUEST_LIGHT_CLIENT_UPDATES: u64 = 128;
>>>>>>> 9aefb553

type FinalityBranch = FixedVector<Hash256, FinalizedRootProofLen>;
type FinalityBranchElectra = FixedVector<Hash256, FinalizedRootProofLenElectra>;
type NextSyncCommitteeBranch = FixedVector<Hash256, NextSyncCommitteeProofLen>;

type NextSyncCommitteeBranchElectra = FixedVector<Hash256, NextSyncCommitteeProofLenElectra>;

#[derive(Debug, PartialEq, Clone)]
pub enum Error {
    SszTypesError(ssz_types::Error),
    MilhouseError(milhouse::Error),
    BeaconStateError(beacon_state::Error),
    ArithError(ArithError),
    AltairForkNotActive,
    NotEnoughSyncCommitteeParticipants,
    MismatchingPeriods,
    InvalidFinalizedBlock,
    BeaconBlockBodyError,
    InconsistentFork,
}

impl From<ssz_types::Error> for Error {
    fn from(e: ssz_types::Error) -> Error {
        Error::SszTypesError(e)
    }
}

impl From<beacon_state::Error> for Error {
    fn from(e: beacon_state::Error) -> Error {
        Error::BeaconStateError(e)
    }
}

impl From<ArithError> for Error {
    fn from(e: ArithError) -> Error {
        Error::ArithError(e)
    }
}

impl From<milhouse::Error> for Error {
    fn from(e: milhouse::Error) -> Error {
        Error::MilhouseError(e)
    }
}

/// A LightClientUpdate is the update we request solely to either complete the bootstrapping process,
/// or to sync up to the last committee period, we need to have one ready for each ALTAIR period
/// we go over, note: there is no need to keep all of the updates from [ALTAIR_PERIOD, CURRENT_PERIOD].
#[superstruct(
    variants(Altair, Capella, Deneb, Electra),
    variant_attributes(
        derive(
            Debug,
            Clone,
            PartialEq,
            Serialize,
            Deserialize,
            Derivative,
            Decode,
            Encode,
            TestRandom,
            arbitrary::Arbitrary,
            TreeHash,
        ),
        serde(bound = "E: EthSpec", deny_unknown_fields),
        arbitrary(bound = "E: EthSpec"),
    )
)]
#[derive(
    Debug, Clone, Serialize, Encode, TreeHash, Deserialize, arbitrary::Arbitrary, PartialEq,
)]
#[serde(untagged)]
#[tree_hash(enum_behaviour = "transparent")]
#[ssz(enum_behaviour = "transparent")]
#[serde(bound = "E: EthSpec", deny_unknown_fields)]
#[arbitrary(bound = "E: EthSpec")]
pub struct LightClientUpdate<E: EthSpec> {
    /// The last `BeaconBlockHeader` from the last attested block by the sync committee.
    #[superstruct(only(Altair), partial_getter(rename = "attested_header_altair"))]
    pub attested_header: LightClientHeaderAltair<E>,
    #[superstruct(only(Capella), partial_getter(rename = "attested_header_capella"))]
    pub attested_header: LightClientHeaderCapella<E>,
    #[superstruct(only(Deneb), partial_getter(rename = "attested_header_deneb"))]
    pub attested_header: LightClientHeaderDeneb<E>,
    #[superstruct(only(Electra), partial_getter(rename = "attested_header_electra"))]
    pub attested_header: LightClientHeaderElectra<E>,
    /// The `SyncCommittee` used in the next period.
    pub next_sync_committee: Arc<SyncCommittee<E>>,
    // Merkle proof for next sync committee
    #[superstruct(
        only(Altair, Capella, Deneb),
        partial_getter(rename = "next_sync_committee_branch_altair")
    )]
    pub next_sync_committee_branch: NextSyncCommitteeBranch,
    #[superstruct(
        only(Electra),
        partial_getter(rename = "next_sync_committee_branch_electra")
    )]
    pub next_sync_committee_branch: NextSyncCommitteeBranchElectra,
    /// The last `BeaconBlockHeader` from the last attested finalized block (end of epoch).
    #[superstruct(only(Altair), partial_getter(rename = "finalized_header_altair"))]
    pub finalized_header: LightClientHeaderAltair<E>,
    #[superstruct(only(Capella), partial_getter(rename = "finalized_header_capella"))]
    pub finalized_header: LightClientHeaderCapella<E>,
    #[superstruct(only(Deneb), partial_getter(rename = "finalized_header_deneb"))]
    pub finalized_header: LightClientHeaderDeneb<E>,
    #[superstruct(only(Electra), partial_getter(rename = "finalized_header_electra"))]
    pub finalized_header: LightClientHeaderElectra<E>,
    /// Merkle proof attesting finalized header.
    #[superstruct(
        only(Altair, Capella, Deneb),
        partial_getter(rename = "finality_branch_altair")
    )]
    pub finality_branch: FinalityBranch,
    #[superstruct(only(Electra), partial_getter(rename = "finality_branch_electra"))]
    pub finality_branch: FinalityBranchElectra,
    /// current sync aggreggate
    pub sync_aggregate: SyncAggregate<E>,
    /// Slot of the sync aggregated signature
    pub signature_slot: Slot,
}

impl<E: EthSpec> ForkVersionDeserialize for LightClientUpdate<E> {
    fn deserialize_by_fork<'de, D: Deserializer<'de>>(
        value: Value,
        fork_name: ForkName,
    ) -> Result<Self, D::Error> {
        match fork_name {
            ForkName::Base => Err(serde::de::Error::custom(format!(
                "LightClientUpdate failed to deserialize: unsupported fork '{}'",
                fork_name
            ))),
            _ => Ok(serde_json::from_value::<LightClientUpdate<E>>(value)
                .map_err(serde::de::Error::custom))?,
        }
    }
}

impl<E: EthSpec> LightClientUpdate<E> {
    #[allow(clippy::too_many_arguments)]
    pub fn new(
        sync_aggregate: &SyncAggregate<E>,
        block_slot: Slot,
        next_sync_committee: Arc<SyncCommittee<E>>,
        next_sync_committee_branch: Vec<Hash256>,
        finality_branch: Vec<Hash256>,
        attested_block: &SignedBlindedBeaconBlock<E>,
        finalized_block: Option<&SignedBlindedBeaconBlock<E>>,
        chain_spec: &ChainSpec,
    ) -> Result<Self, Error> {
        let light_client_update = match attested_block
            .fork_name(chain_spec)
            .map_err(|_| Error::InconsistentFork)?
        {
            ForkName::Base => return Err(Error::AltairForkNotActive),
            ForkName::Altair | ForkName::Bellatrix => {
                let attested_header =
                    LightClientHeaderAltair::block_to_light_client_header(attested_block)?;

                let finalized_header = if let Some(finalized_block) = finalized_block {
                    LightClientHeaderAltair::block_to_light_client_header(finalized_block)?
                } else {
                    LightClientHeaderAltair::default()
                };

                Self::Altair(LightClientUpdateAltair {
                    attested_header,
                    next_sync_committee,
                    next_sync_committee_branch: next_sync_committee_branch.into(),
                    finalized_header,
                    finality_branch: finality_branch.into(),
                    sync_aggregate: sync_aggregate.clone(),
                    signature_slot: block_slot,
                })
            }
            ForkName::Capella => {
                let attested_header =
                    LightClientHeaderCapella::block_to_light_client_header(attested_block)?;

                let finalized_header = if let Some(finalized_block) = finalized_block {
                    LightClientHeaderCapella::block_to_light_client_header(finalized_block)?
                } else {
                    LightClientHeaderCapella::default()
                };

                Self::Capella(LightClientUpdateCapella {
                    attested_header,
                    next_sync_committee,
                    next_sync_committee_branch: next_sync_committee_branch.into(),
                    finalized_header,
                    finality_branch: finality_branch.into(),
                    sync_aggregate: sync_aggregate.clone(),
                    signature_slot: block_slot,
                })
            }
            ForkName::Deneb => {
                let attested_header =
                    LightClientHeaderDeneb::block_to_light_client_header(attested_block)?;

                let finalized_header = if let Some(finalized_block) = finalized_block {
                    LightClientHeaderDeneb::block_to_light_client_header(finalized_block)?
                } else {
                    LightClientHeaderDeneb::default()
                };

                Self::Deneb(LightClientUpdateDeneb {
                    attested_header,
                    next_sync_committee,
                    next_sync_committee_branch: next_sync_committee_branch.into(),
                    finalized_header,
                    finality_branch: finality_branch.into(),
                    sync_aggregate: sync_aggregate.clone(),
                    signature_slot: block_slot,
                })
            }
            ForkName::Electra => {
                let attested_header =
                    LightClientHeaderElectra::block_to_light_client_header(attested_block)?;

                let finalized_header = if let Some(finalized_block) = finalized_block {
                    LightClientHeaderElectra::block_to_light_client_header(finalized_block)?
                } else {
                    LightClientHeaderElectra::default()
                };

                Self::Electra(LightClientUpdateElectra {
                    attested_header,
                    next_sync_committee,
                    next_sync_committee_branch: next_sync_committee_branch.into(),
                    finalized_header,
                    finality_branch: finality_branch.into(),
                    sync_aggregate: sync_aggregate.clone(),
                    signature_slot: block_slot,
                })
            } // To add a new fork, just append the new fork variant on the latest fork. Forks that
              // have a distinct execution header will need a new LightClientUpdate variant only
              // if you need to test or support lightclient usages
        };

        Ok(light_client_update)
    }

    pub fn from_ssz_bytes(bytes: &[u8], fork_name: &ForkName) -> Result<Self, ssz::DecodeError> {
        let update = match fork_name {
            ForkName::Altair | ForkName::Bellatrix => {
                Self::Altair(LightClientUpdateAltair::from_ssz_bytes(bytes)?)
            }
            ForkName::Capella => Self::Capella(LightClientUpdateCapella::from_ssz_bytes(bytes)?),
            ForkName::Deneb => Self::Deneb(LightClientUpdateDeneb::from_ssz_bytes(bytes)?),
            ForkName::Electra => Self::Electra(LightClientUpdateElectra::from_ssz_bytes(bytes)?),
            ForkName::Base => {
                return Err(ssz::DecodeError::BytesInvalid(format!(
                    "LightClientUpdate decoding for {fork_name} not implemented"
                )))
            }
        };

        Ok(update)
    }

    pub fn attested_header_slot(&self) -> Slot {
        match self {
            LightClientUpdate::Altair(update) => update.attested_header.beacon.slot,
            LightClientUpdate::Capella(update) => update.attested_header.beacon.slot,
            LightClientUpdate::Deneb(update) => update.attested_header.beacon.slot,
            LightClientUpdate::Electra(update) => update.attested_header.beacon.slot,
        }
    }

    pub fn finalized_header_slot(&self) -> Slot {
        match self {
            LightClientUpdate::Altair(update) => update.finalized_header.beacon.slot,
            LightClientUpdate::Capella(update) => update.finalized_header.beacon.slot,
            LightClientUpdate::Deneb(update) => update.finalized_header.beacon.slot,
            LightClientUpdate::Electra(update) => update.finalized_header.beacon.slot,
        }
    }

    fn attested_header_sync_committee_period(
        &self,
        chain_spec: &ChainSpec,
    ) -> Result<Epoch, Error> {
        compute_sync_committee_period_at_slot::<E>(self.attested_header_slot(), chain_spec)
            .map_err(Error::ArithError)
    }

    fn signature_slot_sync_committee_period(&self, chain_spec: &ChainSpec) -> Result<Epoch, Error> {
        compute_sync_committee_period_at_slot::<E>(*self.signature_slot(), chain_spec)
            .map_err(Error::ArithError)
    }

    pub fn is_sync_committee_update(&self, chain_spec: &ChainSpec) -> Result<bool, Error> {
        Ok(!self.is_next_sync_committee_branch_empty()
            && (self.attested_header_sync_committee_period(chain_spec)?
                == self.signature_slot_sync_committee_period(chain_spec)?))
    }

    pub fn has_sync_committee_finality(&self, chain_spec: &ChainSpec) -> Result<bool, Error> {
        Ok(
            compute_sync_committee_period_at_slot::<E>(self.finalized_header_slot(), chain_spec)?
                == self.attested_header_sync_committee_period(chain_spec)?,
        )
    }

    // Implements spec prioritization rules:
    // Full nodes SHOULD provide the best derivable LightClientUpdate for each sync committee period
    // ref: https://github.com/ethereum/consensus-specs/blob/113c58f9bf9c08867f6f5f633c4d98e0364d612a/specs/altair/light-client/full-node.md#create_light_client_update
    pub fn is_better_light_client_update(
        &self,
        new: &Self,
        chain_spec: &ChainSpec,
    ) -> Result<bool, Error> {
        // Compare super majority (> 2/3) sync committee participation
        let max_active_participants = new.sync_aggregate().sync_committee_bits.len();

        let new_active_participants = new.sync_aggregate().sync_committee_bits.num_set_bits();
        let prev_active_participants = self.sync_aggregate().sync_committee_bits.num_set_bits();

        let new_has_super_majority =
            new_active_participants.safe_mul(3)? >= max_active_participants.safe_mul(2)?;
        let prev_has_super_majority =
            prev_active_participants.safe_mul(3)? >= max_active_participants.safe_mul(2)?;

        if new_has_super_majority != prev_has_super_majority {
            return Ok(new_has_super_majority);
        }

        if !new_has_super_majority && new_active_participants != prev_active_participants {
            return Ok(new_active_participants > prev_active_participants);
        }

        // Compare presence of relevant sync committee
        let new_has_relevant_sync_committee = new.is_sync_committee_update(chain_spec)?;
        let prev_has_relevant_sync_committee = self.is_sync_committee_update(chain_spec)?;
        if new_has_relevant_sync_committee != prev_has_relevant_sync_committee {
            return Ok(new_has_relevant_sync_committee);
        }

        // Compare indication of any finality
        let new_has_finality = !new.is_finality_branch_empty();
        let prev_has_finality = !self.is_finality_branch_empty();
        if new_has_finality != prev_has_finality {
            return Ok(new_has_finality);
        }

        // Compare sync committee finality
        if new_has_finality {
            let new_has_sync_committee_finality = new.has_sync_committee_finality(chain_spec)?;
            let prev_has_sync_committee_finality = self.has_sync_committee_finality(chain_spec)?;
            if new_has_sync_committee_finality != prev_has_sync_committee_finality {
                return Ok(new_has_sync_committee_finality);
            }
        }

        // Tiebreaker 1: Sync committee participation beyond super majority
        if new_active_participants != prev_active_participants {
            return Ok(new_active_participants > prev_active_participants);
        }

        let new_attested_header_slot = new.attested_header_slot();
        let prev_attested_header_slot = self.attested_header_slot();

        // Tiebreaker 2: Prefer older data (fewer changes to best)
        if new_attested_header_slot != prev_attested_header_slot {
            return Ok(new_attested_header_slot < prev_attested_header_slot);
        }

        return Ok(new.signature_slot() < self.signature_slot());
    }

    fn is_next_sync_committee_branch_empty<'a>(&'a self) -> bool {
        map_light_client_update_ref!(&'a _, self.to_ref(), |update, cons| {
            cons(update);
            is_empty_branch(update.next_sync_committee_branch.as_ref())
        })
    }

    pub fn is_finality_branch_empty<'a>(&'a self) -> bool {
        map_light_client_update_ref!(&'a _, self.to_ref(), |update, cons| {
            cons(update);
            is_empty_branch(update.finality_branch.as_ref())
        })
    }
}

fn is_empty_branch(branch: &[Hash256]) -> bool {
    for index in branch.iter() {
        if *index != Hash256::default() {
            return false;
        }
    }
<<<<<<< HEAD
    true
=======

    // A `LightClientUpdate` has two `LightClientHeader`s
    // Spec: https://github.com/ethereum/consensus-specs/blob/dev/specs/altair/light-client/sync-protocol.md#lightclientupdate
    #[allow(clippy::arithmetic_side_effects)]
    pub fn ssz_max_len_for_fork(fork_name: ForkName) -> usize {
        let fixed_len = match fork_name {
            ForkName::Base | ForkName::Bellatrix => 0,
            ForkName::Altair => <LightClientUpdateAltair<E> as Encode>::ssz_fixed_len(),
            ForkName::Capella => <LightClientUpdateCapella<E> as Encode>::ssz_fixed_len(),
            ForkName::Deneb => <LightClientUpdateDeneb<E> as Encode>::ssz_fixed_len(),
            ForkName::Electra => <LightClientUpdateElectra<E> as Encode>::ssz_fixed_len(),
        };
        fixed_len + 2 * LightClientHeader::<E>::ssz_max_var_len_for_fork(fork_name)
    }

    pub fn map_with_fork_name<F, R>(&self, func: F) -> R
    where
        F: Fn(ForkName) -> R,
    {
        match self {
            Self::Altair(_) => func(ForkName::Altair),
            Self::Capella(_) => func(ForkName::Capella),
            Self::Deneb(_) => func(ForkName::Deneb),
            Self::Electra(_) => func(ForkName::Electra),
        }
    }
>>>>>>> 9aefb553
}

fn compute_sync_committee_period_at_slot<E: EthSpec>(
    slot: Slot,
    chain_spec: &ChainSpec,
) -> Result<Epoch, ArithError> {
    slot.epoch(E::slots_per_epoch())
        .safe_div(chain_spec.epochs_per_sync_committee_period)
}

#[cfg(test)]
mod tests {
    use super::*;
    use ssz_types::typenum::Unsigned;

    // `ssz_tests!` can only be defined once per namespace
    #[cfg(test)]
    mod altair {
        use super::*;
        use crate::MainnetEthSpec;
        ssz_tests!(LightClientUpdateAltair<MainnetEthSpec>);
    }

    #[cfg(test)]
    mod capella {
        use super::*;
        use crate::MainnetEthSpec;
        ssz_tests!(LightClientUpdateCapella<MainnetEthSpec>);
    }

    #[cfg(test)]
    mod deneb {
        use super::*;
        use crate::MainnetEthSpec;
        ssz_tests!(LightClientUpdateDeneb<MainnetEthSpec>);
    }

    #[cfg(test)]
    mod electra {
        use super::*;
        use crate::MainnetEthSpec;
        ssz_tests!(LightClientUpdateElectra<MainnetEthSpec>);
    }

    #[test]
    fn finalized_root_params() {
        assert!(2usize.pow(FINALIZED_ROOT_PROOF_LEN as u32) <= FINALIZED_ROOT_INDEX);
        assert!(2usize.pow(FINALIZED_ROOT_PROOF_LEN as u32 + 1) > FINALIZED_ROOT_INDEX);
        assert_eq!(FinalizedRootProofLen::to_usize(), FINALIZED_ROOT_PROOF_LEN);

        assert!(
            2usize.pow(FINALIZED_ROOT_PROOF_LEN_ELECTRA as u32) <= FINALIZED_ROOT_INDEX_ELECTRA
        );
        assert!(
            2usize.pow(FINALIZED_ROOT_PROOF_LEN_ELECTRA as u32 + 1) > FINALIZED_ROOT_INDEX_ELECTRA
        );
        assert_eq!(
            FinalizedRootProofLenElectra::to_usize(),
            FINALIZED_ROOT_PROOF_LEN_ELECTRA
        );
    }

    #[test]
    fn current_sync_committee_params() {
        assert!(
            2usize.pow(CURRENT_SYNC_COMMITTEE_PROOF_LEN as u32) <= CURRENT_SYNC_COMMITTEE_INDEX
        );
        assert!(
            2usize.pow(CURRENT_SYNC_COMMITTEE_PROOF_LEN as u32 + 1) > CURRENT_SYNC_COMMITTEE_INDEX
        );
        assert_eq!(
            CurrentSyncCommitteeProofLen::to_usize(),
            CURRENT_SYNC_COMMITTEE_PROOF_LEN
        );

        assert!(
            2usize.pow(CURRENT_SYNC_COMMITTEE_PROOF_LEN_ELECTRA as u32)
                <= CURRENT_SYNC_COMMITTEE_INDEX_ELECTRA
        );
        assert!(
            2usize.pow(CURRENT_SYNC_COMMITTEE_PROOF_LEN_ELECTRA as u32 + 1)
                > CURRENT_SYNC_COMMITTEE_INDEX_ELECTRA
        );
        assert_eq!(
            CurrentSyncCommitteeProofLenElectra::to_usize(),
            CURRENT_SYNC_COMMITTEE_PROOF_LEN_ELECTRA
        );
    }

    #[test]
    fn next_sync_committee_params() {
        assert!(2usize.pow(NEXT_SYNC_COMMITTEE_PROOF_LEN as u32) <= NEXT_SYNC_COMMITTEE_INDEX);
        assert!(2usize.pow(NEXT_SYNC_COMMITTEE_PROOF_LEN as u32 + 1) > NEXT_SYNC_COMMITTEE_INDEX);
        assert_eq!(
            NextSyncCommitteeProofLen::to_usize(),
            NEXT_SYNC_COMMITTEE_PROOF_LEN
        );

        assert!(
            2usize.pow(NEXT_SYNC_COMMITTEE_PROOF_LEN_ELECTRA as u32)
                <= NEXT_SYNC_COMMITTEE_INDEX_ELECTRA
        );
        assert!(
            2usize.pow(NEXT_SYNC_COMMITTEE_PROOF_LEN_ELECTRA as u32 + 1)
                > NEXT_SYNC_COMMITTEE_INDEX_ELECTRA
        );
        assert_eq!(
            NextSyncCommitteeProofLenElectra::to_usize(),
            NEXT_SYNC_COMMITTEE_PROOF_LEN_ELECTRA
        );
    }
}<|MERGE_RESOLUTION|>--- conflicted
+++ resolved
@@ -43,17 +43,14 @@
 pub const NEXT_SYNC_COMMITTEE_PROOF_LEN: usize = 5;
 pub const EXECUTION_PAYLOAD_PROOF_LEN: usize = 4;
 
-<<<<<<< HEAD
 pub const FINALIZED_ROOT_PROOF_LEN_ELECTRA: usize = 7;
 pub const NEXT_SYNC_COMMITTEE_PROOF_LEN_ELECTRA: usize = 6;
 pub const CURRENT_SYNC_COMMITTEE_PROOF_LEN_ELECTRA: usize = 6;
 
 pub type MerkleProof = Vec<Hash256>;
-=======
 // Max light client updates by range request limits
 // spec: https://github.com/ethereum/consensus-specs/blob/dev/specs/altair/light-client/p2p-interface.md#configuration
 pub const MAX_REQUEST_LIGHT_CLIENT_UPDATES: u64 = 128;
->>>>>>> 9aefb553
 
 type FinalityBranch = FixedVector<Hash256, FinalizedRootProofLen>;
 type FinalityBranchElectra = FixedVector<Hash256, FinalizedRootProofLenElectra>;
@@ -437,17 +434,6 @@
             is_empty_branch(update.finality_branch.as_ref())
         })
     }
-}
-
-fn is_empty_branch(branch: &[Hash256]) -> bool {
-    for index in branch.iter() {
-        if *index != Hash256::default() {
-            return false;
-        }
-    }
-<<<<<<< HEAD
-    true
-=======
 
     // A `LightClientUpdate` has two `LightClientHeader`s
     // Spec: https://github.com/ethereum/consensus-specs/blob/dev/specs/altair/light-client/sync-protocol.md#lightclientupdate
@@ -474,7 +460,15 @@
             Self::Electra(_) => func(ForkName::Electra),
         }
     }
->>>>>>> 9aefb553
+}
+
+fn is_empty_branch(branch: &[Hash256]) -> bool {
+    for index in branch.iter() {
+        if *index != Hash256::default() {
+            return false;
+        }
+    }
+    true
 }
 
 fn compute_sync_committee_period_at_slot<E: EthSpec>(
