use super::{EthSpec, ForkName, ForkVersionDeserialize, Slot, SyncAggregate};
use crate::test_utils::TestRandom;
use crate::LightClientHeader;
use serde::{Deserialize, Deserializer, Serialize};
use serde_json::Value;
use ssz::Decode;
use ssz_derive::Encode;
use test_random_derive::TestRandom;
<<<<<<< HEAD
use tree_hash::TreeHash;
use tree_hash_derive::TreeHash;
=======
>>>>>>> b964f3fe

/// A LightClientOptimisticUpdate is the update we send on each slot,
/// it is based off the current unfinalized epoch is verified only against BLS signature.
#[derive(
<<<<<<< HEAD
    Debug,
    Clone,
    PartialEq,
    Serialize,
    Deserialize,
    Encode,
    Decode,
    TreeHash,
    TestRandom,
    arbitrary::Arbitrary,
=======
    Debug, Clone, PartialEq, Serialize, Deserialize, Encode, arbitrary::Arbitrary, TestRandom,
>>>>>>> b964f3fe
)]
#[serde(bound = "T: EthSpec")]
#[arbitrary(bound = "T: EthSpec")]
pub struct LightClientOptimisticUpdate<T: EthSpec> {
    /// The last `BeaconBlockHeader` from the last attested block by the sync committee.
    pub attested_header: LightClientHeader<T>,
    /// current sync aggreggate
    pub sync_aggregate: SyncAggregate<T>,
    /// Slot of the sync aggregated singature
    pub signature_slot: Slot,
}

impl<E: EthSpec> LightClientOptimisticUpdate<E> {
    pub fn from_ssz_bytes(bytes: &[u8], fork_name: ForkName) -> Result<Self, ssz::DecodeError> {
        let mut builder = ssz::SszDecoderBuilder::new(bytes);
        builder.register_anonymous_variable_length_item()?;
        builder.register_type::<SyncAggregate<E>>()?;
        builder.register_type::<Slot>()?;
        let mut decoder = builder.build()?;

        let attested_header = decoder
            .decode_next_with(|bytes| LightClientHeader::from_ssz_bytes(bytes, fork_name))?;
        let sync_aggregate = decoder.decode_next_with(SyncAggregate::from_ssz_bytes)?;
        let signature_slot = decoder.decode_next_with(Slot::from_ssz_bytes)?;

        Ok(Self {
            attested_header,
            sync_aggregate,
            signature_slot,
        })
    }
}

impl<T: EthSpec> ForkVersionDeserialize for LightClientOptimisticUpdate<T> {
    fn deserialize_by_fork<'de, D: Deserializer<'de>>(
        value: Value,
        fork_name: ForkName,
    ) -> Result<Self, D::Error> {
        match fork_name {
            ForkName::Altair | ForkName::Merge | ForkName::Capella | ForkName::Deneb => Ok(
                serde_json::from_value::<LightClientOptimisticUpdate<T>>(value)
                    .map_err(serde::de::Error::custom),
            )?,
            ForkName::Base => Err(serde::de::Error::custom(format!(
                "LightClientOptimisticUpdate failed to deserialize: unsupported fork '{}'",
                fork_name
            ))),
        }
    }
}

#[cfg(test)]
mod tests {
    use super::*;
    use crate::MainnetEthSpec;

    ssz_tests_by_fork!(LightClientOptimisticUpdate<MainnetEthSpec>, ForkName::Deneb);
}<|MERGE_RESOLUTION|>--- conflicted
+++ resolved
@@ -6,29 +6,11 @@
 use ssz::Decode;
 use ssz_derive::Encode;
 use test_random_derive::TestRandom;
-<<<<<<< HEAD
-use tree_hash::TreeHash;
-use tree_hash_derive::TreeHash;
-=======
->>>>>>> b964f3fe
 
 /// A LightClientOptimisticUpdate is the update we send on each slot,
 /// it is based off the current unfinalized epoch is verified only against BLS signature.
 #[derive(
-<<<<<<< HEAD
-    Debug,
-    Clone,
-    PartialEq,
-    Serialize,
-    Deserialize,
-    Encode,
-    Decode,
-    TreeHash,
-    TestRandom,
-    arbitrary::Arbitrary,
-=======
     Debug, Clone, PartialEq, Serialize, Deserialize, Encode, arbitrary::Arbitrary, TestRandom,
->>>>>>> b964f3fe
 )]
 #[serde(bound = "T: EthSpec")]
 #[arbitrary(bound = "T: EthSpec")]
