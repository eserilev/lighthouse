use crate::{test_utils::TestRandom, *};
use derivative::Derivative;
use serde::{Deserialize, Serialize};
use ssz::{Decode, Encode};
use ssz_derive::{Decode, Encode};
use test_random_derive::TestRandom;
use tree_hash_derive::TreeHash;

pub type Transaction<N> = VariableList<u8, N>;
pub type Transactions<E> = VariableList<
    Transaction<<E as EthSpec>::MaxBytesPerTransaction>,
    <E as EthSpec>::MaxTransactionsPerPayload,
>;

pub type Withdrawals<E> = VariableList<Withdrawal, <E as EthSpec>::MaxWithdrawalsPerPayload>;

#[superstruct(
    variants(Merge, Capella, Deneb, Electra),
    variant_attributes(
        derive(
            Default,
            Debug,
            Clone,
            Serialize,
            Deserialize,
            Encode,
            Decode,
            TreeHash,
            TestRandom,
            Derivative,
            arbitrary::Arbitrary
        ),
        derivative(PartialEq, Hash(bound = "E: EthSpec")),
        serde(bound = "E: EthSpec", deny_unknown_fields),
        arbitrary(bound = "E: EthSpec")
    ),
    cast_error(ty = "Error", expr = "BeaconStateError::IncorrectStateVariant"),
    partial_getter_error(ty = "Error", expr = "BeaconStateError::IncorrectStateVariant"),
    map_into(FullPayload, BlindedPayload),
    map_ref_into(ExecutionPayloadHeader)
)]
#[derive(
    Debug, Clone, Serialize, Encode, Deserialize, TreeHash, Derivative, arbitrary::Arbitrary,
)]
#[derivative(PartialEq, Hash(bound = "E: EthSpec"))]
#[serde(bound = "E: EthSpec", untagged)]
#[arbitrary(bound = "E: EthSpec")]
#[ssz(enum_behaviour = "transparent")]
#[tree_hash(enum_behaviour = "transparent")]
pub struct ExecutionPayload<E: EthSpec> {
    #[superstruct(getter(copy))]
    pub parent_hash: ExecutionBlockHash,
    #[superstruct(getter(copy))]
    pub fee_recipient: Address,
    #[superstruct(getter(copy))]
    pub state_root: Hash256,
    #[superstruct(getter(copy))]
    pub receipts_root: Hash256,
    #[serde(with = "ssz_types::serde_utils::hex_fixed_vec")]
    pub logs_bloom: FixedVector<u8, E::BytesPerLogsBloom>,
    #[superstruct(getter(copy))]
    pub prev_randao: Hash256,
    #[serde(with = "serde_utils::quoted_u64")]
    #[superstruct(getter(copy))]
    pub block_number: u64,
    #[serde(with = "serde_utils::quoted_u64")]
    #[superstruct(getter(copy))]
    pub gas_limit: u64,
    #[serde(with = "serde_utils::quoted_u64")]
    #[superstruct(getter(copy))]
    pub gas_used: u64,
    #[serde(with = "serde_utils::quoted_u64")]
    #[superstruct(getter(copy))]
    pub timestamp: u64,
    #[serde(with = "ssz_types::serde_utils::hex_var_list")]
    pub extra_data: VariableList<u8, E::MaxExtraDataBytes>,
    #[serde(with = "serde_utils::quoted_u256")]
    #[superstruct(getter(copy))]
    pub base_fee_per_gas: Uint256,
    #[superstruct(getter(copy))]
    pub block_hash: ExecutionBlockHash,
    #[serde(with = "ssz_types::serde_utils::list_of_hex_var_list")]
<<<<<<< HEAD
    pub transactions: Transactions<T>,
    #[superstruct(only(Capella, Deneb, Electra))]
    pub withdrawals: Withdrawals<T>,
=======
    pub transactions: Transactions<E>,
    #[superstruct(only(Capella, Deneb, Electra))]
    pub withdrawals: Withdrawals<E>,
>>>>>>> 969d12dc
    #[superstruct(only(Deneb, Electra), partial_getter(copy))]
    #[serde(with = "serde_utils::quoted_u64")]
    pub blob_gas_used: u64,
    #[superstruct(only(Deneb, Electra), partial_getter(copy))]
    #[serde(with = "serde_utils::quoted_u64")]
    pub excess_blob_gas: u64,
}

impl<'a, E: EthSpec> ExecutionPayloadRef<'a, E> {
    // this emulates clone on a normal reference type
    pub fn clone_from_ref(&self) -> ExecutionPayload<E> {
        map_execution_payload_ref!(&'a _, self, move |payload, cons| {
            cons(payload);
            payload.clone().into()
        })
    }
}

impl<E: EthSpec> ExecutionPayload<E> {
    pub fn from_ssz_bytes(bytes: &[u8], fork_name: ForkName) -> Result<Self, ssz::DecodeError> {
        match fork_name {
            ForkName::Base | ForkName::Altair => Err(ssz::DecodeError::BytesInvalid(format!(
                "unsupported fork for ExecutionPayload: {fork_name}",
            ))),
            ForkName::Merge => ExecutionPayloadMerge::from_ssz_bytes(bytes).map(Self::Merge),
            ForkName::Capella => ExecutionPayloadCapella::from_ssz_bytes(bytes).map(Self::Capella),
            ForkName::Deneb => ExecutionPayloadDeneb::from_ssz_bytes(bytes).map(Self::Deneb),
            ForkName::Electra => ExecutionPayloadElectra::from_ssz_bytes(bytes).map(Self::Electra),
        }
    }

    #[allow(clippy::arithmetic_side_effects)]
    /// Returns the maximum size of an execution payload.
    pub fn max_execution_payload_merge_size() -> usize {
        // Fixed part
        ExecutionPayloadMerge::<E>::default().as_ssz_bytes().len()
            // Max size of variable length `extra_data` field
            + (E::max_extra_data_bytes() * <u8 as Encode>::ssz_fixed_len())
            // Max size of variable length `transactions` field
            + (E::max_transactions_per_payload() * (ssz::BYTES_PER_LENGTH_OFFSET + E::max_bytes_per_transaction()))
    }

    #[allow(clippy::arithmetic_side_effects)]
    /// Returns the maximum size of an execution payload.
    pub fn max_execution_payload_capella_size() -> usize {
        // Fixed part
        ExecutionPayloadCapella::<E>::default().as_ssz_bytes().len()
            // Max size of variable length `extra_data` field
            + (E::max_extra_data_bytes() * <u8 as Encode>::ssz_fixed_len())
            // Max size of variable length `transactions` field
            + (E::max_transactions_per_payload() * (ssz::BYTES_PER_LENGTH_OFFSET + E::max_bytes_per_transaction()))
            // Max size of variable length `withdrawals` field
            + (E::max_withdrawals_per_payload() * <Withdrawal as Encode>::ssz_fixed_len())
    }

    #[allow(clippy::arithmetic_side_effects)]
    /// Returns the maximum size of an execution payload.
    pub fn max_execution_payload_deneb_size() -> usize {
        // Fixed part
        ExecutionPayloadDeneb::<E>::default().as_ssz_bytes().len()
            // Max size of variable length `extra_data` field
            + (E::max_extra_data_bytes() * <u8 as Encode>::ssz_fixed_len())
            // Max size of variable length `transactions` field
            + (E::max_transactions_per_payload() * (ssz::BYTES_PER_LENGTH_OFFSET + E::max_bytes_per_transaction()))
            // Max size of variable length `withdrawals` field
            + (E::max_withdrawals_per_payload() * <Withdrawal as Encode>::ssz_fixed_len())
    }

    #[allow(clippy::arithmetic_side_effects)]
    /// Returns the maximum size of an execution payload.
    pub fn max_execution_payload_electra_size() -> usize {
        // Fixed part
        ExecutionPayloadElectra::<E>::default().as_ssz_bytes().len()
            // Max size of variable length `extra_data` field
            + (E::max_extra_data_bytes() * <u8 as Encode>::ssz_fixed_len())
            // Max size of variable length `transactions` field
            + (E::max_transactions_per_payload() * (ssz::BYTES_PER_LENGTH_OFFSET + E::max_bytes_per_transaction()))
            // Max size of variable length `withdrawals` field
            + (E::max_withdrawals_per_payload() * <Withdrawal as Encode>::ssz_fixed_len())
    }

    #[allow(clippy::arithmetic_side_effects)]
    /// Returns the maximum size of an execution payload.
    pub fn max_execution_payload_electra_size() -> usize {
        // Fixed part
        ExecutionPayloadElectra::<T>::default().as_ssz_bytes().len()
            // Max size of variable length `extra_data` field
            + (T::max_extra_data_bytes() * <u8 as Encode>::ssz_fixed_len())
            // Max size of variable length `transactions` field
            + (T::max_transactions_per_payload() * (ssz::BYTES_PER_LENGTH_OFFSET + T::max_bytes_per_transaction()))
            // Max size of variable length `withdrawals` field
            + (T::max_withdrawals_per_payload() * <Withdrawal as Encode>::ssz_fixed_len())
    }
}

impl<E: EthSpec> ForkVersionDeserialize for ExecutionPayload<E> {
    fn deserialize_by_fork<'de, D: serde::Deserializer<'de>>(
        value: serde_json::value::Value,
        fork_name: ForkName,
    ) -> Result<Self, D::Error> {
        let convert_err = |e| {
            serde::de::Error::custom(format!("ExecutionPayload failed to deserialize: {:?}", e))
        };

        Ok(match fork_name {
            ForkName::Merge => Self::Merge(serde_json::from_value(value).map_err(convert_err)?),
            ForkName::Capella => Self::Capella(serde_json::from_value(value).map_err(convert_err)?),
            ForkName::Deneb => Self::Deneb(serde_json::from_value(value).map_err(convert_err)?),
            ForkName::Electra => Self::Electra(serde_json::from_value(value).map_err(convert_err)?),
            ForkName::Base | ForkName::Altair => {
                return Err(serde::de::Error::custom(format!(
                    "ExecutionPayload failed to deserialize: unsupported fork '{}'",
                    fork_name
                )));
            }
        })
    }
}

impl<E: EthSpec> ExecutionPayload<E> {
    pub fn fork_name(&self) -> ForkName {
        match self {
            ExecutionPayload::Merge(_) => ForkName::Merge,
            ExecutionPayload::Capella(_) => ForkName::Capella,
            ExecutionPayload::Deneb(_) => ForkName::Deneb,
            ExecutionPayload::Electra(_) => ForkName::Electra,
        }
    }
}<|MERGE_RESOLUTION|>--- conflicted
+++ resolved
@@ -80,15 +80,9 @@
     #[superstruct(getter(copy))]
     pub block_hash: ExecutionBlockHash,
     #[serde(with = "ssz_types::serde_utils::list_of_hex_var_list")]
-<<<<<<< HEAD
-    pub transactions: Transactions<T>,
-    #[superstruct(only(Capella, Deneb, Electra))]
-    pub withdrawals: Withdrawals<T>,
-=======
     pub transactions: Transactions<E>,
     #[superstruct(only(Capella, Deneb, Electra))]
     pub withdrawals: Withdrawals<E>,
->>>>>>> 969d12dc
     #[superstruct(only(Deneb, Electra), partial_getter(copy))]
     #[serde(with = "serde_utils::quoted_u64")]
     pub blob_gas_used: u64,
@@ -168,19 +162,6 @@
             + (E::max_transactions_per_payload() * (ssz::BYTES_PER_LENGTH_OFFSET + E::max_bytes_per_transaction()))
             // Max size of variable length `withdrawals` field
             + (E::max_withdrawals_per_payload() * <Withdrawal as Encode>::ssz_fixed_len())
-    }
-
-    #[allow(clippy::arithmetic_side_effects)]
-    /// Returns the maximum size of an execution payload.
-    pub fn max_execution_payload_electra_size() -> usize {
-        // Fixed part
-        ExecutionPayloadElectra::<T>::default().as_ssz_bytes().len()
-            // Max size of variable length `extra_data` field
-            + (T::max_extra_data_bytes() * <u8 as Encode>::ssz_fixed_len())
-            // Max size of variable length `transactions` field
-            + (T::max_transactions_per_payload() * (ssz::BYTES_PER_LENGTH_OFFSET + T::max_bytes_per_transaction()))
-            // Max size of variable length `withdrawals` field
-            + (T::max_withdrawals_per_payload() * <Withdrawal as Encode>::ssz_fixed_len())
     }
 }
 
