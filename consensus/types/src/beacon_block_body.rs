use crate::test_utils::TestRandom;
use crate::*;
use derivative::Derivative;
use merkle_proof::{MerkleTree, MerkleTreeError};
use serde::{Deserialize, Serialize};
use ssz_derive::{Decode, Encode};
use std::marker::PhantomData;
use superstruct::superstruct;
use test_random_derive::TestRandom;
use tree_hash::{TreeHash, BYTES_PER_CHUNK};
use tree_hash_derive::TreeHash;

pub type KzgCommitments<E> =
    VariableList<KzgCommitment, <E as EthSpec>::MaxBlobCommitmentsPerBlock>;
pub type KzgCommitmentOpts<E> =
    FixedVector<Option<KzgCommitment>, <E as EthSpec>::MaxBlobsPerBlock>;

/// The number of leaves (including padding) on the `BeaconBlockBody` Merkle tree.
///
/// ## Note
///
/// This constant is set with the assumption that there are `> 8` and `<= 16` fields on the
/// `BeaconBlockBody`. **Tree hashing will fail if this value is set incorrectly.**
pub const NUM_BEACON_BLOCK_BODY_HASH_TREE_ROOT_LEAVES: usize = 16;
/// Index of the `blob_kzg_commitments` leaf in the `BeaconBlockBody` tree post-deneb.
pub const BLOB_KZG_COMMITMENTS_INDEX: usize = 11;

/// The body of a `BeaconChain` block, containing operations.
///
/// This *superstruct* abstracts over the hard-fork.
#[superstruct(
    variants(Base, Altair, Merge, Capella, Deneb, Electra),
    variant_attributes(
        derive(
            Debug,
            Clone,
            Serialize,
            Deserialize,
            Encode,
            Decode,
            TreeHash,
            TestRandom,
            Derivative,
            arbitrary::Arbitrary
        ),
        derivative(PartialEq, Hash(bound = "E: EthSpec, Payload: AbstractExecPayload<E>")),
        serde(
            bound = "E: EthSpec, Payload: AbstractExecPayload<E>",
            deny_unknown_fields
        ),
        arbitrary(bound = "E: EthSpec, Payload: AbstractExecPayload<E>"),
    ),
    cast_error(ty = "Error", expr = "Error::IncorrectStateVariant"),
    partial_getter_error(ty = "Error", expr = "Error::IncorrectStateVariant")
)]
#[derive(Debug, Clone, Serialize, Deserialize, Derivative, arbitrary::Arbitrary)]
#[derivative(PartialEq, Hash(bound = "E: EthSpec"))]
#[serde(untagged)]
#[serde(bound = "E: EthSpec, Payload: AbstractExecPayload<E>")]
#[arbitrary(bound = "E: EthSpec, Payload: AbstractExecPayload<E>")]
pub struct BeaconBlockBody<E: EthSpec, Payload: AbstractExecPayload<E> = FullPayload<E>> {
    pub randao_reveal: Signature,
    pub eth1_data: Eth1Data,
    pub graffiti: Graffiti,
<<<<<<< HEAD
    pub proposer_slashings: VariableList<ProposerSlashing, T::MaxProposerSlashings>,
    pub attester_slashings: VariableList<AttesterSlashing<T>, T::MaxAttesterSlashings>,
    pub attestations: VariableList<Attestation<T>, T::MaxAttestations>,
    pub deposits: VariableList<Deposit, T::MaxDeposits>,
    pub voluntary_exits: VariableList<SignedVoluntaryExit, T::MaxVoluntaryExits>,
    #[superstruct(only(Altair, Merge, Capella, Deneb, Electra))]
    pub sync_aggregate: SyncAggregate<T>,
=======
    pub proposer_slashings: VariableList<ProposerSlashing, E::MaxProposerSlashings>,
    pub attester_slashings: VariableList<AttesterSlashing<E>, E::MaxAttesterSlashings>,
    pub attestations: VariableList<Attestation<E>, E::MaxAttestations>,
    pub deposits: VariableList<Deposit, E::MaxDeposits>,
    pub voluntary_exits: VariableList<SignedVoluntaryExit, E::MaxVoluntaryExits>,
    #[superstruct(only(Altair, Merge, Capella, Deneb, Electra))]
    pub sync_aggregate: SyncAggregate<E>,
>>>>>>> 969d12dc
    // We flatten the execution payload so that serde can use the name of the inner type,
    // either `execution_payload` for full payloads, or `execution_payload_header` for blinded
    // payloads.
    #[superstruct(only(Merge), partial_getter(rename = "execution_payload_merge"))]
    #[serde(flatten)]
    pub execution_payload: Payload::Merge,
    #[superstruct(only(Capella), partial_getter(rename = "execution_payload_capella"))]
    #[serde(flatten)]
    pub execution_payload: Payload::Capella,
    #[superstruct(only(Deneb), partial_getter(rename = "execution_payload_deneb"))]
    #[serde(flatten)]
    pub execution_payload: Payload::Deneb,
    #[superstruct(only(Electra), partial_getter(rename = "execution_payload_electra"))]
    #[serde(flatten)]
    pub execution_payload: Payload::Electra,
    #[superstruct(only(Capella, Deneb, Electra))]
    pub bls_to_execution_changes:
<<<<<<< HEAD
        VariableList<SignedBlsToExecutionChange, T::MaxBlsToExecutionChanges>,
    #[superstruct(only(Deneb, Electra))]
    pub blob_kzg_commitments: KzgCommitments<T>,
=======
        VariableList<SignedBlsToExecutionChange, E::MaxBlsToExecutionChanges>,
    #[superstruct(only(Deneb, Electra))]
    pub blob_kzg_commitments: KzgCommitments<E>,
>>>>>>> 969d12dc
    #[superstruct(only(Base, Altair))]
    #[ssz(skip_serializing, skip_deserializing)]
    #[tree_hash(skip_hashing)]
    #[serde(skip)]
    #[arbitrary(default)]
    pub _phantom: PhantomData<Payload>,
}

impl<E: EthSpec, Payload: AbstractExecPayload<E>> BeaconBlockBody<E, Payload> {
    pub fn execution_payload(&self) -> Result<Payload::Ref<'_>, Error> {
        self.to_ref().execution_payload()
    }
}

impl<'a, E: EthSpec, Payload: AbstractExecPayload<E>> BeaconBlockBodyRef<'a, E, Payload> {
    pub fn execution_payload(&self) -> Result<Payload::Ref<'a>, Error> {
        match self {
            Self::Base(_) | Self::Altair(_) => Err(Error::IncorrectStateVariant),
            Self::Merge(body) => Ok(Payload::Ref::from(&body.execution_payload)),
            Self::Capella(body) => Ok(Payload::Ref::from(&body.execution_payload)),
            Self::Deneb(body) => Ok(Payload::Ref::from(&body.execution_payload)),
            Self::Electra(body) => Ok(Payload::Ref::from(&body.execution_payload)),
        }
    }

    /// Produces the proof of inclusion for a `KzgCommitment` in `self.blob_kzg_commitments`
    /// at `index`.
    pub fn kzg_commitment_merkle_proof(
        &self,
        index: usize,
    ) -> Result<FixedVector<Hash256, E::KzgCommitmentInclusionProofDepth>, Error> {
        match self {
            Self::Base(_) | Self::Altair(_) | Self::Merge(_) | Self::Capella(_) => {
                Err(Error::IncorrectStateVariant)
            }
            Self::Deneb(body) => {
                // We compute the branches by generating 2 merkle trees:
                // 1. Merkle tree for the `blob_kzg_commitments` List object
                // 2. Merkle tree for the `BeaconBlockBody` container
                // We then merge the branches for both the trees all the way up to the root.

                // Part1 (Branches for the subtree rooted at `blob_kzg_commitments`)
                //
                // Branches for `blob_kzg_commitments` without length mix-in
                let depth = E::max_blob_commitments_per_block()
                    .next_power_of_two()
                    .ilog2();
                let leaves: Vec<_> = body
                    .blob_kzg_commitments
                    .iter()
                    .map(|commitment| commitment.tree_hash_root())
                    .collect();
                let tree = MerkleTree::create(&leaves, depth as usize);
                let (_, mut proof) = tree
                    .generate_proof(index, depth as usize)
                    .map_err(Error::MerkleTreeError)?;

                // Add the branch corresponding to the length mix-in.
                let length = body.blob_kzg_commitments.len();
                let usize_len = std::mem::size_of::<usize>();
                let mut length_bytes = [0; BYTES_PER_CHUNK];
                length_bytes
                    .get_mut(0..usize_len)
                    .ok_or(Error::MerkleTreeError(MerkleTreeError::PleaseNotifyTheDevs))?
                    .copy_from_slice(&length.to_le_bytes());
                let length_root = Hash256::from_slice(length_bytes.as_slice());
                proof.push(length_root);

                // Part 2
                // Branches for `BeaconBlockBody` container
                let leaves = [
                    body.randao_reveal.tree_hash_root(),
                    body.eth1_data.tree_hash_root(),
                    body.graffiti.tree_hash_root(),
                    body.proposer_slashings.tree_hash_root(),
                    body.attester_slashings.tree_hash_root(),
                    body.attestations.tree_hash_root(),
                    body.deposits.tree_hash_root(),
                    body.voluntary_exits.tree_hash_root(),
                    body.sync_aggregate.tree_hash_root(),
                    body.execution_payload.tree_hash_root(),
                    body.bls_to_execution_changes.tree_hash_root(),
                    body.blob_kzg_commitments.tree_hash_root(),
                ];
                let beacon_block_body_depth = leaves.len().next_power_of_two().ilog2() as usize;
                let tree = MerkleTree::create(&leaves, beacon_block_body_depth);
                let (_, mut proof_body) = tree
                    .generate_proof(BLOB_KZG_COMMITMENTS_INDEX, beacon_block_body_depth)
                    .map_err(Error::MerkleTreeError)?;
                // Join the proofs for the subtree and the main tree
                proof.append(&mut proof_body);

                debug_assert_eq!(proof.len(), E::kzg_proof_inclusion_proof_depth());
                Ok(proof.into())
            }
            // TODO(electra): De-duplicate proof computation.
            Self::Electra(body) => {
                // We compute the branches by generating 2 merkle trees:
                // 1. Merkle tree for the `blob_kzg_commitments` List object
                // 2. Merkle tree for the `BeaconBlockBody` container
                // We then merge the branches for both the trees all the way up to the root.

                // Part1 (Branches for the subtree rooted at `blob_kzg_commitments`)
                //
                // Branches for `blob_kzg_commitments` without length mix-in
                let depth = E::max_blob_commitments_per_block()
                    .next_power_of_two()
                    .ilog2();
                let leaves: Vec<_> = body
                    .blob_kzg_commitments
                    .iter()
                    .map(|commitment| commitment.tree_hash_root())
                    .collect();
                let tree = MerkleTree::create(&leaves, depth as usize);
                let (_, mut proof) = tree
                    .generate_proof(index, depth as usize)
                    .map_err(Error::MerkleTreeError)?;

                // Add the branch corresponding to the length mix-in.
                let length = body.blob_kzg_commitments.len();
                let usize_len = std::mem::size_of::<usize>();
                let mut length_bytes = [0; BYTES_PER_CHUNK];
                length_bytes
                    .get_mut(0..usize_len)
                    .ok_or(Error::MerkleTreeError(MerkleTreeError::PleaseNotifyTheDevs))?
                    .copy_from_slice(&length.to_le_bytes());
                let length_root = Hash256::from_slice(length_bytes.as_slice());
                proof.push(length_root);

                // Part 2
                // Branches for `BeaconBlockBody` container
                let leaves = [
                    body.randao_reveal.tree_hash_root(),
                    body.eth1_data.tree_hash_root(),
                    body.graffiti.tree_hash_root(),
                    body.proposer_slashings.tree_hash_root(),
                    body.attester_slashings.tree_hash_root(),
                    body.attestations.tree_hash_root(),
                    body.deposits.tree_hash_root(),
                    body.voluntary_exits.tree_hash_root(),
                    body.sync_aggregate.tree_hash_root(),
                    body.execution_payload.tree_hash_root(),
                    body.bls_to_execution_changes.tree_hash_root(),
                    body.blob_kzg_commitments.tree_hash_root(),
                ];
                let beacon_block_body_depth = leaves.len().next_power_of_two().ilog2() as usize;
                let tree = MerkleTree::create(&leaves, beacon_block_body_depth);
                let (_, mut proof_body) = tree
                    .generate_proof(BLOB_KZG_COMMITMENTS_INDEX, beacon_block_body_depth)
                    .map_err(Error::MerkleTreeError)?;
                // Join the proofs for the subtree and the main tree
                proof.append(&mut proof_body);

                debug_assert_eq!(proof.len(), E::kzg_proof_inclusion_proof_depth());
                Ok(proof.into())
            }
            // TODO(electra): De-duplicate proof computation.
            Self::Electra(body) => {
                // We compute the branches by generating 2 merkle trees:
                // 1. Merkle tree for the `blob_kzg_commitments` List object
                // 2. Merkle tree for the `BeaconBlockBody` container
                // We then merge the branches for both the trees all the way up to the root.

                // Part1 (Branches for the subtree rooted at `blob_kzg_commitments`)
                //
                // Branches for `blob_kzg_commitments` without length mix-in
                let depth = T::max_blob_commitments_per_block()
                    .next_power_of_two()
                    .ilog2();
                let leaves: Vec<_> = body
                    .blob_kzg_commitments
                    .iter()
                    .map(|commitment| commitment.tree_hash_root())
                    .collect();
                let tree = MerkleTree::create(&leaves, depth as usize);
                let (_, mut proof) = tree
                    .generate_proof(index, depth as usize)
                    .map_err(Error::MerkleTreeError)?;

                // Add the branch corresponding to the length mix-in.
                let length = body.blob_kzg_commitments.len();
                let usize_len = std::mem::size_of::<usize>();
                let mut length_bytes = [0; BYTES_PER_CHUNK];
                length_bytes
                    .get_mut(0..usize_len)
                    .ok_or(Error::MerkleTreeError(MerkleTreeError::PleaseNotifyTheDevs))?
                    .copy_from_slice(&length.to_le_bytes());
                let length_root = Hash256::from_slice(length_bytes.as_slice());
                proof.push(length_root);

                // Part 2
                // Branches for `BeaconBlockBody` container
                let leaves = [
                    body.randao_reveal.tree_hash_root(),
                    body.eth1_data.tree_hash_root(),
                    body.graffiti.tree_hash_root(),
                    body.proposer_slashings.tree_hash_root(),
                    body.attester_slashings.tree_hash_root(),
                    body.attestations.tree_hash_root(),
                    body.deposits.tree_hash_root(),
                    body.voluntary_exits.tree_hash_root(),
                    body.sync_aggregate.tree_hash_root(),
                    body.execution_payload.tree_hash_root(),
                    body.bls_to_execution_changes.tree_hash_root(),
                    body.blob_kzg_commitments.tree_hash_root(),
                ];
                let beacon_block_body_depth = leaves.len().next_power_of_two().ilog2() as usize;
                let tree = MerkleTree::create(&leaves, beacon_block_body_depth);
                let (_, mut proof_body) = tree
                    .generate_proof(BLOB_KZG_COMMITMENTS_INDEX, beacon_block_body_depth)
                    .map_err(Error::MerkleTreeError)?;
                // Join the proofs for the subtree and the main tree
                proof.append(&mut proof_body);

                debug_assert_eq!(proof.len(), T::kzg_proof_inclusion_proof_depth());
                Ok(proof.into())
            }
        }
    }

    /// Return `true` if this block body has a non-zero number of blobs.
    pub fn has_blobs(self) -> bool {
        self.blob_kzg_commitments()
            .map_or(false, |blobs| !blobs.is_empty())
    }
}

impl<'a, E: EthSpec, Payload: AbstractExecPayload<E>> BeaconBlockBodyRef<'a, E, Payload> {
    /// Get the fork_name of this object
    pub fn fork_name(self) -> ForkName {
        match self {
            BeaconBlockBodyRef::Base { .. } => ForkName::Base,
            BeaconBlockBodyRef::Altair { .. } => ForkName::Altair,
            BeaconBlockBodyRef::Merge { .. } => ForkName::Merge,
            BeaconBlockBodyRef::Capella { .. } => ForkName::Capella,
            BeaconBlockBodyRef::Deneb { .. } => ForkName::Deneb,
            BeaconBlockBodyRef::Electra { .. } => ForkName::Electra,
        }
    }
}

// We can convert pre-Bellatrix block bodies without payloads into block bodies "with" payloads.
impl<E: EthSpec> From<BeaconBlockBodyBase<E, BlindedPayload<E>>>
    for BeaconBlockBodyBase<E, FullPayload<E>>
{
    fn from(body: BeaconBlockBodyBase<E, BlindedPayload<E>>) -> Self {
        let BeaconBlockBodyBase {
            randao_reveal,
            eth1_data,
            graffiti,
            proposer_slashings,
            attester_slashings,
            attestations,
            deposits,
            voluntary_exits,
            _phantom,
        } = body;

        BeaconBlockBodyBase {
            randao_reveal,
            eth1_data,
            graffiti,
            proposer_slashings,
            attester_slashings,
            attestations,
            deposits,
            voluntary_exits,
            _phantom: PhantomData,
        }
    }
}

impl<E: EthSpec> From<BeaconBlockBodyAltair<E, BlindedPayload<E>>>
    for BeaconBlockBodyAltair<E, FullPayload<E>>
{
    fn from(body: BeaconBlockBodyAltair<E, BlindedPayload<E>>) -> Self {
        let BeaconBlockBodyAltair {
            randao_reveal,
            eth1_data,
            graffiti,
            proposer_slashings,
            attester_slashings,
            attestations,
            deposits,
            voluntary_exits,
            sync_aggregate,
            _phantom,
        } = body;

        BeaconBlockBodyAltair {
            randao_reveal,
            eth1_data,
            graffiti,
            proposer_slashings,
            attester_slashings,
            attestations,
            deposits,
            voluntary_exits,
            sync_aggregate,
            _phantom: PhantomData,
        }
    }
}

// Likewise bodies with payloads can be transformed into bodies without.
impl<E: EthSpec> From<BeaconBlockBodyBase<E, FullPayload<E>>>
    for (
        BeaconBlockBodyBase<E, BlindedPayload<E>>,
        Option<ExecutionPayload<E>>,
    )
{
    fn from(body: BeaconBlockBodyBase<E, FullPayload<E>>) -> Self {
        let BeaconBlockBodyBase {
            randao_reveal,
            eth1_data,
            graffiti,
            proposer_slashings,
            attester_slashings,
            attestations,
            deposits,
            voluntary_exits,
            _phantom,
        } = body;

        (
            BeaconBlockBodyBase {
                randao_reveal,
                eth1_data,
                graffiti,
                proposer_slashings,
                attester_slashings,
                attestations,
                deposits,
                voluntary_exits,
                _phantom: PhantomData,
            },
            None,
        )
    }
}

impl<E: EthSpec> From<BeaconBlockBodyAltair<E, FullPayload<E>>>
    for (
        BeaconBlockBodyAltair<E, BlindedPayload<E>>,
        Option<ExecutionPayload<E>>,
    )
{
    fn from(body: BeaconBlockBodyAltair<E, FullPayload<E>>) -> Self {
        let BeaconBlockBodyAltair {
            randao_reveal,
            eth1_data,
            graffiti,
            proposer_slashings,
            attester_slashings,
            attestations,
            deposits,
            voluntary_exits,
            sync_aggregate,
            _phantom,
        } = body;

        (
            BeaconBlockBodyAltair {
                randao_reveal,
                eth1_data,
                graffiti,
                proposer_slashings,
                attester_slashings,
                attestations,
                deposits,
                voluntary_exits,
                sync_aggregate,
                _phantom: PhantomData,
            },
            None,
        )
    }
}

impl<E: EthSpec> From<BeaconBlockBodyMerge<E, FullPayload<E>>>
    for (
        BeaconBlockBodyMerge<E, BlindedPayload<E>>,
        Option<ExecutionPayloadMerge<E>>,
    )
{
    fn from(body: BeaconBlockBodyMerge<E, FullPayload<E>>) -> Self {
        let BeaconBlockBodyMerge {
            randao_reveal,
            eth1_data,
            graffiti,
            proposer_slashings,
            attester_slashings,
            attestations,
            deposits,
            voluntary_exits,
            sync_aggregate,
            execution_payload: FullPayloadMerge { execution_payload },
        } = body;

        (
            BeaconBlockBodyMerge {
                randao_reveal,
                eth1_data,
                graffiti,
                proposer_slashings,
                attester_slashings,
                attestations,
                deposits,
                voluntary_exits,
                sync_aggregate,
                execution_payload: BlindedPayloadMerge {
                    execution_payload_header: From::from(&execution_payload),
                },
            },
            Some(execution_payload),
        )
    }
}

impl<E: EthSpec> From<BeaconBlockBodyCapella<E, FullPayload<E>>>
    for (
        BeaconBlockBodyCapella<E, BlindedPayload<E>>,
        Option<ExecutionPayloadCapella<E>>,
    )
{
    fn from(body: BeaconBlockBodyCapella<E, FullPayload<E>>) -> Self {
        let BeaconBlockBodyCapella {
            randao_reveal,
            eth1_data,
            graffiti,
            proposer_slashings,
            attester_slashings,
            attestations,
            deposits,
            voluntary_exits,
            sync_aggregate,
            execution_payload: FullPayloadCapella { execution_payload },
            bls_to_execution_changes,
        } = body;

        (
            BeaconBlockBodyCapella {
                randao_reveal,
                eth1_data,
                graffiti,
                proposer_slashings,
                attester_slashings,
                attestations,
                deposits,
                voluntary_exits,
                sync_aggregate,
                execution_payload: BlindedPayloadCapella {
                    execution_payload_header: From::from(&execution_payload),
                },
                bls_to_execution_changes,
            },
            Some(execution_payload),
        )
    }
}

impl<E: EthSpec> From<BeaconBlockBodyDeneb<E, FullPayload<E>>>
    for (
        BeaconBlockBodyDeneb<E, BlindedPayload<E>>,
        Option<ExecutionPayloadDeneb<E>>,
    )
{
    fn from(body: BeaconBlockBodyDeneb<E, FullPayload<E>>) -> Self {
        let BeaconBlockBodyDeneb {
            randao_reveal,
            eth1_data,
            graffiti,
            proposer_slashings,
            attester_slashings,
            attestations,
            deposits,
            voluntary_exits,
            sync_aggregate,
            execution_payload: FullPayloadDeneb { execution_payload },
            bls_to_execution_changes,
            blob_kzg_commitments,
        } = body;

        (
            BeaconBlockBodyDeneb {
                randao_reveal,
                eth1_data,
                graffiti,
                proposer_slashings,
                attester_slashings,
                attestations,
                deposits,
                voluntary_exits,
                sync_aggregate,
                execution_payload: BlindedPayloadDeneb {
                    execution_payload_header: From::from(&execution_payload),
                },
                bls_to_execution_changes,
                blob_kzg_commitments,
            },
            Some(execution_payload),
        )
    }
}

impl<E: EthSpec> From<BeaconBlockBodyElectra<E, FullPayload<E>>>
    for (
        BeaconBlockBodyElectra<E, BlindedPayload<E>>,
        Option<ExecutionPayloadElectra<E>>,
    )
{
    fn from(body: BeaconBlockBodyElectra<E, FullPayload<E>>) -> Self {
        let BeaconBlockBodyElectra {
            randao_reveal,
            eth1_data,
            graffiti,
            proposer_slashings,
            attester_slashings,
            attestations,
            deposits,
            voluntary_exits,
            sync_aggregate,
            execution_payload: FullPayloadElectra { execution_payload },
            bls_to_execution_changes,
            blob_kzg_commitments,
        } = body;

        (
            BeaconBlockBodyElectra {
                randao_reveal,
                eth1_data,
                graffiti,
                proposer_slashings,
                attester_slashings,
                attestations,
                deposits,
                voluntary_exits,
                sync_aggregate,
                execution_payload: BlindedPayloadElectra {
                    execution_payload_header: From::from(&execution_payload),
                },
                bls_to_execution_changes,
                blob_kzg_commitments: blob_kzg_commitments.clone(),
            },
            Some(execution_payload),
        )
    }
}

// We can clone a full block into a blinded block, without cloning the payload.
impl<E: EthSpec> BeaconBlockBodyBase<E, FullPayload<E>> {
    pub fn clone_as_blinded(&self) -> BeaconBlockBodyBase<E, BlindedPayload<E>> {
        let (block_body, _payload) = self.clone().into();
        block_body
    }
}

impl<E: EthSpec> BeaconBlockBodyAltair<E, FullPayload<E>> {
    pub fn clone_as_blinded(&self) -> BeaconBlockBodyAltair<E, BlindedPayload<E>> {
        let (block_body, _payload) = self.clone().into();
        block_body
    }
}

impl<E: EthSpec> BeaconBlockBodyMerge<E, FullPayload<E>> {
    pub fn clone_as_blinded(&self) -> BeaconBlockBodyMerge<E, BlindedPayload<E>> {
        let BeaconBlockBodyMerge {
            randao_reveal,
            eth1_data,
            graffiti,
            proposer_slashings,
            attester_slashings,
            attestations,
            deposits,
            voluntary_exits,
            sync_aggregate,
            execution_payload: FullPayloadMerge { execution_payload },
        } = self;

        BeaconBlockBodyMerge {
            randao_reveal: randao_reveal.clone(),
            eth1_data: eth1_data.clone(),
            graffiti: *graffiti,
            proposer_slashings: proposer_slashings.clone(),
            attester_slashings: attester_slashings.clone(),
            attestations: attestations.clone(),
            deposits: deposits.clone(),
            voluntary_exits: voluntary_exits.clone(),
            sync_aggregate: sync_aggregate.clone(),
            execution_payload: BlindedPayloadMerge {
                execution_payload_header: execution_payload.into(),
            },
        }
    }
}

impl<E: EthSpec> BeaconBlockBodyCapella<E, FullPayload<E>> {
    pub fn clone_as_blinded(&self) -> BeaconBlockBodyCapella<E, BlindedPayload<E>> {
        let BeaconBlockBodyCapella {
            randao_reveal,
            eth1_data,
            graffiti,
            proposer_slashings,
            attester_slashings,
            attestations,
            deposits,
            voluntary_exits,
            sync_aggregate,
            execution_payload: FullPayloadCapella { execution_payload },
            bls_to_execution_changes,
        } = self;

        BeaconBlockBodyCapella {
            randao_reveal: randao_reveal.clone(),
            eth1_data: eth1_data.clone(),
            graffiti: *graffiti,
            proposer_slashings: proposer_slashings.clone(),
            attester_slashings: attester_slashings.clone(),
            attestations: attestations.clone(),
            deposits: deposits.clone(),
            voluntary_exits: voluntary_exits.clone(),
            sync_aggregate: sync_aggregate.clone(),
            execution_payload: BlindedPayloadCapella {
                execution_payload_header: execution_payload.into(),
            },
            bls_to_execution_changes: bls_to_execution_changes.clone(),
        }
    }
}

impl<E: EthSpec> BeaconBlockBodyDeneb<E, FullPayload<E>> {
    pub fn clone_as_blinded(&self) -> BeaconBlockBodyDeneb<E, BlindedPayload<E>> {
        let BeaconBlockBodyDeneb {
            randao_reveal,
            eth1_data,
            graffiti,
            proposer_slashings,
            attester_slashings,
            attestations,
            deposits,
            voluntary_exits,
            sync_aggregate,
            execution_payload: FullPayloadDeneb { execution_payload },
            bls_to_execution_changes,
            blob_kzg_commitments,
        } = self;

        BeaconBlockBodyDeneb {
            randao_reveal: randao_reveal.clone(),
            eth1_data: eth1_data.clone(),
            graffiti: *graffiti,
            proposer_slashings: proposer_slashings.clone(),
            attester_slashings: attester_slashings.clone(),
            attestations: attestations.clone(),
            deposits: deposits.clone(),
            voluntary_exits: voluntary_exits.clone(),
            sync_aggregate: sync_aggregate.clone(),
            execution_payload: BlindedPayloadDeneb {
                execution_payload_header: execution_payload.into(),
            },
            bls_to_execution_changes: bls_to_execution_changes.clone(),
            blob_kzg_commitments: blob_kzg_commitments.clone(),
        }
    }
}

impl<E: EthSpec> BeaconBlockBodyElectra<E, FullPayload<E>> {
    pub fn clone_as_blinded(&self) -> BeaconBlockBodyElectra<E, BlindedPayload<E>> {
        let BeaconBlockBodyElectra {
            randao_reveal,
            eth1_data,
            graffiti,
            proposer_slashings,
            attester_slashings,
            attestations,
            deposits,
            voluntary_exits,
            sync_aggregate,
            execution_payload: FullPayloadElectra { execution_payload },
            bls_to_execution_changes,
            blob_kzg_commitments,
        } = self;

        BeaconBlockBodyElectra {
            randao_reveal: randao_reveal.clone(),
            eth1_data: eth1_data.clone(),
            graffiti: *graffiti,
            proposer_slashings: proposer_slashings.clone(),
            attester_slashings: attester_slashings.clone(),
            attestations: attestations.clone(),
            deposits: deposits.clone(),
            voluntary_exits: voluntary_exits.clone(),
            sync_aggregate: sync_aggregate.clone(),
            execution_payload: BlindedPayloadElectra {
                execution_payload_header: execution_payload.into(),
            },
            bls_to_execution_changes: bls_to_execution_changes.clone(),
            blob_kzg_commitments: blob_kzg_commitments.clone(),
        }
    }
}

impl<E: EthSpec> From<BeaconBlockBody<E, FullPayload<E>>>
    for (
        BeaconBlockBody<E, BlindedPayload<E>>,
        Option<ExecutionPayload<E>>,
    )
{
    fn from(body: BeaconBlockBody<E, FullPayload<E>>) -> Self {
        map_beacon_block_body!(body, |inner, cons| {
            let (block, payload) = inner.into();
            (cons(block), payload.map(Into::into))
        })
    }
}

impl<E: EthSpec> BeaconBlockBody<E> {
    pub fn block_body_merkle_proof(&self, generalized_index: usize) -> Result<Vec<Hash256>, Error> {
        let field_index = match generalized_index {
            light_client_update::EXECUTION_PAYLOAD_INDEX => {
                // Execution payload is a top-level field, subtract off the generalized indices
                // for the internal nodes. Result should be 9, the field offset of the execution
                // payload in the `BeaconBlockBody`:
                // https://github.com/ethereum/consensus-specs/blob/dev/specs/deneb/beacon-chain.md#beaconblockbody
                generalized_index
                    .checked_sub(NUM_BEACON_BLOCK_BODY_HASH_TREE_ROOT_LEAVES)
                    .ok_or(Error::IndexNotSupported(generalized_index))?
            }
            _ => return Err(Error::IndexNotSupported(generalized_index)),
        };

        let mut leaves = vec![
            self.randao_reveal().tree_hash_root(),
            self.eth1_data().tree_hash_root(),
            self.graffiti().tree_hash_root(),
            self.proposer_slashings().tree_hash_root(),
            self.attester_slashings().tree_hash_root(),
            self.attestations().tree_hash_root(),
            self.deposits().tree_hash_root(),
            self.voluntary_exits().tree_hash_root(),
        ];

        if let Ok(sync_aggregate) = self.sync_aggregate() {
            leaves.push(sync_aggregate.tree_hash_root())
        }

        if let Ok(execution_payload) = self.execution_payload() {
            leaves.push(execution_payload.tree_hash_root())
        }

        if let Ok(bls_to_execution_changes) = self.bls_to_execution_changes() {
            leaves.push(bls_to_execution_changes.tree_hash_root())
        }

        if let Ok(blob_kzg_commitments) = self.blob_kzg_commitments() {
            leaves.push(blob_kzg_commitments.tree_hash_root())
        }

        let depth = light_client_update::EXECUTION_PAYLOAD_PROOF_LEN;
        let tree = merkle_proof::MerkleTree::create(&leaves, depth);
        let (_, proof) = tree.generate_proof(field_index, depth)?;

        Ok(proof)
    }
}

/// Util method helpful for logging.
pub fn format_kzg_commitments(commitments: &[KzgCommitment]) -> String {
    let commitment_strings: Vec<String> = commitments.iter().map(|x| x.to_string()).collect();
    let commitments_joined = commitment_strings.join(", ");
    let surrounded_commitments = format!("[{}]", commitments_joined);
    surrounded_commitments
}

#[cfg(test)]
mod tests {
    mod base {
        use super::super::*;
        ssz_and_tree_hash_tests!(BeaconBlockBodyBase<MainnetEthSpec>);
    }
    mod altair {
        use super::super::*;
        ssz_and_tree_hash_tests!(BeaconBlockBodyAltair<MainnetEthSpec>);
    }
}<|MERGE_RESOLUTION|>--- conflicted
+++ resolved
@@ -62,15 +62,6 @@
     pub randao_reveal: Signature,
     pub eth1_data: Eth1Data,
     pub graffiti: Graffiti,
-<<<<<<< HEAD
-    pub proposer_slashings: VariableList<ProposerSlashing, T::MaxProposerSlashings>,
-    pub attester_slashings: VariableList<AttesterSlashing<T>, T::MaxAttesterSlashings>,
-    pub attestations: VariableList<Attestation<T>, T::MaxAttestations>,
-    pub deposits: VariableList<Deposit, T::MaxDeposits>,
-    pub voluntary_exits: VariableList<SignedVoluntaryExit, T::MaxVoluntaryExits>,
-    #[superstruct(only(Altair, Merge, Capella, Deneb, Electra))]
-    pub sync_aggregate: SyncAggregate<T>,
-=======
     pub proposer_slashings: VariableList<ProposerSlashing, E::MaxProposerSlashings>,
     pub attester_slashings: VariableList<AttesterSlashing<E>, E::MaxAttesterSlashings>,
     pub attestations: VariableList<Attestation<E>, E::MaxAttestations>,
@@ -78,7 +69,6 @@
     pub voluntary_exits: VariableList<SignedVoluntaryExit, E::MaxVoluntaryExits>,
     #[superstruct(only(Altair, Merge, Capella, Deneb, Electra))]
     pub sync_aggregate: SyncAggregate<E>,
->>>>>>> 969d12dc
     // We flatten the execution payload so that serde can use the name of the inner type,
     // either `execution_payload` for full payloads, or `execution_payload_header` for blinded
     // payloads.
@@ -96,15 +86,9 @@
     pub execution_payload: Payload::Electra,
     #[superstruct(only(Capella, Deneb, Electra))]
     pub bls_to_execution_changes:
-<<<<<<< HEAD
-        VariableList<SignedBlsToExecutionChange, T::MaxBlsToExecutionChanges>,
-    #[superstruct(only(Deneb, Electra))]
-    pub blob_kzg_commitments: KzgCommitments<T>,
-=======
         VariableList<SignedBlsToExecutionChange, E::MaxBlsToExecutionChanges>,
     #[superstruct(only(Deneb, Electra))]
     pub blob_kzg_commitments: KzgCommitments<E>,
->>>>>>> 969d12dc
     #[superstruct(only(Base, Altair))]
     #[ssz(skip_serializing, skip_deserializing)]
     #[tree_hash(skip_hashing)]
@@ -261,67 +245,6 @@
                 debug_assert_eq!(proof.len(), E::kzg_proof_inclusion_proof_depth());
                 Ok(proof.into())
             }
-            // TODO(electra): De-duplicate proof computation.
-            Self::Electra(body) => {
-                // We compute the branches by generating 2 merkle trees:
-                // 1. Merkle tree for the `blob_kzg_commitments` List object
-                // 2. Merkle tree for the `BeaconBlockBody` container
-                // We then merge the branches for both the trees all the way up to the root.
-
-                // Part1 (Branches for the subtree rooted at `blob_kzg_commitments`)
-                //
-                // Branches for `blob_kzg_commitments` without length mix-in
-                let depth = T::max_blob_commitments_per_block()
-                    .next_power_of_two()
-                    .ilog2();
-                let leaves: Vec<_> = body
-                    .blob_kzg_commitments
-                    .iter()
-                    .map(|commitment| commitment.tree_hash_root())
-                    .collect();
-                let tree = MerkleTree::create(&leaves, depth as usize);
-                let (_, mut proof) = tree
-                    .generate_proof(index, depth as usize)
-                    .map_err(Error::MerkleTreeError)?;
-
-                // Add the branch corresponding to the length mix-in.
-                let length = body.blob_kzg_commitments.len();
-                let usize_len = std::mem::size_of::<usize>();
-                let mut length_bytes = [0; BYTES_PER_CHUNK];
-                length_bytes
-                    .get_mut(0..usize_len)
-                    .ok_or(Error::MerkleTreeError(MerkleTreeError::PleaseNotifyTheDevs))?
-                    .copy_from_slice(&length.to_le_bytes());
-                let length_root = Hash256::from_slice(length_bytes.as_slice());
-                proof.push(length_root);
-
-                // Part 2
-                // Branches for `BeaconBlockBody` container
-                let leaves = [
-                    body.randao_reveal.tree_hash_root(),
-                    body.eth1_data.tree_hash_root(),
-                    body.graffiti.tree_hash_root(),
-                    body.proposer_slashings.tree_hash_root(),
-                    body.attester_slashings.tree_hash_root(),
-                    body.attestations.tree_hash_root(),
-                    body.deposits.tree_hash_root(),
-                    body.voluntary_exits.tree_hash_root(),
-                    body.sync_aggregate.tree_hash_root(),
-                    body.execution_payload.tree_hash_root(),
-                    body.bls_to_execution_changes.tree_hash_root(),
-                    body.blob_kzg_commitments.tree_hash_root(),
-                ];
-                let beacon_block_body_depth = leaves.len().next_power_of_two().ilog2() as usize;
-                let tree = MerkleTree::create(&leaves, beacon_block_body_depth);
-                let (_, mut proof_body) = tree
-                    .generate_proof(BLOB_KZG_COMMITMENTS_INDEX, beacon_block_body_depth)
-                    .map_err(Error::MerkleTreeError)?;
-                // Join the proofs for the subtree and the main tree
-                proof.append(&mut proof_body);
-
-                debug_assert_eq!(proof.len(), T::kzg_proof_inclusion_proof_depth());
-                Ok(proof.into())
-            }
         }
     }
 
