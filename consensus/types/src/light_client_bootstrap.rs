use crate::{
    light_client_update::*, test_utils::TestRandom, BeaconState, ChainSpec, EthSpec, FixedVector,
    ForkName, ForkVersionDeserialize, Hash256, LightClientHeader, LightClientHeaderAltair,
    LightClientHeaderCapella, LightClientHeaderDeneb, LightClientHeaderElectra, SignedBeaconBlock,
    Slot, SyncCommittee,
};
use derivative::Derivative;
use serde::{Deserialize, Deserializer, Serialize};
use serde_json::Value;
use ssz::{Decode, Encode};
use ssz_derive::{Decode, Encode};
use std::sync::Arc;
use superstruct::superstruct;
use test_random_derive::TestRandom;
use tree_hash_derive::TreeHash;

/// A LightClientBootstrap is the initializer we send over to light_client nodes
/// that are trying to generate their basic storage when booting up.
#[superstruct(
    variants(Altair, Capella, Deneb, Electra),
    variant_attributes(
        derive(
            Debug,
            Clone,
            PartialEq,
            Serialize,
            Deserialize,
            Derivative,
            Decode,
            Encode,
            TestRandom,
            arbitrary::Arbitrary,
            TreeHash,
        ),
        serde(bound = "E: EthSpec", deny_unknown_fields),
        arbitrary(bound = "E: EthSpec"),
    )
)]
#[derive(
    Debug, Clone, Serialize, TreeHash, Encode, Deserialize, arbitrary::Arbitrary, PartialEq,
)]
#[serde(untagged)]
#[tree_hash(enum_behaviour = "transparent")]
#[ssz(enum_behaviour = "transparent")]
#[serde(bound = "E: EthSpec", deny_unknown_fields)]
#[arbitrary(bound = "E: EthSpec")]
pub struct LightClientBootstrap<E: EthSpec> {
    /// The requested beacon block header.
    #[superstruct(only(Altair), partial_getter(rename = "header_altair"))]
    pub header: LightClientHeaderAltair<E>,
    #[superstruct(only(Capella), partial_getter(rename = "header_capella"))]
    pub header: LightClientHeaderCapella<E>,
    #[superstruct(only(Deneb), partial_getter(rename = "header_deneb"))]
    pub header: LightClientHeaderDeneb<E>,
    #[superstruct(only(Electra), partial_getter(rename = "header_electra"))]
    pub header: LightClientHeaderElectra<E>,
    /// The `SyncCommittee` used in the requested period.
    pub current_sync_committee: Arc<SyncCommittee<E>>,
    /// Merkle proof for sync committee
    pub current_sync_committee_branch: FixedVector<Hash256, CurrentSyncCommitteeProofLen>,
}

impl<E: EthSpec> LightClientBootstrap<E> {
    pub fn map_with_fork_name<F, R>(&self, func: F) -> R
    where
        F: Fn(ForkName) -> R,
    {
        match self {
            Self::Altair(_) => func(ForkName::Altair),
            Self::Capella(_) => func(ForkName::Capella),
            Self::Deneb(_) => func(ForkName::Deneb),
            Self::Electra(_) => func(ForkName::Electra),
        }
    }

    pub fn get_slot<'a>(&'a self) -> Slot {
        map_light_client_bootstrap_ref!(&'a _, self.to_ref(), |inner, cons| {
            cons(inner);
            inner.header.beacon.slot
        })
    }

    pub fn from_ssz_bytes(bytes: &[u8], fork_name: ForkName) -> Result<Self, ssz::DecodeError> {
        let bootstrap = match fork_name {
            ForkName::Altair | ForkName::Bellatrix => {
                Self::Altair(LightClientBootstrapAltair::from_ssz_bytes(bytes)?)
            }
            ForkName::Capella => Self::Capella(LightClientBootstrapCapella::from_ssz_bytes(bytes)?),
            ForkName::Deneb => Self::Deneb(LightClientBootstrapDeneb::from_ssz_bytes(bytes)?),
            ForkName::Electra => Self::Electra(LightClientBootstrapElectra::from_ssz_bytes(bytes)?),
            ForkName::Base => {
                return Err(ssz::DecodeError::BytesInvalid(format!(
                    "LightClientBootstrap decoding for {fork_name} not implemented"
                )))
            }
        };

        Ok(bootstrap)
    }

    #[allow(clippy::arithmetic_side_effects)]
    pub fn ssz_max_len_for_fork(fork_name: ForkName) -> usize {
<<<<<<< HEAD
        // TODO(electra): review electra changes
        if fork_name.altair_enabled() {
            <LightClientBootstrapAltair<E> as Encode>::ssz_fixed_len()
                + LightClientHeader::<E>::ssz_max_var_len_for_fork(fork_name)
        } else {
            0
        }
=======
        let fixed_len = match fork_name {
            ForkName::Base => 0,
            ForkName::Altair | ForkName::Bellatrix => {
                <LightClientBootstrapAltair<E> as Encode>::ssz_fixed_len()
            }
            ForkName::Capella => <LightClientBootstrapCapella<E> as Encode>::ssz_fixed_len(),
            ForkName::Deneb => <LightClientBootstrapDeneb<E> as Encode>::ssz_fixed_len(),
            ForkName::Electra => <LightClientBootstrapElectra<E> as Encode>::ssz_fixed_len(),
        };
        fixed_len + LightClientHeader::<E>::ssz_max_var_len_for_fork(fork_name)
>>>>>>> c52c598f
    }

    pub fn from_beacon_state(
        beacon_state: &mut BeaconState<E>,
        block: &SignedBeaconBlock<E>,
        chain_spec: &ChainSpec,
    ) -> Result<Self, Error> {
        let mut header = beacon_state.latest_block_header().clone();
        header.state_root = beacon_state.update_tree_hash_cache()?;
        let current_sync_committee_branch =
            FixedVector::new(beacon_state.compute_merkle_proof(CURRENT_SYNC_COMMITTEE_INDEX)?)?;

        let current_sync_committee = beacon_state.current_sync_committee()?.clone();

        let light_client_bootstrap = match block
            .fork_name(chain_spec)
            .map_err(|_| Error::InconsistentFork)?
        {
            ForkName::Base => return Err(Error::AltairForkNotActive),
            ForkName::Altair | ForkName::Bellatrix => Self::Altair(LightClientBootstrapAltair {
                header: LightClientHeaderAltair::block_to_light_client_header(block)?,
                current_sync_committee,
                current_sync_committee_branch,
            }),
            ForkName::Capella => Self::Capella(LightClientBootstrapCapella {
                header: LightClientHeaderCapella::block_to_light_client_header(block)?,
                current_sync_committee,
                current_sync_committee_branch,
            }),
            ForkName::Deneb => Self::Deneb(LightClientBootstrapDeneb {
                header: LightClientHeaderDeneb::block_to_light_client_header(block)?,
                current_sync_committee,
                current_sync_committee_branch,
            }),
            ForkName::Electra => Self::Electra(LightClientBootstrapElectra {
                header: LightClientHeaderElectra::block_to_light_client_header(block)?,
                current_sync_committee,
                current_sync_committee_branch,
            }),
        };

        Ok(light_client_bootstrap)
    }
}

impl<E: EthSpec> ForkVersionDeserialize for LightClientBootstrap<E> {
    fn deserialize_by_fork<'de, D: Deserializer<'de>>(
        value: Value,
        fork_name: ForkName,
    ) -> Result<Self, D::Error> {
        if fork_name.altair_enabled() {
            Ok(serde_json::from_value::<LightClientBootstrap<E>>(value)
                .map_err(serde::de::Error::custom))?
        } else {
            Err(serde::de::Error::custom(format!(
                "LightClientBootstrap failed to deserialize: unsupported fork '{}'",
                fork_name
            )))
        }
    }
}

#[cfg(test)]
mod tests {
    use super::*;
    use crate::MainnetEthSpec;

    ssz_tests!(LightClientBootstrapDeneb<MainnetEthSpec>);
}<|MERGE_RESOLUTION|>--- conflicted
+++ resolved
@@ -100,15 +100,6 @@
 
     #[allow(clippy::arithmetic_side_effects)]
     pub fn ssz_max_len_for_fork(fork_name: ForkName) -> usize {
-<<<<<<< HEAD
-        // TODO(electra): review electra changes
-        if fork_name.altair_enabled() {
-            <LightClientBootstrapAltair<E> as Encode>::ssz_fixed_len()
-                + LightClientHeader::<E>::ssz_max_var_len_for_fork(fork_name)
-        } else {
-            0
-        }
-=======
         let fixed_len = match fork_name {
             ForkName::Base => 0,
             ForkName::Altair | ForkName::Bellatrix => {
@@ -119,7 +110,6 @@
             ForkName::Electra => <LightClientBootstrapElectra<E> as Encode>::ssz_fixed_len(),
         };
         fixed_len + LightClientHeader::<E>::ssz_max_var_len_for_fork(fork_name)
->>>>>>> c52c598f
     }
 
     pub fn from_beacon_state(
