--- conflicted
+++ resolved
@@ -14,20 +14,7 @@
 /// A LightClientBootstrap is the initializer we send over to light_client nodes
 /// that are trying to generate their basic storage when booting up.
 #[derive(
-<<<<<<< HEAD
-    Debug,
-    Clone,
-    PartialEq,
-    Serialize,
-    Deserialize,
-    Encode,
-    Decode,
-    TreeHash,
-    TestRandom,
-    arbitrary::Arbitrary,
-=======
     Debug, Clone, PartialEq, Serialize, Deserialize, Encode, arbitrary::Arbitrary, TestRandom,
->>>>>>> b964f3fe
 )]
 #[serde(bound = "T: EthSpec")]
 #[arbitrary(bound = "T: EthSpec")]
