use crate::test_utils::TestRandom;
use crate::*;
use derivative::Derivative;
use serde::{Deserialize, Serialize};
use ssz::{Decode, DecodeError};
use ssz_derive::{Decode, Encode};
use std::marker::PhantomData;
use superstruct::superstruct;
use test_random_derive::TestRandom;
use tree_hash::TreeHash;
use tree_hash_derive::TreeHash;

/// A block of the `BeaconChain`.
#[superstruct(
    variants(Base, Altair, Merge, Capella, Deneb, Electra),
    variant_attributes(
        derive(
            Debug,
            Clone,
            Serialize,
            Deserialize,
            Encode,
            Decode,
            TreeHash,
            TestRandom,
            Derivative,
            arbitrary::Arbitrary
        ),
        derivative(PartialEq, Hash(bound = "E: EthSpec, Payload: AbstractExecPayload<E>")),
        serde(
            bound = "E: EthSpec, Payload: AbstractExecPayload<E>",
            deny_unknown_fields
        ),
        arbitrary(bound = "E: EthSpec, Payload: AbstractExecPayload<E>"),
    ),
    ref_attributes(
        derive(Debug, PartialEq, TreeHash),
        tree_hash(enum_behaviour = "transparent")
    ),
    map_ref_into(BeaconBlockBodyRef, BeaconBlock),
    map_ref_mut_into(BeaconBlockBodyRefMut)
)]
#[derive(
    Debug, Clone, Serialize, Deserialize, Encode, TreeHash, Derivative, arbitrary::Arbitrary,
)]
#[derivative(PartialEq, Hash(bound = "E: EthSpec"))]
#[serde(untagged)]
#[serde(bound = "E: EthSpec, Payload: AbstractExecPayload<E>")]
#[arbitrary(bound = "E: EthSpec, Payload: AbstractExecPayload<E>")]
#[tree_hash(enum_behaviour = "transparent")]
#[ssz(enum_behaviour = "transparent")]
pub struct BeaconBlock<E: EthSpec, Payload: AbstractExecPayload<E> = FullPayload<E>> {
    #[superstruct(getter(copy))]
    pub slot: Slot,
    #[superstruct(getter(copy))]
    #[serde(with = "serde_utils::quoted_u64")]
    pub proposer_index: u64,
    #[superstruct(getter(copy))]
    pub parent_root: Hash256,
    #[superstruct(getter(copy))]
    pub state_root: Hash256,
    #[superstruct(only(Base), partial_getter(rename = "body_base"))]
    pub body: BeaconBlockBodyBase<E, Payload>,
    #[superstruct(only(Altair), partial_getter(rename = "body_altair"))]
    pub body: BeaconBlockBodyAltair<E, Payload>,
    #[superstruct(only(Merge), partial_getter(rename = "body_merge"))]
    pub body: BeaconBlockBodyMerge<E, Payload>,
    #[superstruct(only(Capella), partial_getter(rename = "body_capella"))]
    pub body: BeaconBlockBodyCapella<E, Payload>,
    #[superstruct(only(Deneb), partial_getter(rename = "body_deneb"))]
<<<<<<< HEAD
    pub body: BeaconBlockBodyDeneb<T, Payload>,
    #[superstruct(only(Electra), partial_getter(rename = "body_electra"))]
    pub body: BeaconBlockBodyElectra<T, Payload>,
=======
    pub body: BeaconBlockBodyDeneb<E, Payload>,
    #[superstruct(only(Electra), partial_getter(rename = "body_electra"))]
    pub body: BeaconBlockBodyElectra<E, Payload>,
>>>>>>> 969d12dc
}

pub type BlindedBeaconBlock<E> = BeaconBlock<E, BlindedPayload<E>>;

impl<E: EthSpec, Payload: AbstractExecPayload<E>> SignedRoot for BeaconBlock<E, Payload> {}
impl<'a, E: EthSpec, Payload: AbstractExecPayload<E>> SignedRoot
    for BeaconBlockRef<'a, E, Payload>
{
}

/// Empty block trait for each block variant to implement.
pub trait EmptyBlock {
    /// Returns an empty block to be used during genesis.
    fn empty(spec: &ChainSpec) -> Self;
}

impl<E: EthSpec, Payload: AbstractExecPayload<E>> BeaconBlock<E, Payload> {
    /// Returns an empty block to be used during genesis.
    pub fn empty(spec: &ChainSpec) -> Self {
        map_fork_name!(
            spec.fork_name_at_epoch(E::genesis_epoch()),
            Self,
            EmptyBlock::empty(spec)
        )
    }

    /// Custom SSZ decoder that takes a `ChainSpec` as context.
    pub fn from_ssz_bytes(bytes: &[u8], spec: &ChainSpec) -> Result<Self, ssz::DecodeError> {
        let slot_len = <Slot as Decode>::ssz_fixed_len();
        let slot_bytes = bytes
            .get(0..slot_len)
            .ok_or(DecodeError::InvalidByteLength {
                len: bytes.len(),
                expected: slot_len,
            })?;

        let slot = Slot::from_ssz_bytes(slot_bytes)?;
        let fork_at_slot = spec.fork_name_at_slot::<E>(slot);
        Self::from_ssz_bytes_for_fork(bytes, fork_at_slot)
    }

    /// Custom SSZ decoder that takes a `ForkName` as context.
    pub fn from_ssz_bytes_for_fork(
        bytes: &[u8],
        fork_name: ForkName,
    ) -> Result<Self, ssz::DecodeError> {
        Ok(map_fork_name!(fork_name, Self, <_>::from_ssz_bytes(bytes)?))
    }

    /// Try decoding each beacon block variant in sequence.
    ///
    /// This is *not* recommended unless you really have no idea what variant the block should be.
    /// Usually it's better to prefer `from_ssz_bytes` which will decode the correct variant based
    /// on the fork slot.
    pub fn any_from_ssz_bytes(bytes: &[u8]) -> Result<Self, ssz::DecodeError> {
        BeaconBlockElectra::from_ssz_bytes(bytes)
            .map(BeaconBlock::Electra)
            .or_else(|_| BeaconBlockDeneb::from_ssz_bytes(bytes).map(BeaconBlock::Deneb))
            .or_else(|_| BeaconBlockCapella::from_ssz_bytes(bytes).map(BeaconBlock::Capella))
            .or_else(|_| BeaconBlockMerge::from_ssz_bytes(bytes).map(BeaconBlock::Merge))
            .or_else(|_| BeaconBlockAltair::from_ssz_bytes(bytes).map(BeaconBlock::Altair))
            .or_else(|_| BeaconBlockBase::from_ssz_bytes(bytes).map(BeaconBlock::Base))
    }

    /// Convenience accessor for the `body` as a `BeaconBlockBodyRef`.
    pub fn body(&self) -> BeaconBlockBodyRef<'_, E, Payload> {
        self.to_ref().body()
    }

    /// Convenience accessor for the `body` as a `BeaconBlockBodyRefMut`.
    pub fn body_mut(&mut self) -> BeaconBlockBodyRefMut<'_, E, Payload> {
        self.to_mut().body_mut()
    }

    /// Returns the epoch corresponding to `self.slot()`.
    pub fn epoch(&self) -> Epoch {
        self.slot().epoch(E::slots_per_epoch())
    }

    /// Returns the `tree_hash_root` of the block.
    pub fn canonical_root(&self) -> Hash256 {
        self.tree_hash_root()
    }

    /// Returns a full `BeaconBlockHeader` of this block.
    ///
    /// Note: This method is used instead of an `Into` impl to avoid a `Clone` of an entire block
    /// when you want to have the block _and_ the header.
    ///
    /// Note: performs a full tree-hash of `self.body`.
    pub fn block_header(&self) -> BeaconBlockHeader {
        self.to_ref().block_header()
    }

    /// Returns a "temporary" header, where the `state_root` is `Hash256::zero()`.
    pub fn temporary_block_header(&self) -> BeaconBlockHeader {
        self.to_ref().temporary_block_header()
    }

    /// Return the tree hash root of the block's body.
    pub fn body_root(&self) -> Hash256 {
        self.to_ref().body_root()
    }

    /// Signs `self`, producing a `SignedBeaconBlock`.
    pub fn sign(
        self,
        secret_key: &SecretKey,
        fork: &Fork,
        genesis_validators_root: Hash256,
        spec: &ChainSpec,
    ) -> SignedBeaconBlock<E, Payload> {
        let domain = spec.get_domain(
            self.epoch(),
            Domain::BeaconProposer,
            fork,
            genesis_validators_root,
        );
        let message = self.signing_root(domain);
        let signature = secret_key.sign(message);
        SignedBeaconBlock::from_block(self, signature)
    }
}

impl<'a, E: EthSpec, Payload: AbstractExecPayload<E>> BeaconBlockRef<'a, E, Payload> {
    /// Returns the name of the fork pertaining to `self`.
    ///
    /// Will return an `Err` if `self` has been instantiated to a variant conflicting with the fork
    /// dictated by `self.slot()`.
    pub fn fork_name(&self, spec: &ChainSpec) -> Result<ForkName, InconsistentFork> {
        let fork_at_slot = spec.fork_name_at_slot::<E>(self.slot());
        let object_fork = self.fork_name_unchecked();

        if fork_at_slot == object_fork {
            Ok(object_fork)
        } else {
            Err(InconsistentFork {
                fork_at_slot,
                object_fork,
            })
        }
    }

    /// Returns the name of the fork pertaining to `self`.
    ///
    /// Does not check that the fork is consistent with the slot.
    pub fn fork_name_unchecked(&self) -> ForkName {
        match self {
            BeaconBlockRef::Base { .. } => ForkName::Base,
            BeaconBlockRef::Altair { .. } => ForkName::Altair,
            BeaconBlockRef::Merge { .. } => ForkName::Merge,
            BeaconBlockRef::Capella { .. } => ForkName::Capella,
            BeaconBlockRef::Deneb { .. } => ForkName::Deneb,
            BeaconBlockRef::Electra { .. } => ForkName::Electra,
        }
    }

    /// Convenience accessor for the `body` as a `BeaconBlockBodyRef`.
    pub fn body(&self) -> BeaconBlockBodyRef<'a, E, Payload> {
        map_beacon_block_ref_into_beacon_block_body_ref!(&'a _, *self, |block, cons| cons(
            &block.body
        ))
    }

    /// Return the tree hash root of the block's body.
    pub fn body_root(&self) -> Hash256 {
        map_beacon_block_ref!(&'a _, *self, |block, cons| {
            let _: Self = cons(block);
            block.body.tree_hash_root()
        })
    }

    /// Returns the epoch corresponding to `self.slot()`.
    pub fn epoch(&self) -> Epoch {
        self.slot().epoch(E::slots_per_epoch())
    }

    /// Returns a full `BeaconBlockHeader` of this block.
    pub fn block_header(&self) -> BeaconBlockHeader {
        BeaconBlockHeader {
            slot: self.slot(),
            proposer_index: self.proposer_index(),
            parent_root: self.parent_root(),
            state_root: self.state_root(),
            body_root: self.body_root(),
        }
    }

    /// Returns a "temporary" header, where the `state_root` is `Hash256::zero()`.
    pub fn temporary_block_header(self) -> BeaconBlockHeader {
        BeaconBlockHeader {
            state_root: Hash256::zero(),
            ..self.block_header()
        }
    }

    /// Extracts a reference to an execution payload from a block, returning an error if the block
    /// is pre-merge.
    pub fn execution_payload(&self) -> Result<Payload::Ref<'a>, Error> {
        self.body().execution_payload()
    }
}

impl<'a, E: EthSpec, Payload: AbstractExecPayload<E>> BeaconBlockRefMut<'a, E, Payload> {
    /// Convert a mutable reference to a beacon block to a mutable ref to its body.
    pub fn body_mut(self) -> BeaconBlockBodyRefMut<'a, E, Payload> {
        map_beacon_block_ref_mut_into_beacon_block_body_ref_mut!(&'a _, self, |block, cons| cons(
            &mut block.body
        ))
    }
}

impl<E: EthSpec, Payload: AbstractExecPayload<E>> EmptyBlock for BeaconBlockBase<E, Payload> {
    fn empty(spec: &ChainSpec) -> Self {
        BeaconBlockBase {
            slot: spec.genesis_slot,
            proposer_index: 0,
            parent_root: Hash256::zero(),
            state_root: Hash256::zero(),
            body: BeaconBlockBodyBase {
                randao_reveal: Signature::empty(),
                eth1_data: Eth1Data {
                    deposit_root: Hash256::zero(),
                    block_hash: Hash256::zero(),
                    deposit_count: 0,
                },
                graffiti: Graffiti::default(),
                proposer_slashings: VariableList::empty(),
                attester_slashings: VariableList::empty(),
                attestations: VariableList::empty(),
                deposits: VariableList::empty(),
                voluntary_exits: VariableList::empty(),
                _phantom: PhantomData,
            },
        }
    }
}

impl<E: EthSpec, Payload: AbstractExecPayload<E>> BeaconBlockBase<E, Payload> {
    /// Return a block where the block has maximum size.
    pub fn full(spec: &ChainSpec) -> Self {
        let header = BeaconBlockHeader {
            slot: Slot::new(1),
            proposer_index: 0,
            parent_root: Hash256::zero(),
            state_root: Hash256::zero(),
            body_root: Hash256::zero(),
        };

        let signed_header = SignedBeaconBlockHeader {
            message: header,
            signature: Signature::empty(),
        };
        let indexed_attestation: IndexedAttestation<E> = IndexedAttestation {
            attesting_indices: VariableList::new(vec![
                0_u64;
                E::MaxValidatorsPerCommittee::to_usize()
            ])
            .unwrap(),
            data: AttestationData::default(),
            signature: AggregateSignature::empty(),
        };

        let deposit_data = DepositData {
            pubkey: PublicKeyBytes::empty(),
            withdrawal_credentials: Hash256::zero(),
            amount: 0,
            signature: SignatureBytes::empty(),
        };
        let proposer_slashing = ProposerSlashing {
            signed_header_1: signed_header.clone(),
            signed_header_2: signed_header,
        };

        let attester_slashing = AttesterSlashing {
            attestation_1: indexed_attestation.clone(),
            attestation_2: indexed_attestation,
        };

        let attestation: Attestation<E> = Attestation {
            aggregation_bits: BitList::with_capacity(E::MaxValidatorsPerCommittee::to_usize())
                .unwrap(),
            index: <_>::default(),
            data: AttestationData::default(),
            signature: AggregateSignature::empty(),
        };

        let deposit = Deposit {
            proof: FixedVector::from_elem(Hash256::zero()),
            data: deposit_data,
        };

        let voluntary_exit = VoluntaryExit {
            epoch: Epoch::new(1),
            validator_index: 1,
        };

        let signed_voluntary_exit = SignedVoluntaryExit {
            message: voluntary_exit,
            signature: Signature::empty(),
        };

        let mut block = BeaconBlockBase::<E, Payload>::empty(spec);
        for _ in 0..E::MaxProposerSlashings::to_usize() {
            block
                .body
                .proposer_slashings
                .push(proposer_slashing.clone())
                .unwrap();
        }
        for _ in 0..E::MaxDeposits::to_usize() {
            block.body.deposits.push(deposit.clone()).unwrap();
        }
        for _ in 0..E::MaxVoluntaryExits::to_usize() {
            block
                .body
                .voluntary_exits
                .push(signed_voluntary_exit.clone())
                .unwrap();
        }
        for _ in 0..E::MaxAttesterSlashings::to_usize() {
            block
                .body
                .attester_slashings
                .push(attester_slashing.clone())
                .unwrap();
        }

        for _ in 0..E::MaxAttestations::to_usize() {
            block.body.attestations.push(attestation.clone()).unwrap();
        }
        block
    }
}

impl<E: EthSpec, Payload: AbstractExecPayload<E>> EmptyBlock for BeaconBlockAltair<E, Payload> {
    /// Returns an empty Altair block to be used during genesis.
    fn empty(spec: &ChainSpec) -> Self {
        BeaconBlockAltair {
            slot: spec.genesis_slot,
            proposer_index: 0,
            parent_root: Hash256::zero(),
            state_root: Hash256::zero(),
            body: BeaconBlockBodyAltair {
                randao_reveal: Signature::empty(),
                eth1_data: Eth1Data {
                    deposit_root: Hash256::zero(),
                    block_hash: Hash256::zero(),
                    deposit_count: 0,
                },
                graffiti: Graffiti::default(),
                proposer_slashings: VariableList::empty(),
                attester_slashings: VariableList::empty(),
                attestations: VariableList::empty(),
                deposits: VariableList::empty(),
                voluntary_exits: VariableList::empty(),
                sync_aggregate: SyncAggregate::empty(),
                _phantom: PhantomData,
            },
        }
    }
}

impl<E: EthSpec, Payload: AbstractExecPayload<E>> BeaconBlockAltair<E, Payload> {
    /// Return an Altair block where the block has maximum size.
    pub fn full(spec: &ChainSpec) -> Self {
        let base_block: BeaconBlockBase<_, Payload> = BeaconBlockBase::full(spec);
        let sync_aggregate = SyncAggregate {
            sync_committee_signature: AggregateSignature::empty(),
            sync_committee_bits: BitVector::default(),
        };
        BeaconBlockAltair {
            slot: spec.genesis_slot,
            proposer_index: 0,
            parent_root: Hash256::zero(),
            state_root: Hash256::zero(),
            body: BeaconBlockBodyAltair {
                proposer_slashings: base_block.body.proposer_slashings,
                attester_slashings: base_block.body.attester_slashings,
                attestations: base_block.body.attestations,
                deposits: base_block.body.deposits,
                voluntary_exits: base_block.body.voluntary_exits,
                sync_aggregate,
                randao_reveal: Signature::empty(),
                eth1_data: Eth1Data {
                    deposit_root: Hash256::zero(),
                    block_hash: Hash256::zero(),
                    deposit_count: 0,
                },
                graffiti: Graffiti::default(),
                _phantom: PhantomData,
            },
        }
    }
}

impl<E: EthSpec, Payload: AbstractExecPayload<E>> EmptyBlock for BeaconBlockMerge<E, Payload> {
    /// Returns an empty Merge block to be used during genesis.
    fn empty(spec: &ChainSpec) -> Self {
        BeaconBlockMerge {
            slot: spec.genesis_slot,
            proposer_index: 0,
            parent_root: Hash256::zero(),
            state_root: Hash256::zero(),
            body: BeaconBlockBodyMerge {
                randao_reveal: Signature::empty(),
                eth1_data: Eth1Data {
                    deposit_root: Hash256::zero(),
                    block_hash: Hash256::zero(),
                    deposit_count: 0,
                },
                graffiti: Graffiti::default(),
                proposer_slashings: VariableList::empty(),
                attester_slashings: VariableList::empty(),
                attestations: VariableList::empty(),
                deposits: VariableList::empty(),
                voluntary_exits: VariableList::empty(),
                sync_aggregate: SyncAggregate::empty(),
                execution_payload: Payload::Merge::default(),
            },
        }
    }
}

impl<E: EthSpec, Payload: AbstractExecPayload<E>> BeaconBlockCapella<E, Payload> {
    /// Return a Capella block where the block has maximum size.
    pub fn full(spec: &ChainSpec) -> Self {
        let base_block: BeaconBlockBase<_, Payload> = BeaconBlockBase::full(spec);
        let bls_to_execution_changes = vec![
            SignedBlsToExecutionChange {
                message: BlsToExecutionChange {
                    validator_index: 0,
                    from_bls_pubkey: PublicKeyBytes::empty(),
                    to_execution_address: Address::zero(),
                },
                signature: Signature::empty()
            };
            E::max_bls_to_execution_changes()
        ]
        .into();
        let sync_aggregate = SyncAggregate {
            sync_committee_signature: AggregateSignature::empty(),
            sync_committee_bits: BitVector::default(),
        };
        BeaconBlockCapella {
            slot: spec.genesis_slot,
            proposer_index: 0,
            parent_root: Hash256::zero(),
            state_root: Hash256::zero(),
            body: BeaconBlockBodyCapella {
                proposer_slashings: base_block.body.proposer_slashings,
                attester_slashings: base_block.body.attester_slashings,
                attestations: base_block.body.attestations,
                deposits: base_block.body.deposits,
                voluntary_exits: base_block.body.voluntary_exits,
                bls_to_execution_changes,
                sync_aggregate,
                randao_reveal: Signature::empty(),
                eth1_data: Eth1Data {
                    deposit_root: Hash256::zero(),
                    block_hash: Hash256::zero(),
                    deposit_count: 0,
                },
                graffiti: Graffiti::default(),
                execution_payload: Payload::Capella::default(),
            },
        }
    }
}

impl<E: EthSpec, Payload: AbstractExecPayload<E>> EmptyBlock for BeaconBlockCapella<E, Payload> {
    /// Returns an empty Capella block to be used during genesis.
    fn empty(spec: &ChainSpec) -> Self {
        BeaconBlockCapella {
            slot: spec.genesis_slot,
            proposer_index: 0,
            parent_root: Hash256::zero(),
            state_root: Hash256::zero(),
            body: BeaconBlockBodyCapella {
                randao_reveal: Signature::empty(),
                eth1_data: Eth1Data {
                    deposit_root: Hash256::zero(),
                    block_hash: Hash256::zero(),
                    deposit_count: 0,
                },
                graffiti: Graffiti::default(),
                proposer_slashings: VariableList::empty(),
                attester_slashings: VariableList::empty(),
                attestations: VariableList::empty(),
                deposits: VariableList::empty(),
                voluntary_exits: VariableList::empty(),
                sync_aggregate: SyncAggregate::empty(),
                execution_payload: Payload::Capella::default(),
                bls_to_execution_changes: VariableList::empty(),
            },
        }
    }
}

impl<E: EthSpec, Payload: AbstractExecPayload<E>> EmptyBlock for BeaconBlockDeneb<E, Payload> {
    /// Returns an empty Deneb block to be used during genesis.
    fn empty(spec: &ChainSpec) -> Self {
        BeaconBlockDeneb {
            slot: spec.genesis_slot,
            proposer_index: 0,
            parent_root: Hash256::zero(),
            state_root: Hash256::zero(),
            body: BeaconBlockBodyDeneb {
                randao_reveal: Signature::empty(),
                eth1_data: Eth1Data {
                    deposit_root: Hash256::zero(),
                    block_hash: Hash256::zero(),
                    deposit_count: 0,
                },
                graffiti: Graffiti::default(),
                proposer_slashings: VariableList::empty(),
                attester_slashings: VariableList::empty(),
                attestations: VariableList::empty(),
                deposits: VariableList::empty(),
                voluntary_exits: VariableList::empty(),
                sync_aggregate: SyncAggregate::empty(),
                execution_payload: Payload::Deneb::default(),
                bls_to_execution_changes: VariableList::empty(),
                blob_kzg_commitments: VariableList::empty(),
            },
        }
    }
}

<<<<<<< HEAD
impl<T: EthSpec, Payload: AbstractExecPayload<T>> BeaconBlockElectra<T, Payload> {
=======
impl<E: EthSpec, Payload: AbstractExecPayload<E>> BeaconBlockElectra<E, Payload> {
>>>>>>> 969d12dc
    /// Return a Electra block where the block has maximum size.
    pub fn full(spec: &ChainSpec) -> Self {
        let base_block: BeaconBlockBase<_, Payload> = BeaconBlockBase::full(spec);
        let bls_to_execution_changes = vec![
            SignedBlsToExecutionChange {
                message: BlsToExecutionChange {
                    validator_index: 0,
                    from_bls_pubkey: PublicKeyBytes::empty(),
                    to_execution_address: Address::zero(),
                },
                signature: Signature::empty()
            };
<<<<<<< HEAD
            T::max_bls_to_execution_changes()
=======
            E::max_bls_to_execution_changes()
>>>>>>> 969d12dc
        ]
        .into();
        let sync_aggregate = SyncAggregate {
            sync_committee_signature: AggregateSignature::empty(),
            sync_committee_bits: BitVector::default(),
        };
        BeaconBlockElectra {
            slot: spec.genesis_slot,
            proposer_index: 0,
            parent_root: Hash256::zero(),
            state_root: Hash256::zero(),
            body: BeaconBlockBodyElectra {
                proposer_slashings: base_block.body.proposer_slashings,
                attester_slashings: base_block.body.attester_slashings,
                attestations: base_block.body.attestations,
                deposits: base_block.body.deposits,
                voluntary_exits: base_block.body.voluntary_exits,
                bls_to_execution_changes,
                sync_aggregate,
                randao_reveal: Signature::empty(),
                eth1_data: Eth1Data {
                    deposit_root: Hash256::zero(),
                    block_hash: Hash256::zero(),
                    deposit_count: 0,
                },
                graffiti: Graffiti::default(),
                execution_payload: Payload::Electra::default(),
                blob_kzg_commitments: VariableList::empty(),
            },
        }
    }
}

<<<<<<< HEAD
impl<T: EthSpec, Payload: AbstractExecPayload<T>> EmptyBlock for BeaconBlockElectra<T, Payload> {
=======
impl<E: EthSpec, Payload: AbstractExecPayload<E>> EmptyBlock for BeaconBlockElectra<E, Payload> {
>>>>>>> 969d12dc
    /// Returns an empty Electra block to be used during genesis.
    fn empty(spec: &ChainSpec) -> Self {
        BeaconBlockElectra {
            slot: spec.genesis_slot,
            proposer_index: 0,
            parent_root: Hash256::zero(),
            state_root: Hash256::zero(),
            body: BeaconBlockBodyElectra {
                randao_reveal: Signature::empty(),
                eth1_data: Eth1Data {
                    deposit_root: Hash256::zero(),
                    block_hash: Hash256::zero(),
                    deposit_count: 0,
                },
                graffiti: Graffiti::default(),
                proposer_slashings: VariableList::empty(),
                attester_slashings: VariableList::empty(),
                attestations: VariableList::empty(),
                deposits: VariableList::empty(),
                voluntary_exits: VariableList::empty(),
                sync_aggregate: SyncAggregate::empty(),
                execution_payload: Payload::Electra::default(),
                bls_to_execution_changes: VariableList::empty(),
                blob_kzg_commitments: VariableList::empty(),
            },
        }
    }
}

// We can convert pre-Bellatrix blocks without payloads into blocks "with" payloads.
impl<E: EthSpec> From<BeaconBlockBase<E, BlindedPayload<E>>>
    for BeaconBlockBase<E, FullPayload<E>>
{
    fn from(block: BeaconBlockBase<E, BlindedPayload<E>>) -> Self {
        let BeaconBlockBase {
            slot,
            proposer_index,
            parent_root,
            state_root,
            body,
        } = block;

        BeaconBlockBase {
            slot,
            proposer_index,
            parent_root,
            state_root,
            body: body.into(),
        }
    }
}

impl<E: EthSpec> From<BeaconBlockAltair<E, BlindedPayload<E>>>
    for BeaconBlockAltair<E, FullPayload<E>>
{
    fn from(block: BeaconBlockAltair<E, BlindedPayload<E>>) -> Self {
        let BeaconBlockAltair {
            slot,
            proposer_index,
            parent_root,
            state_root,
            body,
        } = block;

        BeaconBlockAltair {
            slot,
            proposer_index,
            parent_root,
            state_root,
            body: body.into(),
        }
    }
}

// We can convert blocks with payloads to blocks without payloads, and an optional payload.
macro_rules! impl_from {
    ($ty_name:ident, <$($from_params:ty),*>, <$($to_params:ty),*>, $body_expr:expr) => {
        impl<E: EthSpec> From<$ty_name<$($from_params),*>>
            for ($ty_name<$($to_params),*>, Option<ExecutionPayload<E>>)
        {
            #[allow(clippy::redundant_closure_call)]
            fn from(block: $ty_name<$($from_params),*>) -> Self {
                let $ty_name {
                    slot,
                    proposer_index,
                    parent_root,
                    state_root,
                    body,
                } = block;

                let (body, payload) = ($body_expr)(body);

                ($ty_name {
                    slot,
                    proposer_index,
                    parent_root,
                    state_root,
                    body,
                }, payload.map(Into::into))
            }
        }
    }
}

impl_from!(BeaconBlockBase, <E, FullPayload<E>>, <E, BlindedPayload<E>>, |body: BeaconBlockBodyBase<_, _>| body.into());
impl_from!(BeaconBlockAltair, <E, FullPayload<E>>, <E, BlindedPayload<E>>, |body: BeaconBlockBodyAltair<_, _>| body.into());
impl_from!(BeaconBlockMerge, <E, FullPayload<E>>, <E, BlindedPayload<E>>, |body: BeaconBlockBodyMerge<_, _>| body.into());
impl_from!(BeaconBlockCapella, <E, FullPayload<E>>, <E, BlindedPayload<E>>, |body: BeaconBlockBodyCapella<_, _>| body.into());
impl_from!(BeaconBlockDeneb, <E, FullPayload<E>>, <E, BlindedPayload<E>>, |body: BeaconBlockBodyDeneb<_, _>| body.into());
impl_from!(BeaconBlockElectra, <E, FullPayload<E>>, <E, BlindedPayload<E>>, |body: BeaconBlockBodyElectra<_, _>| body.into());

// We can clone blocks with payloads to blocks without payloads, without cloning the payload.
macro_rules! impl_clone_as_blinded {
    ($ty_name:ident, <$($from_params:ty),*>, <$($to_params:ty),*>) => {
        impl<E: EthSpec> $ty_name<$($from_params),*>
        {
            pub fn clone_as_blinded(&self) -> $ty_name<$($to_params),*> {
                let $ty_name {
                    slot,
                    proposer_index,
                    parent_root,
                    state_root,
                    body,
                } = self;

                $ty_name {
                    slot: *slot,
                    proposer_index: *proposer_index,
                    parent_root: *parent_root,
                    state_root: *state_root,
                    body: body.clone_as_blinded(),
                }
            }
        }
    }
}

impl_clone_as_blinded!(BeaconBlockBase, <E, FullPayload<E>>, <E, BlindedPayload<E>>);
impl_clone_as_blinded!(BeaconBlockAltair, <E, FullPayload<E>>, <E, BlindedPayload<E>>);
impl_clone_as_blinded!(BeaconBlockMerge, <E, FullPayload<E>>, <E, BlindedPayload<E>>);
impl_clone_as_blinded!(BeaconBlockCapella, <E, FullPayload<E>>, <E, BlindedPayload<E>>);
impl_clone_as_blinded!(BeaconBlockDeneb, <E, FullPayload<E>>, <E, BlindedPayload<E>>);
impl_clone_as_blinded!(BeaconBlockElectra, <E, FullPayload<E>>, <E, BlindedPayload<E>>);

// A reference to a full beacon block can be cloned into a blinded beacon block, without cloning the
// execution payload.
impl<'a, E: EthSpec> From<BeaconBlockRef<'a, E, FullPayload<E>>>
    for BeaconBlock<E, BlindedPayload<E>>
{
    fn from(
        full_block: BeaconBlockRef<'a, E, FullPayload<E>>,
    ) -> BeaconBlock<E, BlindedPayload<E>> {
        map_beacon_block_ref_into_beacon_block!(&'a _, full_block, |inner, cons| {
            cons(inner.clone_as_blinded())
        })
    }
}

impl<E: EthSpec> From<BeaconBlock<E, FullPayload<E>>>
    for (
        BeaconBlock<E, BlindedPayload<E>>,
        Option<ExecutionPayload<E>>,
    )
{
    fn from(block: BeaconBlock<E, FullPayload<E>>) -> Self {
        map_beacon_block!(block, |inner, cons| {
            let (block, payload) = inner.into();
            (cons(block), payload)
        })
    }
}

impl<E: EthSpec, Payload: AbstractExecPayload<E>> ForkVersionDeserialize
    for BeaconBlock<E, Payload>
{
    fn deserialize_by_fork<'de, D: serde::Deserializer<'de>>(
        value: serde_json::value::Value,
        fork_name: ForkName,
    ) -> Result<Self, D::Error> {
        Ok(map_fork_name!(
            fork_name,
            Self,
            serde_json::from_value(value).map_err(|e| serde::de::Error::custom(format!(
                "BeaconBlock failed to deserialize: {:?}",
                e
            )))?
        ))
    }
}

#[cfg(test)]
mod tests {
    use super::*;
    use crate::test_utils::{test_ssz_tree_hash_pair_with, SeedableRng, XorShiftRng};
    use ssz::Encode;

    type BeaconBlock = super::BeaconBlock<MainnetEthSpec>;
    type BeaconBlockBase = super::BeaconBlockBase<MainnetEthSpec>;
    type BeaconBlockAltair = super::BeaconBlockAltair<MainnetEthSpec>;

    #[test]
    fn roundtrip_base_block() {
        let rng = &mut XorShiftRng::from_seed([42; 16]);
        let spec = &ForkName::Base.make_genesis_spec(MainnetEthSpec::default_spec());

        let inner_block = BeaconBlockBase {
            slot: Slot::random_for_test(rng),
            proposer_index: u64::random_for_test(rng),
            parent_root: Hash256::random_for_test(rng),
            state_root: Hash256::random_for_test(rng),
            body: BeaconBlockBodyBase::random_for_test(rng),
        };
        let block = BeaconBlock::Base(inner_block.clone());

        test_ssz_tree_hash_pair_with(&block, &inner_block, |bytes| {
            BeaconBlock::from_ssz_bytes(bytes, spec)
        });
    }

    #[test]
    fn roundtrip_altair_block() {
        let rng = &mut XorShiftRng::from_seed([42; 16]);
        let spec = &ForkName::Altair.make_genesis_spec(MainnetEthSpec::default_spec());

        let inner_block = BeaconBlockAltair {
            slot: Slot::random_for_test(rng),
            proposer_index: u64::random_for_test(rng),
            parent_root: Hash256::random_for_test(rng),
            state_root: Hash256::random_for_test(rng),
            body: BeaconBlockBodyAltair::random_for_test(rng),
        };
        let block = BeaconBlock::Altair(inner_block.clone());

        test_ssz_tree_hash_pair_with(&block, &inner_block, |bytes| {
            BeaconBlock::from_ssz_bytes(bytes, spec)
        });
    }

    #[test]
    fn roundtrip_capella_block() {
        let rng = &mut XorShiftRng::from_seed([42; 16]);
        let spec = &ForkName::Capella.make_genesis_spec(MainnetEthSpec::default_spec());

        let inner_block = BeaconBlockCapella {
            slot: Slot::random_for_test(rng),
            proposer_index: u64::random_for_test(rng),
            parent_root: Hash256::random_for_test(rng),
            state_root: Hash256::random_for_test(rng),
            body: BeaconBlockBodyCapella::random_for_test(rng),
        };
        let block = BeaconBlock::Capella(inner_block.clone());

        test_ssz_tree_hash_pair_with(&block, &inner_block, |bytes| {
            BeaconBlock::from_ssz_bytes(bytes, spec)
        });
    }

    #[test]
    fn roundtrip_deneb_block() {
        let rng = &mut XorShiftRng::from_seed([42; 16]);
        let spec = &ForkName::Deneb.make_genesis_spec(MainnetEthSpec::default_spec());

        let inner_block = BeaconBlockDeneb {
            slot: Slot::random_for_test(rng),
            proposer_index: u64::random_for_test(rng),
            parent_root: Hash256::random_for_test(rng),
            state_root: Hash256::random_for_test(rng),
            body: BeaconBlockBodyDeneb::random_for_test(rng),
        };
        let block = BeaconBlock::Deneb(inner_block.clone());

        test_ssz_tree_hash_pair_with(&block, &inner_block, |bytes| {
            BeaconBlock::from_ssz_bytes(bytes, spec)
        });
    }

    #[test]
    fn roundtrip_electra_block() {
        let rng = &mut XorShiftRng::from_seed([42; 16]);
        let spec = &ForkName::Electra.make_genesis_spec(MainnetEthSpec::default_spec());

        let inner_block = BeaconBlockElectra {
            slot: Slot::random_for_test(rng),
            proposer_index: u64::random_for_test(rng),
            parent_root: Hash256::random_for_test(rng),
            state_root: Hash256::random_for_test(rng),
            body: BeaconBlockBodyElectra::random_for_test(rng),
        };

        let block = BeaconBlock::Electra(inner_block.clone());

        test_ssz_tree_hash_pair_with(&block, &inner_block, |bytes| {
            BeaconBlock::from_ssz_bytes(bytes, spec)
        });
    }

    #[test]
    fn decode_base_and_altair() {
        type E = MainnetEthSpec;
        let mut spec = E::default_spec();

        let rng = &mut XorShiftRng::from_seed([42; 16]);

        let altair_fork_epoch = spec.altair_fork_epoch.unwrap();

        let base_epoch = altair_fork_epoch.saturating_sub(1_u64);
        let base_slot = base_epoch.end_slot(E::slots_per_epoch());
        let altair_epoch = altair_fork_epoch;
        let altair_slot = altair_epoch.start_slot(E::slots_per_epoch());
        let capella_epoch = altair_fork_epoch + 1;
        let capella_slot = capella_epoch.start_slot(E::slots_per_epoch());
        let deneb_epoch = capella_epoch + 1;
        let deneb_slot = deneb_epoch.start_slot(E::slots_per_epoch());
        let electra_epoch = deneb_epoch + 1;
        let electra_slot = electra_epoch.start_slot(E::slots_per_epoch());

        spec.altair_fork_epoch = Some(altair_epoch);
        spec.capella_fork_epoch = Some(capella_epoch);
        spec.deneb_fork_epoch = Some(deneb_epoch);
        spec.electra_fork_epoch = Some(electra_epoch);

        // BeaconBlockBase
        {
            let good_base_block = BeaconBlock::Base(BeaconBlockBase {
                slot: base_slot,
                ..<_>::random_for_test(rng)
            });
            // It's invalid to have a base block with a slot higher than the fork epoch.
            let bad_base_block = {
                let mut bad = good_base_block.clone();
                *bad.slot_mut() = altair_slot;
                bad
            };

            assert_eq!(
                BeaconBlock::from_ssz_bytes(&good_base_block.as_ssz_bytes(), &spec)
                    .expect("good base block can be decoded"),
                good_base_block
            );
            BeaconBlock::from_ssz_bytes(&bad_base_block.as_ssz_bytes(), &spec)
                .expect_err("bad base block cannot be decoded");
        }

        // BeaconBlockAltair
        {
            let good_altair_block = BeaconBlock::Altair(BeaconBlockAltair {
                slot: altair_slot,
                ..<_>::random_for_test(rng)
            });
            // It's invalid to have an Altair block with a epoch lower than the fork epoch.
            let bad_altair_block = {
                let mut bad = good_altair_block.clone();
                *bad.slot_mut() = base_slot;
                bad
            };

            assert_eq!(
                BeaconBlock::from_ssz_bytes(&good_altair_block.as_ssz_bytes(), &spec)
                    .expect("good altair block can be decoded"),
                good_altair_block
            );
            BeaconBlock::from_ssz_bytes(&bad_altair_block.as_ssz_bytes(), &spec)
                .expect_err("bad altair block cannot be decoded");
        }

        // BeaconBlockCapella
        {
            let good_block = BeaconBlock::Capella(BeaconBlockCapella {
                slot: capella_slot,
                ..<_>::random_for_test(rng)
            });
            // It's invalid to have an Capella block with a epoch lower than the fork epoch.
            let bad_block = {
                let mut bad = good_block.clone();
                *bad.slot_mut() = altair_slot;
                bad
            };

            assert_eq!(
                BeaconBlock::from_ssz_bytes(&good_block.as_ssz_bytes(), &spec)
                    .expect("good capella block can be decoded"),
                good_block
            );
            BeaconBlock::from_ssz_bytes(&bad_block.as_ssz_bytes(), &spec)
                .expect_err("bad capella block cannot be decoded");
        }

        // BeaconBlockDeneb
        {
            let good_block = BeaconBlock::Deneb(BeaconBlockDeneb {
                slot: deneb_slot,
                ..<_>::random_for_test(rng)
            });
            // It's invalid to have a Deneb block with a epoch lower than the fork epoch.
            let bad_block = {
                let mut bad = good_block.clone();
                *bad.slot_mut() = capella_slot;
                bad
            };

            assert_eq!(
                BeaconBlock::from_ssz_bytes(&good_block.as_ssz_bytes(), &spec)
                    .expect("good deneb block can be decoded"),
                good_block
            );
            BeaconBlock::from_ssz_bytes(&bad_block.as_ssz_bytes(), &spec)
                .expect_err("bad deneb block cannot be decoded");
        }

        // BeaconBlockElectra
        {
            let good_block = BeaconBlock::Electra(BeaconBlockElectra {
                slot: electra_slot,
                ..<_>::random_for_test(rng)
            });
            // It's invalid to have an Electra block with a epoch lower than the fork epoch.
            let bad_block = {
                let mut bad = good_block.clone();
                *bad.slot_mut() = deneb_slot;
                bad
            };

            assert_eq!(
                BeaconBlock::from_ssz_bytes(&good_block.as_ssz_bytes(), &spec)
                    .expect("good electra block can be decoded"),
                good_block
            );
            // TODO(electra): once the Electra block is changed from Deneb, update this to match
            // the other forks.
            assert!(BeaconBlock::from_ssz_bytes(&bad_block.as_ssz_bytes(), &spec).is_ok());
        }
    }
}<|MERGE_RESOLUTION|>--- conflicted
+++ resolved
@@ -68,15 +68,9 @@
     #[superstruct(only(Capella), partial_getter(rename = "body_capella"))]
     pub body: BeaconBlockBodyCapella<E, Payload>,
     #[superstruct(only(Deneb), partial_getter(rename = "body_deneb"))]
-<<<<<<< HEAD
-    pub body: BeaconBlockBodyDeneb<T, Payload>,
-    #[superstruct(only(Electra), partial_getter(rename = "body_electra"))]
-    pub body: BeaconBlockBodyElectra<T, Payload>,
-=======
     pub body: BeaconBlockBodyDeneb<E, Payload>,
     #[superstruct(only(Electra), partial_getter(rename = "body_electra"))]
     pub body: BeaconBlockBodyElectra<E, Payload>,
->>>>>>> 969d12dc
 }
 
 pub type BlindedBeaconBlock<E> = BeaconBlock<E, BlindedPayload<E>>;
@@ -606,11 +600,7 @@
     }
 }
 
-<<<<<<< HEAD
-impl<T: EthSpec, Payload: AbstractExecPayload<T>> BeaconBlockElectra<T, Payload> {
-=======
 impl<E: EthSpec, Payload: AbstractExecPayload<E>> BeaconBlockElectra<E, Payload> {
->>>>>>> 969d12dc
     /// Return a Electra block where the block has maximum size.
     pub fn full(spec: &ChainSpec) -> Self {
         let base_block: BeaconBlockBase<_, Payload> = BeaconBlockBase::full(spec);
@@ -623,11 +613,7 @@
                 },
                 signature: Signature::empty()
             };
-<<<<<<< HEAD
-            T::max_bls_to_execution_changes()
-=======
             E::max_bls_to_execution_changes()
->>>>>>> 969d12dc
         ]
         .into();
         let sync_aggregate = SyncAggregate {
@@ -661,11 +647,7 @@
     }
 }
 
-<<<<<<< HEAD
-impl<T: EthSpec, Payload: AbstractExecPayload<T>> EmptyBlock for BeaconBlockElectra<T, Payload> {
-=======
 impl<E: EthSpec, Payload: AbstractExecPayload<E>> EmptyBlock for BeaconBlockElectra<E, Payload> {
->>>>>>> 969d12dc
     /// Returns an empty Electra block to be used during genesis.
     fn empty(spec: &ChainSpec) -> Self {
         BeaconBlockElectra {
