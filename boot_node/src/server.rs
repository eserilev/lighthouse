//! The main bootnode server execution.

use super::BootNodeConfig;
use crate::config::BootNodeConfigSerialization;
use clap::ArgMatches;
use eth2_network_config::Eth2NetworkConfig;
use lighthouse_network::{
    discv5::{self, enr::NodeId, Discv5},
    EnrExt, Eth2Enr,
};
use slog::info;
use types::EthSpec;

<<<<<<< HEAD
pub async fn run<T: EthSpec>(
    lh_matches: &ArgMatches,
    bn_matches: &ArgMatches,
=======
pub async fn run<E: EthSpec>(
    lh_matches: &ArgMatches<'_>,
    bn_matches: &ArgMatches<'_>,
>>>>>>> 969d12dc
    eth2_network_config: &Eth2NetworkConfig,
    log: slog::Logger,
) -> Result<(), String> {
    // parse the CLI args into a useable config
    let config: BootNodeConfig<E> = BootNodeConfig::new(bn_matches, eth2_network_config).await?;

    // Dump configs if `dump-config` or `dump-chain-config` flags are set
    let config_sz = BootNodeConfigSerialization::from_config_ref(&config);
    clap_utils::check_dump_configs::<_, E>(
        lh_matches,
        &config_sz,
        &eth2_network_config.chain_spec::<E>()?,
    )?;

    if lh_matches.get_flag("immediate-shutdown") {
        return Ok(());
    }

    let BootNodeConfig {
        boot_nodes,
        local_enr,
        local_key,
        discv5_config,
        ..
    } = config;

    // Print out useful information about the generated ENR

    let enr_v4_socket = local_enr.udp4_socket();
    let enr_v6_socket = local_enr.udp6_socket();
    let eth2_field = local_enr
        .eth2()
        .map(|fork_id| hex::encode(fork_id.fork_digest))
        .unwrap_or_default();

    let pretty_v4_socket = enr_v4_socket.as_ref().map(|addr| addr.to_string());
    let pretty_v6_socket = enr_v6_socket.as_ref().map(|addr| addr.to_string());
    info!(
        log, "Configuration parameters";
        "listening_address" => ?discv5_config.listen_config,
        "advertised_v4_address" => ?pretty_v4_socket,
        "advertised_v6_address" => ?pretty_v6_socket,
        "eth2" => eth2_field
    );

    info!(log, "Identity established"; "peer_id" => %local_enr.peer_id(), "node_id" => %local_enr.node_id());

    // build the contactable multiaddr list, adding the p2p protocol
    info!(log, "Contact information"; "enr" => local_enr.to_base64());
    info!(log, "Enr details"; "enr" => ?local_enr);
    info!(log, "Contact information"; "multiaddrs" => ?local_enr.multiaddr_p2p());

    // construct the discv5 server
    let mut discv5: Discv5 = Discv5::new(local_enr.clone(), local_key, discv5_config).unwrap();

    // If there are any bootnodes add them to the routing table
    for enr in boot_nodes {
        info!(
            log,
            "Adding bootnode";
            "ipv4_address" => ?enr.udp4_socket(),
            "ipv6_address" => ?enr.udp6_socket(),
            "peer_id" => ?enr.peer_id(),
            "node_id" => ?enr.node_id()
        );
        if enr != local_enr {
            if let Err(e) = discv5.add_enr(enr) {
                slog::warn!(log, "Failed adding ENR"; "error" => ?e);
            }
        }
    }

    // start the server
    if let Err(e) = discv5.start().await {
        return Err(format!("Could not start discv5 server: {e:?}"));
    }

    // if there are peers in the local routing table, establish a session by running a query
    if !discv5.table_entries_id().is_empty() {
        info!(log, "Executing bootstrap query...");
        let _ = discv5.find_node(NodeId::random()).await;
    }

    // respond with metrics every 10 seconds
    let mut metric_interval = tokio::time::interval(tokio::time::Duration::from_secs(10));

    // get an event stream
    let mut event_stream = match discv5.event_stream().await {
        Ok(stream) => stream,
        Err(e) => {
            return Err(format!("Failed to obtain event stream: {e:?}"));
        }
    };

    // listen for events
    loop {
        tokio::select! {
            _ = metric_interval.tick() => {
                // Get some ipv4/ipv6 stats to add in the metrics.
                let mut ipv4_only_reachable: usize = 0;
                let mut ipv6_only_reachable: usize= 0;
                let mut ipv4_ipv6_reachable: usize = 0;
                let mut unreachable_nodes: usize = 0;
                for enr in discv5.kbuckets().iter_ref().filter_map(|entry| entry.status.is_connected().then_some(entry.node.value)) {
                    let declares_ipv4 = enr.udp4_socket().is_some();
                    let declares_ipv6 = enr.udp6_socket().is_some();
                    match (declares_ipv4, declares_ipv6) {
                        (true, true) => ipv4_ipv6_reachable += 1,
                        (true, false) => ipv4_only_reachable += 1,
                        (false, true) => ipv6_only_reachable += 1,
                        (false, false) => unreachable_nodes += 1,
                    }
                }

                // display server metrics
                let metrics = discv5.metrics();
                info!(
                    log, "Server metrics";
                    "connected_peers" => discv5.connected_peers(),
                    "active_sessions" => metrics.active_sessions,
                    "requests/s" => format_args!("{:.2}", metrics.unsolicited_requests_per_second),
                    "ipv4_nodes" => ipv4_only_reachable,
                    "ipv6_nodes" => ipv6_only_reachable,
                    "ipv6_and_ipv4_nodes" => ipv4_ipv6_reachable,
                    "unreachable_nodes" => unreachable_nodes,
                );

            }
            Some(event) = event_stream.recv() => {
                match event {
                    discv5::Event::Discovered(_enr) => {
                        // An ENR has bee obtained by the server
                        // Ignore these events here
                    }
                    discv5::Event::EnrAdded { .. } => {}     // Ignore
                    discv5::Event::TalkRequest(_) => {}     // Ignore
                    discv5::Event::NodeInserted { .. } => {} // Ignore
                    discv5::Event::SocketUpdated(socket_addr) => {
                        info!(log, "Advertised socket address updated"; "socket_addr" => %socket_addr);
                    }
                    discv5::Event::SessionEstablished{ .. } => {} // Ignore
                }
            }
        }
    }
}<|MERGE_RESOLUTION|>--- conflicted
+++ resolved
@@ -11,15 +11,9 @@
 use slog::info;
 use types::EthSpec;
 
-<<<<<<< HEAD
-pub async fn run<T: EthSpec>(
+pub async fn run<E: EthSpec>(
     lh_matches: &ArgMatches,
     bn_matches: &ArgMatches,
-=======
-pub async fn run<E: EthSpec>(
-    lh_matches: &ArgMatches<'_>,
-    bn_matches: &ArgMatches<'_>,
->>>>>>> 969d12dc
     eth2_network_config: &Eth2NetworkConfig,
     log: slog::Logger,
 ) -> Result<(), String> {
