--- conflicted
+++ resolved
@@ -1,9 +1,5 @@
-<<<<<<< HEAD
 use crate::attestation_data_service::AttestationDataService;
 use crate::beacon_node_fallback::{ApiTopic, BeaconNodeFallback, RequireSynced};
-=======
-use crate::beacon_node_fallback::{ApiTopic, BeaconNodeFallback};
->>>>>>> a4a673b7
 use crate::{
     duties_service::{DutiesService, DutyAndProof},
     http_metrics::metrics,
@@ -445,7 +441,6 @@
             .ok_or("Unable to determine current slot from clock")?
             .epoch(E::slots_per_epoch());
 
-<<<<<<< HEAD
         if !validator_duty
             .duty
             .match_attestation_data::<E>(&attestation_data, &self.context.eth2_config.spec)
@@ -460,29 +455,6 @@
                 "attestation_index" => attestation_data.index,
             );
         }
-=======
-        let attestation_data = self
-            .beacon_nodes
-            .first_success(|beacon_node| async move {
-                let _timer = metrics::start_timer_vec(
-                    &metrics::ATTESTATION_SERVICE_TIMES,
-                    &[metrics::ATTESTATIONS_HTTP_GET],
-                );
-                beacon_node
-                    .get_validator_attestation_data(slot, committee_index)
-                    .await
-                    .map_err(|e| format!("Failed to produce attestation data: {:?}", e))
-                    .map(|result| result.data)
-            })
-            .await
-            .map_err(|e| e.to_string())?;
-
-        // Create futures to produce signed `Attestation` objects.
-        let attestation_data_ref = &attestation_data;
-        let signing_futures = validator_duties.iter().map(|duty_and_proof| async move {
-            let duty = &duty_and_proof.duty;
-            let attestation_data = attestation_data_ref;
->>>>>>> a4a673b7
 
         let mut attestation = match Attestation::<E>::empty_for_signing(
             validator_duty.duty.committee_index,
@@ -546,7 +518,6 @@
         Ok(signed_attestation)
     }
 
-<<<<<<< HEAD
     /// Performs the third step of the attesting process: broadcasting the signed attestations
     /// to the network.
     ///
@@ -560,36 +531,12 @@
         fork_name: ForkName,
     ) -> Result<(), String> {
         self.beacon_nodes
-            .request(
-                RequireSynced::No,
-                OfflineOnFailure::Yes,
-                ApiTopic::Attestations,
-                |beacon_node| async move {
-                    let _timer = metrics::start_timer_vec(
-                        &metrics::ATTESTATION_SERVICE_TIMES,
-                        &[metrics::ATTESTATIONS_HTTP_POST],
-                    );
-
-                    if fork_name.electra_enabled() {
-                        beacon_node
-                            .post_beacon_pool_attestations_v2(attestations, fork_name)
-                            .await
-                    } else {
-                        beacon_node
-                            .post_beacon_pool_attestations_v1(attestations)
-                            .await
-                    }
-                },
-            )
-=======
-        // Post the attestations to the BN.
-        match self
-            .beacon_nodes
             .request(ApiTopic::Attestations, |beacon_node| async move {
                 let _timer = metrics::start_timer_vec(
                     &metrics::ATTESTATION_SERVICE_TIMES,
                     &[metrics::ATTESTATIONS_HTTP_POST],
                 );
+
                 if fork_name.electra_enabled() {
                     beacon_node
                         .post_beacon_pool_attestations_v2(attestations, fork_name)
@@ -600,7 +547,6 @@
                         .await
                 }
             })
->>>>>>> a4a673b7
             .await
             .map_err(|_| "Failed to broadcast")?;
 
