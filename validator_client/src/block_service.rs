--- conflicted
+++ resolved
@@ -320,7 +320,6 @@
             )
         }
 
-<<<<<<< HEAD
         let deneb_fork_activated = self
             .context
             .eth2_config
@@ -335,7 +334,6 @@
         // TODO produce_block_v3 should be deprecated post deneb
         if self.validator_store.produce_block_v3() || deneb_fork_activated {
             for validator_pubkey in proposers {
-
                 let service = self.clone();
                 let log = log.clone();
                 self.inner.context.executor.spawn(
@@ -345,18 +343,6 @@
                             .publish_block_v3(slot, validator_pubkey)
                             .await;
 
-=======
-        for validator_pubkey in proposers {
-            let builder_proposals = self
-                .validator_store
-                .get_builder_proposals(&validator_pubkey);
-            let service = self.clone();
-            let log = log.clone();
-            self.inner.context.executor.spawn(
-                async move {
-                    if builder_proposals {
-                        let result = service.publish_block(slot, validator_pubkey, true).await;
->>>>>>> 01994c43
                         match result {
                             Ok(_) => {}
                             Err(BlockError::Recoverable(e)) | Err(BlockError::Irrecoverable(e)) => {
@@ -367,7 +353,6 @@
                                     "block_slot" => ?slot,
                                     "info" => "block v3 proposal failed, this error may or may not result in a missed block"
                                 );
-<<<<<<< HEAD
                             }
                         }
                     },
@@ -387,20 +372,12 @@
                         if builder_proposals {
                             let result = service
                                 .clone()
-                                .publish_block::<BlindedPayload<E>>(slot, validator_pubkey)
+                                .publish_block(slot, validator_pubkey, true)
                                 .await;
 
                             match result {
                                 Err(BlockError::Recoverable(e)) => {
                                     error!(
-=======
-                                if let Err(e) =
-                                    service.publish_block(slot, validator_pubkey, false).await
-                                {
-                                    // Log a `crit` since a full block
-                                    // (non-builder) proposal failed.
-                                    crit!(
->>>>>>> 01994c43
                                         log,
                                         "Error whilst producing block";
                                         "error" => ?e,
@@ -408,7 +385,7 @@
                                         "info" => "blinded proposal failed, attempting full block"
                                     );
                                     if let Err(e) = service
-                                        .publish_block::<FullPayload<E>>(slot, validator_pubkey)
+                                        .publish_block(slot, validator_pubkey, false)
                                         .await
                                     {
                                         // Log a `crit` since a full block
@@ -437,7 +414,7 @@
                                 Ok(_) => {}
                             };
                         } else if let Err(e) = service
-                            .publish_block::<FullPayload<E>>(slot, validator_pubkey)
+                            .publish_block(slot, validator_pubkey, false)
                             .await
                             {
                                 // Log a `crit` since a full block (non-builder)
@@ -450,7 +427,6 @@
                                     "info" => "proposal did not use a builder",
                                 );
                             }
-<<<<<<< HEAD
                     },
                     "block service",
                 )
@@ -461,24 +437,34 @@
     }
 
     #[allow(clippy::too_many_arguments)]
-    async fn sign_and_publish_block<Payload: AbstractExecPayload<E>>(
+    async fn sign_and_publish_block(
         &self,
         proposer_fallback: ProposerFallback<T, E>,
         slot: Slot,
         current_slot: Slot,
         graffiti: Option<Graffiti>,
         validator_pubkey: &PublicKeyBytes,
-        block_contents: BlockContents<E, Payload>,
+        unsigned_block: UnsignedBlock<E>,
     ) -> Result<(), BlockError> {
         let log = self.context.log();
-        let (block, maybe_blob_sidecars) = block_contents.deconstruct();
         let signing_timer = metrics::start_timer(&metrics::BLOCK_SIGNING_TIMES);
 
-        let signed_block = match self
-            .validator_store
-            .sign_block::<Payload>(*validator_pubkey, block, current_slot)
-            .await
-        {
+        let res = match unsigned_block {
+            UnsignedBlock::Full(block_contents) => {
+                let (block, maybe_blobs) = block_contents.deconstruct();
+                self.validator_store
+                    .sign_block(*validator_pubkey, block, current_slot)
+                    .await
+                    .map(|b| SignedBlock::Full(PublishBlockRequest::new(b, maybe_blobs)))
+            }
+            UnsignedBlock::Blinded(block) => self
+                .validator_store
+                .sign_block(*validator_pubkey, block, current_slot)
+                .await
+                .map(SignedBlock::Blinded),
+        };
+
+        let signed_block = match res {
             Ok(block) => block,
             Err(ValidatorStoreError::UnknownPubkey(pubkey)) => {
                 // A pubkey can be missing when a validator was recently removed
@@ -500,47 +486,6 @@
             }
         };
 
-        let maybe_signed_blobs = match maybe_blob_sidecars {
-            Some(blob_sidecars) => {
-                match self
-                    .validator_store
-                    .sign_blobs::<Payload>(*validator_pubkey, blob_sidecars)
-                    .await
-                {
-                    Ok(signed_blobs) => Some(signed_blobs),
-                    Err(ValidatorStoreError::UnknownPubkey(pubkey)) => {
-                        // A pubkey can be missing when a validator was recently removed
-                        // via the API.
-                        warn!(
-=======
-                            Ok(_) => {}
-                        };
-                    } else if let Err(e) =
-                        service.publish_block(slot, validator_pubkey, false).await
-                    {
-                        // Log a `crit` since a full block (non-builder)
-                        // proposal failed.
-                        crit!(
->>>>>>> 01994c43
-                            log,
-                            "Missing pubkey for blobs";
-                            "info" => "a validator may have recently been removed from this VC",
-                            "pubkey" => ?pubkey,
-                            "slot" => ?slot
-                        );
-                        return Ok(());
-                    }
-                    Err(e) => {
-                        return Err(BlockError::Recoverable(format!(
-                            "Unable to sign blobs: {:?}",
-                            e
-                        )))
-                    }
-                }
-            }
-            None => None,
-        };
-
         let signing_time_ms =
             Duration::from_secs_f64(signing_timer.map_or(0.0, |t| t.stop_and_record())).as_millis();
 
@@ -550,8 +495,6 @@
             "slot" => slot.as_u64(),
             "signing_time_ms" => signing_time_ms,
         );
-
-        let signed_block_contents = SignedBlockContents::from((signed_block, maybe_signed_blobs));
 
         // Publish block with first available beacon node.
         //
@@ -563,11 +506,8 @@
                 RequireSynced::No,
                 OfflineOnFailure::Yes,
                 |beacon_node| async {
-                    self.publish_signed_block_contents::<Payload>(
-                        &signed_block_contents,
-                        beacon_node,
-                    )
-                    .await
+                    self.publish_signed_block_contents(&signed_block, beacon_node)
+                        .await
                 },
             )
             .await?;
@@ -575,26 +515,19 @@
         info!(
             log,
             "Successfully published block";
-            "block_type" => ?Payload::block_type(),
-            "deposits" => signed_block_contents.signed_block().message().body().deposits().len(),
-            "attestations" => signed_block_contents.signed_block().message().body().attestations().len(),
+            "block_type" => ?signed_block.block_type(),
+            "deposits" => signed_block.num_deposits(),
+            "attestations" => signed_block.num_attestations(),
             "graffiti" => ?graffiti.map(|g| g.as_utf8_lossy()),
-            "slot" => signed_block_contents.signed_block().slot().as_u64(),
+            "slot" => signed_block.slot().as_u64(),
         );
         Ok(())
     }
 
-<<<<<<< HEAD
     async fn publish_block_v3(
         self,
-=======
-    /// Produce a block at the given slot for validator_pubkey
-    async fn publish_block(
-        &self,
->>>>>>> 01994c43
         slot: Slot,
         validator_pubkey: PublicKeyBytes,
-        builder_proposal: bool,
     ) -> Result<(), BlockError> {
         let log = self.context.log();
         let _timer =
@@ -640,6 +573,7 @@
 
         let randao_reveal_ref = &randao_reveal;
         let self_ref = &self;
+        let proposer_index = self.validator_store.validator_index(&validator_pubkey);
         let proposer_fallback = ProposerFallback {
             beacon_nodes: self.beacon_nodes.clone(),
             proposer_nodes: self.proposer_nodes.clone(),
@@ -655,8 +589,7 @@
         //
         // Try the proposer nodes last, since it's likely that they don't have a
         // great view of attestations on the network.
-<<<<<<< HEAD
-        let block_response = proposer_fallback
+        let unsigned_block = proposer_fallback
             .request_proposers_last(
                 RequireSynced::No,
                 OfflineOnFailure::Yes,
@@ -665,18 +598,108 @@
                         &metrics::BLOCK_SERVICE_TIMES,
                         &[metrics::BEACON_BLOCK_HTTP_GET],
                     );
-                    let block_response = beacon_node
-                        .get_validator_blocks_v3::<E>(slot, randao_reveal_ref, graffiti.as_ref())
-                        .await
-                        .map_err(|e| {
-                            BlockError::Irrecoverable(format!(
-                                "Error from beacon node when producing block: {:?}",
-                                e
-                            ))
-                        });
+                    let block_response = Self::get_validator_block_v3(
+                        beacon_node,
+                        slot,
+                        randao_reveal_ref,
+                        graffiti,
+                        proposer_index,
+                        log,
+                    )
+                    .await
+                    .map_err(|e| {
+                        BlockError::Irrecoverable(format!(
+                            "Error from beacon node when producing block: {:?}",
+                            e
+                        ))
+                    });
 
                     Ok::<_, BlockError>(block_response)
-=======
+                },
+            )
+            .await??;
+
+        self_ref
+            .sign_and_publish_block(
+                proposer_fallback,
+                slot,
+                current_slot,
+                graffiti,
+                &validator_pubkey,
+                unsigned_block,
+            )
+            .await?;
+
+        Ok(())
+    }
+
+    /// Produce a block at the given slot for validator_pubkey
+    async fn publish_block(
+        &self,
+        slot: Slot,
+        validator_pubkey: PublicKeyBytes,
+        builder_proposal: bool,
+    ) -> Result<(), BlockError> {
+        let log = self.context.log();
+        let _timer =
+            metrics::start_timer_vec(&metrics::BLOCK_SERVICE_TIMES, &[metrics::BEACON_BLOCK]);
+
+        let current_slot = self.slot_clock.now().ok_or_else(|| {
+            BlockError::Recoverable("Unable to determine current slot from clock".to_string())
+        })?;
+
+        let randao_reveal = match self
+            .validator_store
+            .randao_reveal(validator_pubkey, slot.epoch(E::slots_per_epoch()))
+            .await
+        {
+            Ok(signature) => signature.into(),
+            Err(ValidatorStoreError::UnknownPubkey(pubkey)) => {
+                // A pubkey can be missing when a validator was recently removed
+                // via the API.
+                warn!(
+                    log,
+                    "Missing pubkey for block randao";
+                    "info" => "a validator may have recently been removed from this VC",
+                    "pubkey" => ?pubkey,
+                    "slot" => ?slot
+                );
+                return Ok(());
+            }
+            Err(e) => {
+                return Err(BlockError::Recoverable(format!(
+                    "Unable to produce randao reveal signature: {:?}",
+                    e
+                )))
+            }
+        };
+
+        let graffiti = determine_graffiti(
+            &validator_pubkey,
+            log,
+            self.graffiti_file.clone(),
+            self.validator_store.graffiti(&validator_pubkey),
+            self.graffiti,
+        );
+
+        let randao_reveal_ref = &randao_reveal;
+        let self_ref = &self;
+        let proposer_index = self.validator_store.validator_index(&validator_pubkey);
+        let proposer_fallback = ProposerFallback {
+            beacon_nodes: self.beacon_nodes.clone(),
+            proposer_nodes: self.proposer_nodes.clone(),
+        };
+
+        info!(
+            log,
+            "Requesting unsigned block";
+            "slot" => slot.as_u64(),
+        );
+
+        // Request block from first responsive beacon node.
+        //
+        // Try the proposer nodes last, since it's likely that they don't have a
+        // great view of attestations on the network.
         let unsigned_block = proposer_fallback
             .request_proposers_last(
                 RequireSynced::No,
@@ -691,181 +714,20 @@
                         builder_proposal,
                         log,
                     )
->>>>>>> 01994c43
-                },
-            )
-            .await??;
-
-        match block_response {
-            eth2::types::ForkVersionedBeaconBlockType::Full(block_contents) => {
-                self_ref.sign_and_publish_block::<FullPayload<E>>(
-                    proposer_fallback,
-                    slot,
-                    current_slot,
-                    graffiti,
-                    &validator_pubkey,
-                    block_contents.data,
-                )
-                .await?;
-            }
-            eth2::types::ForkVersionedBeaconBlockType::Blinded(block_contents) => {
-                self_ref.sign_and_publish_block::<BlindedPayload<E>>(
-                    proposer_fallback,
-                    slot,
-                    current_slot,
-                    graffiti,
-                    &validator_pubkey,
-                    block_contents.data,
-                )
-                .await?;
-            }
-        }
-
-<<<<<<< HEAD
-        Ok(())
-    }
-
-    /// Produce a block at the given slot for validator_pubkey
-    async fn publish_block<Payload: AbstractExecPayload<E>>(
-        self,
-        slot: Slot,
-        validator_pubkey: PublicKeyBytes,
-    ) -> Result<(), BlockError> {
-        let log = self.context.log();
-        let _timer =
-            metrics::start_timer_vec(&metrics::BLOCK_SERVICE_TIMES, &[metrics::BEACON_BLOCK]);
-
-        let current_slot = self.slot_clock.now().ok_or_else(|| {
-            BlockError::Recoverable("Unable to determine current slot from clock".to_string())
-        })?;
-
-        let randao_reveal = match self
-            .validator_store
-            .randao_reveal(validator_pubkey, slot.epoch(E::slots_per_epoch()))
-            .await
-        {
-            Ok(signature) => signature.into(),
-=======
-        let signing_timer = metrics::start_timer(&metrics::BLOCK_SIGNING_TIMES);
-
-        let res = match unsigned_block {
-            UnsignedBlock::Full(block_contents) => {
-                let (block, maybe_blobs) = block_contents.deconstruct();
-                self_ref
-                    .validator_store
-                    .sign_block(*validator_pubkey_ref, block, current_slot)
-                    .await
-                    .map(|b| SignedBlock::Full(PublishBlockRequest::new(b, maybe_blobs)))
-            }
-            UnsignedBlock::Blinded(block) => self_ref
-                .validator_store
-                .sign_block(*validator_pubkey_ref, block, current_slot)
-                .await
-                .map(SignedBlock::Blinded),
-        };
-
-        let signed_block = match res {
-            Ok(block) => block,
->>>>>>> 01994c43
-            Err(ValidatorStoreError::UnknownPubkey(pubkey)) => {
-                // A pubkey can be missing when a validator was recently removed
-                // via the API.
-                warn!(
-                    log,
-                    "Missing pubkey for block randao";
-                    "info" => "a validator may have recently been removed from this VC",
-                    "pubkey" => ?pubkey,
-                    "slot" => ?slot
-                );
-                return Ok(());
-            }
-            Err(e) => {
-                return Err(BlockError::Recoverable(format!(
-                    "Unable to produce randao reveal signature: {:?}",
-                    e
-                )))
-            }
-        };
-
-<<<<<<< HEAD
-        let graffiti = determine_graffiti(
-            &validator_pubkey,
-            log,
-            self.graffiti_file.clone(),
-            self.validator_store.graffiti(&validator_pubkey),
-            self.graffiti,
-        );
-
-        let randao_reveal_ref = &randao_reveal;
-        let self_ref = &self;
-        let proposer_index = self.validator_store.validator_index(&validator_pubkey);
-        let proposer_fallback = ProposerFallback {
-            beacon_nodes: self.beacon_nodes.clone(),
-            proposer_nodes: self.proposer_nodes.clone(),
-        };
-=======
-        let signing_time_ms =
-            Duration::from_secs_f64(signing_timer.map_or(0.0, |t| t.stop_and_record())).as_millis();
->>>>>>> 01994c43
-
-        info!(
-            log,
-            "Requesting unsigned block";
-            "slot" => slot.as_u64(),
-        );
-
-<<<<<<< HEAD
-        // Request block from first responsive beacon node.
-=======
-        // Publish block with first available beacon node.
->>>>>>> 01994c43
-        //
-        // Try the proposer nodes last, since it's likely that they don't have a
-        // great view of attestations on the network.
-        let block_contents = proposer_fallback
-            .request_proposers_last(
-                RequireSynced::No,
-                OfflineOnFailure::Yes,
-<<<<<<< HEAD
-                move |beacon_node| {
-                    Self::get_validator_block::<Payload>(
-                        beacon_node,
-                        slot,
-                        randao_reveal_ref,
-                        graffiti,
-                        proposer_index,
-                        log,
-                    )
-=======
-                |beacon_node| async {
-                    self.publish_signed_block_contents(&signed_block, beacon_node)
-                        .await
->>>>>>> 01994c43
                 },
             )
             .await?;
 
-<<<<<<< HEAD
-        self_ref.sign_and_publish_block(
-            proposer_fallback,
-            slot,
-            current_slot,
-            graffiti,
-            &validator_pubkey,
-            block_contents,
-        )
-        .await?;
-=======
-        info!(
-            log,
-            "Successfully published block";
-            "block_type" => ?signed_block.block_type(),
-            "deposits" => signed_block.num_deposits(),
-            "attestations" => signed_block.num_attestations(),
-            "graffiti" => ?graffiti.map(|g| g.as_utf8_lossy()),
-            "slot" => signed_block.slot().as_u64(),
-        );
->>>>>>> 01994c43
+        self_ref
+            .sign_and_publish_block(
+                proposer_fallback,
+                slot,
+                current_slot,
+                graffiti,
+                &validator_pubkey,
+                unsigned_block,
+            )
+            .await?;
 
         Ok(())
     }
@@ -900,6 +762,43 @@
             }
         }
         Ok::<_, BlockError>(())
+    }
+
+    async fn get_validator_block_v3(
+        beacon_node: &BeaconNodeHttpClient,
+        slot: Slot,
+        randao_reveal_ref: &SignatureBytes,
+        graffiti: Option<Graffiti>,
+        proposer_index: Option<u64>,
+        log: &Logger,
+    ) -> Result<UnsignedBlock<E>, BlockError> {
+        let (block_response, _) = beacon_node
+            .get_validator_blocks_v3::<E>(slot, randao_reveal_ref, graffiti.as_ref())
+            .await
+            .map_err(|e| {
+                BlockError::Irrecoverable(format!(
+                    "Error from beacon node when producing block: {:?}",
+                    e
+                ))
+            })?;
+
+        let unsigned_block = match block_response.data {
+            eth2::types::ProduceBlockV3Response::Full(block) => UnsignedBlock::Full(block),
+            eth2::types::ProduceBlockV3Response::Blinded(block) => UnsignedBlock::Blinded(block),
+        };
+
+        info!(
+            log,
+            "Received unsigned block";
+            "slot" => slot.as_u64(),
+        );
+        if proposer_index != Some(unsigned_block.proposer_index()) {
+            return Err(BlockError::Recoverable(
+                "Proposer index does not match block proposer. Beacon chain re-orged".to_string(),
+            ));
+        }
+
+        Ok::<_, BlockError>(unsigned_block)
     }
 
     async fn get_validator_block(
