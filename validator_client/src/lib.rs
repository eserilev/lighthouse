mod attestation_service;
mod beacon_node_fallback;
mod block_service;
mod check_synced;
mod cli;
mod config;
mod duties_service;
mod fee_recipient_file;
mod graffiti_file;
mod http_metrics;
mod key_cache;
mod notifier;
mod preparation_service;
mod signing_method;
mod sync_committee_service;

mod doppelganger_service;
pub mod http_api;
pub mod initialized_validators;
pub mod validator_store;

pub use cli::cli_app;
pub use config::Config;
use initialized_validators::InitializedValidators;
use lighthouse_metrics::set_gauge;
use monitoring_api::{MonitoringHttpClient, ProcessType};
pub use slashing_protection::{SlashingDatabase, SLASHING_PROTECTION_FILENAME};

use crate::beacon_node_fallback::{
    start_fallback_updater_service, BeaconNodeFallback, CandidateBeaconNode, RequireSynced,
};
use crate::doppelganger_service::DoppelgangerService;
use account_utils::validator_definitions::ValidatorDefinitions;
use attestation_service::{AttestationService, AttestationServiceBuilder};
use block_service::{BlockService, BlockServiceBuilder};
use clap::ArgMatches;
use duties_service::DutiesService;
use environment::RuntimeContext;
use eth2::{reqwest::ClientBuilder, BeaconNodeHttpClient, StatusCode, Timeouts};
use http_api::ApiSecret;
use notifier::spawn_notifier;
use parking_lot::RwLock;
use preparation_service::{PreparationService, PreparationServiceBuilder};
use reqwest::Certificate;
use slog::{error, info, warn, Logger};
use slot_clock::SlotClock;
use slot_clock::SystemTimeSlotClock;
use std::fs::File;
use std::io::Read;
use std::marker::PhantomData;
use std::net::SocketAddr;
use std::path::Path;
use std::sync::Arc;
use std::time::{SystemTime, UNIX_EPOCH};
use sync_committee_service::SyncCommitteeService;
use tokio::{
    sync::mpsc,
    time::{sleep, Duration},
};
use types::{EthSpec, Hash256};
use validator_store::ValidatorStore;

/// The interval between attempts to contact the beacon node during startup.
const RETRY_DELAY: Duration = Duration::from_secs(2);

/// The time between polls when waiting for genesis.
const WAITING_FOR_GENESIS_POLL_TIME: Duration = Duration::from_secs(12);

/// Specific timeout constants for HTTP requests involved in different validator duties.
/// This can help ensure that proper endpoint fallback occurs.
const HTTP_ATTESTATION_TIMEOUT_QUOTIENT: u32 = 4;
const HTTP_ATTESTER_DUTIES_TIMEOUT_QUOTIENT: u32 = 4;
const HTTP_LIVENESS_TIMEOUT_QUOTIENT: u32 = 4;
const HTTP_PROPOSAL_TIMEOUT_QUOTIENT: u32 = 2;
const HTTP_PROPOSER_DUTIES_TIMEOUT_QUOTIENT: u32 = 4;
const HTTP_SYNC_DUTIES_TIMEOUT_QUOTIENT: u32 = 4;

const DOPPELGANGER_SERVICE_NAME: &str = "doppelganger";

#[derive(Clone)]
pub struct ProductionValidatorClient<T: EthSpec> {
    context: RuntimeContext<T>,
    duties_service: Arc<DutiesService<SystemTimeSlotClock, T>>,
    block_service: BlockService<SystemTimeSlotClock, T>,
    attestation_service: AttestationService<SystemTimeSlotClock, T>,
    sync_committee_service: SyncCommitteeService<SystemTimeSlotClock, T>,
    doppelganger_service: Option<Arc<DoppelgangerService>>,
    preparation_service: PreparationService<SystemTimeSlotClock, T>,
    validator_store: Arc<ValidatorStore<SystemTimeSlotClock, T>>,
    http_api_listen_addr: Option<SocketAddr>,
    config: Config,
}

impl<T: EthSpec> ProductionValidatorClient<T> {
    /// Instantiates the validator client, _without_ starting the timers to trigger block
    /// and attestation production.
    pub async fn new_from_cli(
        context: RuntimeContext<T>,
        cli_args: &ArgMatches<'_>,
    ) -> Result<Self, String> {
        let config = Config::from_cli(cli_args, context.log())
            .map_err(|e| format!("Unable to initialize config: {}", e))?;
        Self::new(context, config).await
    }

    /// Instantiates the validator client, _without_ starting the timers to trigger block
    /// and attestation production.
    pub async fn new(context: RuntimeContext<T>, config: Config) -> Result<Self, String> {
        let log = context.log().clone();

        info!(
            log,
            "Starting validator client";
            "beacon_nodes" => format!("{:?}", &config.beacon_nodes),
            "validator_dir" => format!("{:?}", config.validator_dir),
        );

        // Optionally start the metrics server.
        let http_metrics_ctx = if config.http_metrics.enabled {
            let shared = http_metrics::Shared {
                validator_store: None,
                genesis_time: None,
                duties_service: None,
            };

            let ctx: Arc<http_metrics::Context<T>> = Arc::new(http_metrics::Context {
                config: config.http_metrics.clone(),
                shared: RwLock::new(shared),
                log: log.clone(),
            });

            let exit = context.executor.exit();

            let (_listen_addr, server) = http_metrics::serve(ctx.clone(), exit)
                .map_err(|e| format!("Unable to start metrics API server: {:?}", e))?;

            context
                .clone()
                .executor
                .spawn_without_exit(async move { server.await }, "metrics-api");

            Some(ctx)
        } else {
            info!(log, "HTTP metrics server is disabled");
            None
        };

        // Start the explorer client which periodically sends validator process
        // and system metrics to the configured endpoint.
        if let Some(monitoring_config) = &config.monitoring_api {
            let monitoring_client =
                MonitoringHttpClient::new(monitoring_config, context.log().clone())?;
            monitoring_client.auto_update(
                context.executor.clone(),
                vec![ProcessType::Validator, ProcessType::System],
            );
        };

        let mut validator_defs = ValidatorDefinitions::open_or_create(&config.validator_dir)
            .map_err(|e| format!("Unable to open or create validator definitions: {:?}", e))?;

        if !config.disable_auto_discover {
            let new_validators = validator_defs
                .discover_local_keystores(&config.validator_dir, &config.secrets_dir, &log)
                .map_err(|e| format!("Unable to discover local validator keystores: {:?}", e))?;
            validator_defs
                .save(&config.validator_dir)
                .map_err(|e| format!("Unable to update validator definitions: {:?}", e))?;
            info!(
                log,
                "Completed validator discovery";
                "new_validators" => new_validators,
            );
        }

        let validators = InitializedValidators::from_definitions(
            validator_defs,
            config.validator_dir.clone(),
            log.clone(),
        )
        .await
        .map_err(|e| format!("Unable to initialize validators: {:?}", e))?;

        let voting_pubkeys: Vec<_> = validators.iter_voting_pubkeys().collect();

        info!(
            log,
            "Initialized validators";
            "disabled" => validators.num_total().saturating_sub(validators.num_enabled()),
            "enabled" => validators.num_enabled(),
        );

        if voting_pubkeys.is_empty() {
            warn!(
                log,
                "No enabled validators";
                "hint" => "create validators via the API, or the `lighthouse account` CLI command"
            );
        }

        // Initialize slashing protection.
        //
        // Create the slashing database if there are no validators, even if
        // `init_slashing_protection` is not supplied. There is no risk in creating a slashing
        // database without any validators in it.
        let slashing_db_path = config.validator_dir.join(SLASHING_PROTECTION_FILENAME);
        let slashing_protection = if config.init_slashing_protection || voting_pubkeys.is_empty() {
            SlashingDatabase::open_or_create(&slashing_db_path).map_err(|e| {
                format!(
                    "Failed to open or create slashing protection database: {:?}",
                    e
                )
            })
        } else {
            SlashingDatabase::open(&slashing_db_path).map_err(|e| {
                format!(
                    "Failed to open slashing protection database: {:?}.\n\
                     Ensure that `slashing_protection.sqlite` is in {:?} folder",
                    e, config.validator_dir
                )
            })
        }?;

        // Check validator registration with slashing protection, or auto-register all validators.
        if config.init_slashing_protection {
            slashing_protection
                .register_validators(voting_pubkeys.iter().copied())
                .map_err(|e| format!("Error while registering slashing protection: {:?}", e))?;
        } else {
            slashing_protection
                .check_validator_registrations(voting_pubkeys.iter().copied())
                .map_err(|e| {
                    format!(
                        "One or more validators not found in slashing protection database.\n\
                         Ensure you haven't misplaced your slashing protection database, or \
                         carefully consider running with --init-slashing-protection (see --help). \
                         Error: {:?}",
                        e
                    )
                })?;
        }

        let last_beacon_node_index = config
            .beacon_nodes
            .len()
            .checked_sub(1)
            .ok_or_else(|| "No beacon nodes defined.".to_string())?;

        let beacon_nodes: Vec<BeaconNodeHttpClient> = config
            .beacon_nodes
            .iter()
            .enumerate()
            .map(|(i, url)| {
                let slot_duration = Duration::from_secs(context.eth2_config.spec.seconds_per_slot);

                let mut beacon_node_http_client_builder = ClientBuilder::new();

                // Add new custom root certificates if specified.
                if let Some(certificates) = &config.beacon_nodes_tls_certs {
                    for cert in certificates {
                        beacon_node_http_client_builder = beacon_node_http_client_builder
                            .add_root_certificate(load_pem_certificate(cert)?);
                    }
                }

                let beacon_node_http_client = beacon_node_http_client_builder
                    // Set default timeout to be the full slot duration.
                    .timeout(slot_duration)
                    .build()
                    .map_err(|e| format!("Unable to build HTTP client: {:?}", e))?;

                // Use quicker timeouts if a fallback beacon node exists.
                let timeouts = if i < last_beacon_node_index && !config.use_long_timeouts {
                    info!(
                        log,
                        "Fallback endpoints are available, using optimized timeouts.";
                    );
                    Timeouts {
                        attestation: slot_duration / HTTP_ATTESTATION_TIMEOUT_QUOTIENT,
                        attester_duties: slot_duration / HTTP_ATTESTER_DUTIES_TIMEOUT_QUOTIENT,
                        liveness: slot_duration / HTTP_LIVENESS_TIMEOUT_QUOTIENT,
                        proposal: slot_duration / HTTP_PROPOSAL_TIMEOUT_QUOTIENT,
                        proposer_duties: slot_duration / HTTP_PROPOSER_DUTIES_TIMEOUT_QUOTIENT,
                        sync_duties: slot_duration / HTTP_SYNC_DUTIES_TIMEOUT_QUOTIENT,
                    }
                } else {
                    Timeouts::set_all(slot_duration)
                };

                Ok(BeaconNodeHttpClient::from_components(
                    url.clone(),
                    beacon_node_http_client,
                    timeouts,
                ))
            })
            .collect::<Result<Vec<BeaconNodeHttpClient>, String>>()?;

        let num_nodes = beacon_nodes.len();
        let candidates = beacon_nodes
            .into_iter()
            .map(CandidateBeaconNode::new)
            .collect();

        // Set the count for beacon node fallbacks excluding the primary beacon node.
        set_gauge(
            &http_metrics::metrics::ETH2_FALLBACK_CONFIGURED,
            num_nodes.saturating_sub(1) as i64,
        );
        // Initialize the number of connected, synced fallbacks to 0.
        set_gauge(&http_metrics::metrics::ETH2_FALLBACK_CONNECTED, 0);
        let mut beacon_nodes: BeaconNodeFallback<_, T> =
            BeaconNodeFallback::new(candidates, context.eth2_config.spec.clone(), log.clone());

        // Perform some potentially long-running initialization tasks.
        let (genesis_time, genesis_validators_root) = tokio::select! {
            tuple = init_from_beacon_node(&beacon_nodes, &context) => tuple?,
            () = context.executor.exit() => return Err("Shutting down".to_string())
        };

        // Update the metrics server.
        if let Some(ctx) = &http_metrics_ctx {
            ctx.shared.write().genesis_time = Some(genesis_time);
        }

        let slot_clock = SystemTimeSlotClock::new(
            context.eth2_config.spec.genesis_slot,
            Duration::from_secs(genesis_time),
            Duration::from_secs(context.eth2_config.spec.seconds_per_slot),
        );

        beacon_nodes.set_slot_clock(slot_clock.clone());
        let beacon_nodes = Arc::new(beacon_nodes);
        start_fallback_updater_service(context.clone(), beacon_nodes.clone())?;

        let doppelganger_service = if config.enable_doppelganger_protection {
            Some(Arc::new(DoppelgangerService::new(
                context
                    .service_context(DOPPELGANGER_SERVICE_NAME.into())
                    .log()
                    .clone(),
            )))
        } else {
            None
        };

        let validator_store = Arc::new(ValidatorStore::new(
            validators,
            slashing_protection,
            genesis_validators_root,
            context.eth2_config.spec.clone(),
            doppelganger_service.clone(),
            slot_clock.clone(),
            context.executor.clone(),
            log.clone(),
        ));

        // Ensure all validators are registered in doppelganger protection.
        validator_store.register_all_in_doppelganger_protection_if_enabled()?;

        info!(
            log,
            "Loaded validator keypair store";
            "voting_validators" => validator_store.num_voting_validators()
        );

        // Perform pruning of the slashing protection database on start-up. In case the database is
        // oversized from having not been pruned (by a prior version) we don't want to prune
        // concurrently, as it will hog the lock and cause the attestation service to spew CRITs.
        if let Some(slot) = slot_clock.now() {
            validator_store.prune_slashing_protection_db(slot.epoch(T::slots_per_epoch()), true);
        }

        let duties_context = context.service_context("duties".into());
        let duties_service = Arc::new(DutiesService {
            attesters: <_>::default(),
            proposers: <_>::default(),
            sync_duties: <_>::default(),
            slot_clock: slot_clock.clone(),
            beacon_nodes: beacon_nodes.clone(),
            validator_store: validator_store.clone(),
            require_synced: if config.allow_unsynced_beacon_node {
                RequireSynced::Yes
            } else {
                RequireSynced::No
            },
            spec: context.eth2_config.spec.clone(),
            context: duties_context,
        });

        // Update the metrics server.
        if let Some(ctx) = &http_metrics_ctx {
            ctx.shared.write().validator_store = Some(validator_store.clone());
            ctx.shared.write().duties_service = Some(duties_service.clone());
        }

        let block_service = BlockServiceBuilder::new()
            .slot_clock(slot_clock.clone())
            .validator_store(validator_store.clone())
            .beacon_nodes(beacon_nodes.clone())
            .runtime_context(context.service_context("block".into()))
            .graffiti(config.graffiti)
            .graffiti_file(config.graffiti_file.clone())
<<<<<<< HEAD
            .block_delay(config.block_delay)
=======
            .private_tx_proposals(config.private_tx_proposals)
>>>>>>> 10795f1c
            .build()?;

        let attestation_service = AttestationServiceBuilder::new()
            .duties_service(duties_service.clone())
            .slot_clock(slot_clock.clone())
            .validator_store(validator_store.clone())
            .beacon_nodes(beacon_nodes.clone())
            .runtime_context(context.service_context("attestation".into()))
            .build()?;

        let preparation_service = PreparationServiceBuilder::new()
            .slot_clock(slot_clock.clone())
            .validator_store(validator_store.clone())
            .beacon_nodes(beacon_nodes.clone())
            .runtime_context(context.service_context("preparation".into()))
            .fee_recipient(config.fee_recipient)
            .fee_recipient_file(config.fee_recipient_file.clone())
            .build()?;

        let sync_committee_service = SyncCommitteeService::new(
            duties_service.clone(),
            validator_store.clone(),
            slot_clock,
            beacon_nodes.clone(),
            context.service_context("sync_committee".into()),
        );

        // Wait until genesis has occured.
        //
        // It seems most sensible to move this into the `start_service` function, but I'm caution
        // of making too many changes this close to genesis (<1 week).
        wait_for_genesis(&beacon_nodes, genesis_time, &context).await?;

        Ok(Self {
            context,
            duties_service,
            block_service,
            attestation_service,
            sync_committee_service,
            doppelganger_service,
            preparation_service,
            validator_store,
            config,
            http_api_listen_addr: None,
        })
    }

    pub fn start_service(&mut self) -> Result<(), String> {
        // We use `SLOTS_PER_EPOCH` as the capacity of the block notification channel, because
        // we don't except notifications to be delayed by more than a single slot, let alone a
        // whole epoch!
        let channel_capacity = T::slots_per_epoch() as usize;
        let (block_service_tx, block_service_rx) = mpsc::channel(channel_capacity);
        let log = self.context.log();

        duties_service::start_update_service(self.duties_service.clone(), block_service_tx);

        self.block_service
            .clone()
            .start_update_service(block_service_rx)
            .map_err(|e| format!("Unable to start block service: {}", e))?;

        self.attestation_service
            .clone()
            .start_update_service(&self.context.eth2_config.spec)
            .map_err(|e| format!("Unable to start attestation service: {}", e))?;

        self.sync_committee_service
            .clone()
            .start_update_service(&self.context.eth2_config.spec)
            .map_err(|e| format!("Unable to start sync committee service: {}", e))?;

        self.preparation_service
            .clone()
            .start_update_service(&self.context.eth2_config.spec)
            .map_err(|e| format!("Unable to start preparation service: {}", e))?;

        if let Some(doppelganger_service) = self.doppelganger_service.clone() {
            DoppelgangerService::start_update_service(
                doppelganger_service,
                self.context
                    .service_context(DOPPELGANGER_SERVICE_NAME.into()),
                self.validator_store.clone(),
                self.duties_service.beacon_nodes.clone(),
                self.duties_service.slot_clock.clone(),
            )
            .map_err(|e| format!("Unable to start doppelganger service: {}", e))?
        } else {
            info!(log, "Doppelganger protection disabled.")
        }

        spawn_notifier(self).map_err(|e| format!("Failed to start notifier: {}", e))?;

        let api_secret = ApiSecret::create_or_open(&self.config.validator_dir)?;

        self.http_api_listen_addr = if self.config.http_api.enabled {
            let ctx = Arc::new(http_api::Context {
                runtime: self.context.executor.runtime(),
                api_secret,
                validator_store: Some(self.validator_store.clone()),
                validator_dir: Some(self.config.validator_dir.clone()),
                spec: self.context.eth2_config.spec.clone(),
                config: self.config.http_api.clone(),
                log: log.clone(),
                _phantom: PhantomData,
            });

            let exit = self.context.executor.exit();

            let (listen_addr, server) = http_api::serve(ctx, exit)
                .map_err(|e| format!("Unable to start HTTP API server: {:?}", e))?;

            self.context
                .clone()
                .executor
                .spawn_without_exit(async move { server.await }, "http-api");

            Some(listen_addr)
        } else {
            info!(log, "HTTP API server is disabled");
            None
        };

        Ok(())
    }
}

async fn init_from_beacon_node<E: EthSpec>(
    beacon_nodes: &BeaconNodeFallback<SystemTimeSlotClock, E>,
    context: &RuntimeContext<E>,
) -> Result<(u64, Hash256), String> {
    loop {
        beacon_nodes.update_unready_candidates().await;
        let num_available = beacon_nodes.num_available().await;
        let num_total = beacon_nodes.num_total();
        if num_available > 0 {
            info!(
                context.log(),
                "Initialized beacon node connections";
                "total" => num_total,
                "available" => num_available,
            );
            break;
        } else {
            warn!(
                context.log(),
                "Unable to connect to a beacon node";
                "retry in" => format!("{} seconds", RETRY_DELAY.as_secs()),
                "total" => num_total,
                "available" => num_available,
            );
            sleep(RETRY_DELAY).await;
        }
    }

    let genesis = loop {
        match beacon_nodes
            .first_success(RequireSynced::No, |node| async move {
                node.get_beacon_genesis().await
            })
            .await
        {
            Ok(genesis) => break genesis.data,
            Err(errors) => {
                // Search for a 404 error which indicates that genesis has not yet
                // occurred.
                if errors
                    .0
                    .iter()
                    .filter_map(|(_, e)| e.request_failure())
                    .any(|e| e.status() == Some(StatusCode::NOT_FOUND))
                {
                    info!(
                        context.log(),
                        "Waiting for genesis";
                    );
                } else {
                    error!(
                        context.log(),
                        "Errors polling beacon node";
                        "error" => %errors
                    );
                }
            }
        }

        sleep(RETRY_DELAY).await;
    };

    Ok((genesis.genesis_time, genesis.genesis_validators_root))
}

async fn wait_for_genesis<E: EthSpec>(
    beacon_nodes: &BeaconNodeFallback<SystemTimeSlotClock, E>,
    genesis_time: u64,
    context: &RuntimeContext<E>,
) -> Result<(), String> {
    let now = SystemTime::now()
        .duration_since(UNIX_EPOCH)
        .map_err(|e| format!("Unable to read system time: {:?}", e))?;
    let genesis_time = Duration::from_secs(genesis_time);

    // If the time now is less than (prior to) genesis, then delay until the
    // genesis instant.
    //
    // If the validator client starts before genesis, it will get errors from
    // the slot clock.
    if now < genesis_time {
        info!(
            context.log(),
            "Starting node prior to genesis";
            "seconds_to_wait" => (genesis_time - now).as_secs()
        );

        // Start polling the node for pre-genesis information, cancelling the polling as soon as the
        // timer runs out.
        tokio::select! {
            result = poll_whilst_waiting_for_genesis(beacon_nodes, genesis_time, context.log()) => result?,
            () = sleep(genesis_time - now) => ()
        };

        info!(
            context.log(),
            "Genesis has occurred";
            "ms_since_genesis" => (genesis_time - now).as_millis()
        );
    } else {
        info!(
            context.log(),
            "Genesis has already occurred";
            "seconds_ago" => (now - genesis_time).as_secs()
        );
    }

    Ok(())
}

/// Request the version from the node, looping back and trying again on failure. Exit once the node
/// has been contacted.
async fn poll_whilst_waiting_for_genesis<E: EthSpec>(
    beacon_nodes: &BeaconNodeFallback<SystemTimeSlotClock, E>,
    genesis_time: Duration,
    log: &Logger,
) -> Result<(), String> {
    loop {
        match beacon_nodes
            .first_success(RequireSynced::No, |beacon_node| async move {
                beacon_node.get_lighthouse_staking().await
            })
            .await
        {
            Ok(is_staking) => {
                let now = SystemTime::now()
                    .duration_since(UNIX_EPOCH)
                    .map_err(|e| format!("Unable to read system time: {:?}", e))?;

                if !is_staking {
                    error!(
                        log,
                        "Staking is disabled for beacon node";
                        "msg" => "this will caused missed duties",
                        "info" => "see the --staking CLI flag on the beacon node"
                    );
                }

                if now < genesis_time {
                    info!(
                        log,
                        "Waiting for genesis";
                        "bn_staking_enabled" => is_staking,
                        "seconds_to_wait" => (genesis_time - now).as_secs()
                    );
                } else {
                    break Ok(());
                }
            }
            Err(e) => {
                error!(
                    log,
                    "Error polling beacon node";
                    "error" => %e
                );
            }
        }

        sleep(WAITING_FOR_GENESIS_POLL_TIME).await;
    }
}

pub fn load_pem_certificate<P: AsRef<Path>>(pem_path: P) -> Result<Certificate, String> {
    let mut buf = Vec::new();
    File::open(&pem_path)
        .map_err(|e| format!("Unable to open certificate path: {}", e))?
        .read_to_end(&mut buf)
        .map_err(|e| format!("Unable to read certificate file: {}", e))?;
    Certificate::from_pem(&buf).map_err(|e| format!("Unable to parse certificate: {}", e))
}<|MERGE_RESOLUTION|>--- conflicted
+++ resolved
@@ -400,11 +400,8 @@
             .runtime_context(context.service_context("block".into()))
             .graffiti(config.graffiti)
             .graffiti_file(config.graffiti_file.clone())
-<<<<<<< HEAD
             .block_delay(config.block_delay)
-=======
             .private_tx_proposals(config.private_tx_proposals)
->>>>>>> 10795f1c
             .build()?;
 
         let attestation_service = AttestationServiceBuilder::new()
