--- conflicted
+++ resolved
@@ -56,12 +56,7 @@
                         .help("Set the severity level of the logs."),
                 )
                 .arg(
-<<<<<<< HEAD
                     Arg::with_name("continue-after-checks")
-=======
-                    Arg::new("continue-after-checks")
-                        .short('c')
->>>>>>> 48789c7c
                         .long("continue_after_checks")
                         .action(ArgAction::SetTrue)
                         .help("Continue after checks (default false)"),
@@ -80,12 +75,7 @@
                     Otherwise, the simulation will exit and an error will be reported.",
                 )
                 .arg(
-<<<<<<< HEAD
-                    Arg::with_name("vc-count")
-=======
                     Arg::new("vc-count")
-                        .short('c')
->>>>>>> 48789c7c
                         .long("vc-count")
                         .action(ArgAction::Set)
                         .default_value("3")
@@ -124,12 +114,7 @@
                         .help("Set the severity level of the logs."),
                 )
                 .arg(
-<<<<<<< HEAD
                     Arg::with_name("continue-after-checks")
-=======
-                    Arg::new("continue-after-checks")
-                        .short('c')
->>>>>>> 48789c7c
                         .long("continue_after_checks")
                         .action(ArgAction::SetTrue)
                         .help("Continue after checks (default false)"),
