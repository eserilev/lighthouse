<<<<<<< HEAD
TESTS_TAG := v1.3.0-rc.1
=======
TESTS_TAG := v1.3.0-rc.4
>>>>>>> b2525d6e
TESTS = general minimal mainnet
TARBALLS = $(patsubst %,%-$(TESTS_TAG).tar.gz,$(TESTS))

REPO_NAME := consensus-spec-tests
OUTPUT_DIR := ./$(REPO_NAME)
BASE_URL := https://github.com/ethereum/$(REPO_NAME)/releases/download/$(TESTS_TAG)

BLS_TEST_REPO_NAME := bls12-381-tests
BLS_TEST_TAG := v0.1.1
BLS_TEST = bls_tests_yaml
BLS_TARBALL = $(patsubst %,%-$(BLS_TEST_TAG).tar.gz,$(BLS_TEST))
BLS_OUTPUT_DIR := $(OUTPUT_DIR)/$(BLS_TEST_REPO_NAME)
BLS_BASE_URL := https://github.com/ethereum/$(BLS_TEST_REPO_NAME)/releases/download/$(BLS_TEST_TAG)

WGET := $(if $(LIGHTHOUSE_GITHUB_TOKEN),wget --header="Authorization: $(LIGHTHOUSE_GITHUB_TOKEN)",wget)

all:
	make $(OUTPUT_DIR)
	make $(BLS_OUTPUT_DIR)

$(OUTPUT_DIR): $(TARBALLS)
	mkdir $(OUTPUT_DIR)
	for test_tarball in $^; do \
		tar -xzf $$test_tarball -C $(OUTPUT_DIR);\
	done

$(BLS_OUTPUT_DIR):
	mkdir $(BLS_OUTPUT_DIR)
	$(WGET) $(BLS_BASE_URL)/$(BLS_TEST).tar.gz -O $(BLS_TARBALL)
	tar -xzf $(BLS_TARBALL) -C $(BLS_OUTPUT_DIR)

%-$(TESTS_TAG).tar.gz:
	$(WGET) $(BASE_URL)/$*.tar.gz -O $@

clean-test-files:
	rm -rf $(OUTPUT_DIR) $(BLS_OUTPUT_DIR)

clean-archives:
	rm -f $(TARBALLS) $(BLS_TARBALL)

clean: clean-test-files clean-archives

.PHONY: clean clean-archives clean-test-files<|MERGE_RESOLUTION|>--- conflicted
+++ resolved
@@ -1,8 +1,4 @@
-<<<<<<< HEAD
-TESTS_TAG := v1.3.0-rc.1
-=======
 TESTS_TAG := v1.3.0-rc.4
->>>>>>> b2525d6e
 TESTS = general minimal mainnet
 TARBALLS = $(patsubst %,%-$(TESTS_TAG).tar.gz,$(TESTS))
 
