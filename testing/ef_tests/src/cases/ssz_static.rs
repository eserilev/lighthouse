--- conflicted
+++ resolved
@@ -115,11 +115,7 @@
         check_serialization(&self.value, &self.serialized, |bytes| {
             BeaconState::from_ssz_bytes(bytes, spec)
         })?;
-<<<<<<< HEAD
-        check_tree_hash(&self.roots.root, self.value.tree_hash_root().as_slice())?;
-=======
->>>>>>> 9f40d91d
-
+        
         let mut state = self.value.clone();
         let cached_tree_hash_root = state.update_tree_hash_cache().unwrap();
         check_tree_hash(&self.roots.root, cached_tree_hash_root.as_slice())?;
