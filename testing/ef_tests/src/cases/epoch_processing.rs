--- conflicted
+++ resolved
@@ -277,12 +277,8 @@
                     && T::name() != "inactivity_updates"
                     && T::name() != "participation_flag_updates"
             }
-<<<<<<< HEAD
-            ForkName::Altair | ForkName::Merge => true,
-=======
             // No phase0 tests for Altair and later.
             ForkName::Altair | ForkName::Merge => T::name() != "participation_record_updates",
->>>>>>> 7d3948c8
         }
     }
 
