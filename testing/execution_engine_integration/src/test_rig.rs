--- conflicted
+++ resolved
@@ -317,11 +317,6 @@
             .execution_layer
             .get_suggested_fee_recipient(proposer_index)
             .await;
-<<<<<<< HEAD
-        let payload_attributes =
-            PayloadAttributes::new(timestamp, prev_randao, suggested_fee_recipient, None);
-        let block_proposal_content_type = self
-=======
         let payload_attributes = PayloadAttributes::new(
             timestamp,
             prev_randao,
@@ -329,8 +324,7 @@
             Some(vec![]),
             None,
         );
-        let valid_payload = self
->>>>>>> 074c4951
+        let block_proposal_content_type = self
             .ee_a
             .execution_layer
             .get_payload(
@@ -474,11 +468,6 @@
             .execution_layer
             .get_suggested_fee_recipient(proposer_index)
             .await;
-<<<<<<< HEAD
-        let payload_attributes =
-            PayloadAttributes::new(timestamp, prev_randao, suggested_fee_recipient, None);
-        let block_proposal_content_type = self
-=======
         let payload_attributes = PayloadAttributes::new(
             timestamp,
             prev_randao,
@@ -486,8 +475,7 @@
             Some(vec![]),
             None,
         );
-        let second_payload = self
->>>>>>> 074c4951
+        let block_proposal_content_type = self
             .ee_a
             .execution_layer
             .get_payload(
