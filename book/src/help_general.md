--- conflicted
+++ resolved
@@ -113,7 +113,6 @@
   -V, --version
           Print version
 
-<<<<<<< HEAD
 Flags:
       --disable-log-timestamp
           If present, do not include timestamps in logging output.
@@ -137,71 +136,6 @@
           contain sensitive information about your validator and so this flag
           should be used with caution. For Windows users, the log file
           permissions will be inherited from the parent folder.
-=======
-        --log-format <FORMAT>
-            Specifies the log format used when emitting logs to the terminal. [possible values: JSON]
-
-        --logfile <FILE>
-            File path where the log file will be stored. Once it grows to the value specified in `--logfile-max-size` a
-            new log file is generated where future logs are stored. Once the number of log files exceeds the value
-            specified in `--logfile-max-number` the oldest log file will be overwritten.
-        --logfile-debug-level <LEVEL>
-            The verbosity level used when emitting logs to the log file. [default: debug]  [possible values: info,
-            debug, trace, warn, error, crit]
-        --logfile-format <FORMAT>
-            Specifies the log format used when emitting logs to the logfile. [possible values: DEFAULT, JSON]
-
-        --logfile-max-number <COUNT>
-            The maximum number of log files that will be stored. If set to 0, background file logging is disabled.
-            [default: 5]
-        --logfile-max-size <SIZE>
-            The maximum size (in MB) each log file can grow to before rotating. If set to 0, background file logging is
-            disabled. [default: 200]
-        --network <network>
-            Name of the Eth2 chain Lighthouse will sync and follow. [possible values: mainnet, gnosis, chiado, sepolia,
-            holesky]
-        --safe-slots-to-import-optimistically <INTEGER>
-            Used to coordinate manual overrides of the SAFE_SLOTS_TO_IMPORT_OPTIMISTICALLY parameter. This flag should
-            only be used if the user has a clear understanding that the broad Ethereum community has elected to override
-            this parameter in the event of an attack at the PoS transition block. Incorrect use of this flag can cause
-            your node to possibly accept an invalid chain or sync more slowly. Be extremely careful with this flag.
-        --terminal-block-hash-epoch-override <EPOCH>
-            Used to coordinate manual overrides to the TERMINAL_BLOCK_HASH_ACTIVATION_EPOCH parameter. This flag should
-            only be used if the user has a clear understanding that the broad Ethereum community has elected to override
-            the terminal PoW block. Incorrect use of this flag will cause your node to experience a consensus failure.
-            Be extremely careful with this flag.
-        --terminal-block-hash-override <TERMINAL_BLOCK_HASH>
-            Used to coordinate manual overrides to the TERMINAL_BLOCK_HASH parameter. This flag should only be used if
-            the user has a clear understanding that the broad Ethereum community has elected to override the terminal
-            PoW block. Incorrect use of this flag will cause your node to experience a consensus failure. Be extremely
-            careful with this flag.
-        --terminal-total-difficulty-override <INTEGER>
-            Used to coordinate manual overrides to the TERMINAL_TOTAL_DIFFICULTY parameter. Accepts a 256-bit decimal
-            integer (not a hex value). This flag should only be used if the user has a clear understanding that the
-            broad Ethereum community has elected to override the terminal difficulty. Incorrect use of this flag will
-            cause your node to experience a consensus failure. Be extremely careful with this flag.
-    -t, --testnet-dir <DIR>
-            Path to directory containing eth2_testnet specs. Defaults to a hard-coded Lighthouse testnet. Only effective
-            if there is no existing database.
-
-SUBCOMMANDS:
-    account_manager      Utilities for generating and managing Ethereum 2.0 accounts. [aliases: a, am, account,
-                         account_manager]
-    beacon_node          The primary component which connects to the Ethereum 2.0 P2P network and downloads,
-                         verifies and stores blocks. Provides a HTTP API for querying the beacon chain and
-                         publishing messages to the network. [aliases: b, bn, beacon]
-    boot_node            Start a special Lighthouse process that only serves as a discv5 boot-node. This process
-                         will *not* import blocks or perform most typical beacon node functions. Instead, it will
-                         simply run the discv5 service and assist nodes on the network to discover each other. This
-                         is the recommended way to provide a network boot-node since it has a reduced attack surface
-                         compared to a full beacon node.
-    database_manager     Manage a beacon node database [aliases: db]
-    help                 Prints this message or the help of the given subcommand(s)
-    validator_client     When connected to a beacon node, performs the duties of a staked validator (e.g., proposing
-                         blocks and attestations). [aliases: v, vc, validator]
-    validator_manager    Utilities for managing a Lighthouse validator client via the HTTP API. [aliases: vm,
-                         validator-manager, validator_manager]
->>>>>>> 7f8b600f
 ```
 
 <style> .content main {max-width:88%;} </style>