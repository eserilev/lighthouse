--- conflicted
+++ resolved
@@ -128,7 +128,6 @@
           difficulty. Incorrect use of this flag will cause your node to
           experience a consensus failure. Be extremely careful with this flag.
 
-<<<<<<< HEAD
 Flags:
       --disable-deposits
           When provided don't generate the deposits JSON file that is commonly
@@ -165,105 +164,6 @@
           is safely backed up.
       --stdin-inputs
           If present, read all user inputs from stdin instead of tty.
-=======
-OPTIONS:
-        --beacon-node <HTTP_ADDRESS>
-            A HTTP(S) address of a beacon node using the beacon-API. If this value is provided, an error will be raised
-            if any validator key here is already known as a validator by that beacon node. This helps prevent the same
-            validator being created twice and therefore slashable conditions.
-        --builder-boost-factor <UINT64>
-            Defines the boost factor, a percentage multiplier to apply to the builder's payload value when choosing
-            between a builder payload header and payload from the local execution node.
-        --builder-proposals <builder-proposals>
-            When provided, all created validators will attempt to create blocks via builder rather than the local EL.
-            [possible values: true, false]
-        --count <VALIDATOR_COUNT>
-            The number of validators to create, regardless of how many already exist
-
-    -d, --datadir <DIR>
-            Used to specify a custom root data directory for lighthouse keys and databases. Defaults to
-            $HOME/.lighthouse/{network} where network is the value of the `network` flag Note: Users should specify
-            separate custom datadirs for different networks.
-        --debug-level <LEVEL>
-            Specifies the verbosity level used when emitting logs to the terminal. [default: info]  [possible values:
-            info, debug, trace, warn, error, crit]
-        --deposit-gwei <DEPOSIT_GWEI>
-            The GWEI value of the deposit amount. Defaults to the minimum amount required for an active validator
-            (MAX_EFFECTIVE_BALANCE)
-        --eth1-withdrawal-address <ETH1_ADDRESS>
-            If this field is set, the given eth1 address will be used to create the withdrawal credentials. Otherwise,
-            it will generate withdrawal credentials with the mnemonic-derived withdrawal public key in EIP-2334 format.
-        --first-index <FIRST_INDEX>
-            The first of consecutive key indexes you wish to create. [default: 0]
-
-        --gas-limit <UINT64>
-            All created validators will use this gas limit. It is recommended to leave this as the default value by not
-            specifying this flag.
-        --genesis-state-url <URL>
-            A URL of a beacon-API compatible server from which to download the genesis state. Checkpoint sync server
-            URLs can generally be used with this flag. If not supplied, a default URL or the --checkpoint-sync-url may
-            be used. If the genesis state is already included in this binary then this value will be ignored.
-        --genesis-state-url-timeout <SECONDS>
-            The timeout in seconds for the request to --genesis-state-url. [default: 180]
-
-        --log-format <FORMAT>
-            Specifies the log format used when emitting logs to the terminal. [possible values: JSON]
-
-        --logfile <FILE>
-            File path where the log file will be stored. Once it grows to the value specified in `--logfile-max-size` a
-            new log file is generated where future logs are stored. Once the number of log files exceeds the value
-            specified in `--logfile-max-number` the oldest log file will be overwritten.
-        --logfile-debug-level <LEVEL>
-            The verbosity level used when emitting logs to the log file. [default: debug]  [possible values: info,
-            debug, trace, warn, error, crit]
-        --logfile-format <FORMAT>
-            Specifies the log format used when emitting logs to the logfile. [possible values: DEFAULT, JSON]
-
-        --logfile-max-number <COUNT>
-            The maximum number of log files that will be stored. If set to 0, background file logging is disabled.
-            [default: 5]
-        --logfile-max-size <SIZE>
-            The maximum size (in MB) each log file can grow to before rotating. If set to 0, background file logging is
-            disabled. [default: 200]
-        --mnemonic-path <MNEMONIC_PATH>
-            If present, the mnemonic will be read in from this file.
-
-        --network <network>
-            Name of the Eth2 chain Lighthouse will sync and follow. [possible values: mainnet, gnosis, chiado, sepolia,
-            holesky]
-        --output-path <DIRECTORY>
-            The path to a directory where the validator and (optionally) deposits files will be created. The directory
-            will be created if it does not exist.
-        --prefer-builder-proposals <prefer-builder-proposals>
-            If this flag is set, Lighthouse will always prefer blocks constructed by builders, regardless of payload
-            value. [possible values: true, false]
-        --safe-slots-to-import-optimistically <INTEGER>
-            Used to coordinate manual overrides of the SAFE_SLOTS_TO_IMPORT_OPTIMISTICALLY parameter. This flag should
-            only be used if the user has a clear understanding that the broad Ethereum community has elected to override
-            this parameter in the event of an attack at the PoS transition block. Incorrect use of this flag can cause
-            your node to possibly accept an invalid chain or sync more slowly. Be extremely careful with this flag.
-        --suggested-fee-recipient <ETH1_ADDRESS>
-            All created validators will use this value for the suggested fee recipient. Omit this flag to use the
-            default value from the VC.
-        --terminal-block-hash-epoch-override <EPOCH>
-            Used to coordinate manual overrides to the TERMINAL_BLOCK_HASH_ACTIVATION_EPOCH parameter. This flag should
-            only be used if the user has a clear understanding that the broad Ethereum community has elected to override
-            the terminal PoW block. Incorrect use of this flag will cause your node to experience a consensus failure.
-            Be extremely careful with this flag.
-        --terminal-block-hash-override <TERMINAL_BLOCK_HASH>
-            Used to coordinate manual overrides to the TERMINAL_BLOCK_HASH parameter. This flag should only be used if
-            the user has a clear understanding that the broad Ethereum community has elected to override the terminal
-            PoW block. Incorrect use of this flag will cause your node to experience a consensus failure. Be extremely
-            careful with this flag.
-        --terminal-total-difficulty-override <INTEGER>
-            Used to coordinate manual overrides to the TERMINAL_TOTAL_DIFFICULTY parameter. Accepts a 256-bit decimal
-            integer (not a hex value). This flag should only be used if the user has a clear understanding that the
-            broad Ethereum community has elected to override the terminal difficulty. Incorrect use of this flag will
-            cause your node to experience a consensus failure. Be extremely careful with this flag.
-    -t, --testnet-dir <DIR>
-            Path to directory containing eth2_testnet specs. Defaults to a hard-coded Lighthouse testnet. Only effective
-            if there is no existing database.
->>>>>>> 7f8b600f
 ```
 
 <style> .content main {max-width:88%;} </style>