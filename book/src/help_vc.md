--- conflicted
+++ resolved
@@ -184,15 +184,6 @@
           If present, do not configure the system allocator. Providing this flag
           will generally increase memory usage, it should only be provided when
           debugging specific memory allocation issues.
-<<<<<<< HEAD
-      --disable-run-on-all
-          DEPRECATED. Use --broadcast. By default, Lighthouse publishes
-          attestation, sync committee subscriptions and proposer preparation
-          messages to all beacon nodes provided in the `--beacon-nodes flag`.
-          This option changes that behaviour such that these api calls only go
-          out to the first available and synced beacon node.
-=======
->>>>>>> b88cb8ce
       --disable-slashing-protection-web3signer
           Disable Lighthouse's slashing protection for all web3signer keys. This
           can reduce the I/O burden on the VC but is only safe if slashing
