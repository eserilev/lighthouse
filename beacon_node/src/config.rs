--- conflicted
+++ resolved
@@ -408,16 +408,14 @@
             .map_err(|_| "block-cache-size is not a valid integer".to_string())?;
     }
 
-<<<<<<< HEAD
+    if let Some(cache_size) = cli_args.get_one::<String>("state-cache-size") {
+        client_config.store.state_cache_size = cache_size
+            .parse()
+            .map_err(|_| "state-cache-size is not a valid integer".to_string())?;
+    }
+
     if let Some(historic_state_cache_size) = cli_args.get_one::<String>("historic-state-cache-size")
     {
-=======
-    if let Some(cache_size) = clap_utils::parse_optional(cli_args, "state-cache-size")? {
-        client_config.store.state_cache_size = cache_size;
-    }
-
-    if let Some(historic_state_cache_size) = cli_args.value_of("historic-state-cache-size") {
->>>>>>> 32034569
         client_config.store.historic_state_cache_size = historic_state_cache_size
             .parse()
             .map_err(|_| "historic-state-cache-size is not a valid integer".to_string())?;
@@ -584,25 +582,11 @@
         client_config.chain.genesis_backfill = true;
     }
 
-<<<<<<< HEAD
-    let raw_graffiti = if let Some(graffiti) = cli_args.get_one::<String>("graffiti") {
-        if graffiti.len() > GRAFFITI_BYTES_LEN {
-            return Err(format!(
-                "Your graffiti is too long! {} bytes maximum!",
-                GRAFFITI_BYTES_LEN
-            ));
-        }
-
-        graffiti.as_bytes()
+    let beacon_graffiti = if let Some(graffiti) = cli_args.get_one::<String>("graffiti") {
+        GraffitiOrigin::UserSpecified(GraffitiString::from_str(graffiti)?.into())
     } else if cli_args.get_flag("private") {
-        b""
-=======
-    let beacon_graffiti = if let Some(graffiti) = cli_args.value_of("graffiti") {
-        GraffitiOrigin::UserSpecified(GraffitiString::from_str(graffiti)?.into())
-    } else if cli_args.is_present("private") {
         // When 'private' flag is present, use a zero-initialized bytes array.
         GraffitiOrigin::UserSpecified(GraffitiString::empty().into())
->>>>>>> 32034569
     } else {
         // Use the default lighthouse graffiti if no user-specified graffiti flags are present
         GraffitiOrigin::default()
