use clap::{builder::ArgPredicate, crate_version, Arg, ArgAction, ArgGroup, Command};
use clap_utils::{get_color_style, FLAG_HEADER};
use strum::VariantNames;

pub fn cli_app() -> Command {
    Command::new("beacon_node")
        .visible_aliases(["b", "bn", "beacon"])
        .version(crate_version!())
        .author("Sigma Prime <contact@sigmaprime.io>")
        .styles(get_color_style())
        .about("The primary component which connects to the Ethereum 2.0 P2P network and \
                downloads, verifies and stores blocks. Provides a HTTP API for querying \
                the beacon chain and publishing messages to the network.")
        /*
         * Configuration directory locations.
         */
        .arg(
            Arg::new("network-dir")
                .long("network-dir")
                .value_name("DIR")
                .help("Data directory for network keys. Defaults to network/ inside the beacon node \
                       dir.")
                .action(ArgAction::Set)
                .display_order(0)
        )
        .arg(
            Arg::new("freezer-dir")
                .long("freezer-dir")
                .value_name("DIR")
                .help("Data directory for the freezer database.")
                .action(ArgAction::Set)
                .display_order(0)
        )
        .arg(
            Arg::new("blobs-dir")
                .long("blobs-dir")
                .value_name("DIR")
                .help("Data directory for the blobs database.")
                .action(ArgAction::Set)
                .display_order(0)
        )
        /*
         * Network parameters.
         */
        .arg(
            Arg::new("subscribe-all-subnets")
                .long("subscribe-all-subnets")
                .action(ArgAction::SetTrue)
                .help_heading(FLAG_HEADER)
                .help("Subscribe to all subnets regardless of validator count. \
                       This will also advertise the beacon node as being long-lived subscribed to all subnets.")
                .display_order(0)
        )
        .arg(
            Arg::new("import-all-attestations")
                .long("import-all-attestations")
                .help("Import and aggregate all attestations, regardless of validator subscriptions. \
                       This will only import attestations from already-subscribed subnets, use with \
                       --subscribe-all-subnets to ensure all attestations are received for import.")
                .action(ArgAction::SetTrue)
                .help_heading(FLAG_HEADER)
                .global(true)
                .display_order(0)
        )
        .arg(
            Arg::new("disable-packet-filter")
                .long("disable-packet-filter")
                .help("Disables the discovery packet filter. Useful for testing in smaller networks")
                .action(ArgAction::SetTrue)
                .help_heading(FLAG_HEADER)
        )
        .arg(
            Arg::new("shutdown-after-sync")
                .long("shutdown-after-sync")
                .help("Shutdown beacon node as soon as sync is completed. Backfill sync will \
                       not be performed before shutdown.")
                .action(ArgAction::SetTrue)
                .help_heading(FLAG_HEADER)
                .display_order(0)
        )
        .arg(
            Arg::new("zero-ports")
                .long("zero-ports")
                .short('z')
                .help("Sets all listening TCP/UDP ports to 0, allowing the OS to choose some \
                       arbitrary free ports.")
                .action(ArgAction::SetTrue)
                .help_heading(FLAG_HEADER)
                .display_order(0)
        )
        .arg(
            Arg::new("listen-address")
                .long("listen-address")
                .value_name("ADDRESS")
                .help("The address lighthouse will listen for UDP and TCP connections. To listen \
                      over IpV4 and IpV6 set this flag twice with the different values.\n\
                      Examples:\n\
                      - --listen-address '0.0.0.0' will listen over IPv4.\n\
                      - --listen-address '::' will listen over IPv6.\n\
                      - --listen-address '0.0.0.0' --listen-address '::' will listen over both \
                      IPv4 and IPv6. The order of the given addresses is not relevant. However, \
                      multiple IPv4, or multiple IPv6 addresses will not be accepted.")
                .action(ArgAction::Append)
                .num_args(0..=2)
                .default_value("0.0.0.0")
                .display_order(0)
        )
        .arg(
            Arg::new("port")
                .long("port")
                .value_name("PORT")
                .help("The TCP/UDP ports to listen on. There are two UDP ports. \
                      The discovery UDP port will be set to this value and the Quic UDP port will be set to this value + 1. The discovery port can be modified by the \
                      --discovery-port flag and the quic port can be modified by the --quic-port flag. If listening over both IPv4 and IPv6 the --port flag \
                      will apply to the IPv4 address and --port6 to the IPv6 address.")
                .default_value("9000")
                .action(ArgAction::Set)
                .display_order(0)
        )
        .arg(
            Arg::new("port6")
                .long("port6")
                .value_name("PORT")
                .help("The TCP/UDP ports to listen on over IPv6 when listening over both IPv4 and \
                      IPv6. Defaults to 9090 when required. The Quic UDP port will be set to this value + 1.")
                .default_value("9090")
                .action(ArgAction::Set)
                .display_order(0)
        )
        .arg(
            Arg::new("discovery-port")
                .long("discovery-port")
                .value_name("PORT")
                .help("The UDP port that discovery will listen on. Defaults to `port`")
                .action(ArgAction::Set)
                .display_order(0)
        )
        .arg(
            Arg::new("quic-port")
                .long("quic-port")
                .value_name("PORT")
                .help("The UDP port that quic will listen on. Defaults to `port` + 1")
                .action(ArgAction::Set)
                .display_order(0)
        )
        .arg(
            Arg::new("discovery-port6")
                .long("discovery-port6")
                .value_name("PORT")
                .help("The UDP port that discovery will listen on over IPv6 if listening over \
                      both IPv4 and IPv6. Defaults to `port6`")
                .action(ArgAction::Set)
                .display_order(0)
        )
        .arg(
            Arg::new("quic-port6")
                .long("quic-port6")
                .value_name("PORT")
                .help("The UDP port that quic will listen on over IPv6 if listening over \
                      both IPv4 and IPv6. Defaults to `port6` + 1")
                .action(ArgAction::Set)
                .display_order(0)
        )
        .arg(
            Arg::new("target-peers")
                .long("target-peers")
                .help("The target number of peers.")
                .action(ArgAction::Set)
                .display_order(0)
        )
        .arg(
            Arg::new("boot-nodes")
                .long("boot-nodes")
                .allow_hyphen_values(true)
                .value_name("ENR/MULTIADDR LIST")
                .help("One or more comma-delimited base64-encoded ENR's to bootstrap the p2p network. Multiaddr is also supported.")
                .action(ArgAction::Set)
                .display_order(0)
        )
        .arg(
            Arg::new("network-load")
                .long("network-load")
                .value_name("INTEGER")
                .help("Lighthouse's network can be tuned for bandwidth/performance. Setting this to a high value, will increase the bandwidth lighthouse uses, increasing the likelihood of redundant information in exchange for faster communication. This can increase profit of validators marginally by receiving messages faster on the network. Lower values decrease bandwidth usage, but makes communication slower which can lead to validator performance reduction. Values are in the range [1,5].")
                .default_value("3")
                .hide(true)
                .action(ArgAction::Set)
                .display_order(0)
        )
        .arg(
            Arg::new("disable-upnp")
                .long("disable-upnp")
                .help("Disables UPnP support. Setting this will prevent Lighthouse from attempting to automatically establish external port mappings.")
                .action(ArgAction::SetTrue)
                .help_heading(FLAG_HEADER)
                .display_order(0)
        )
        .arg(
            Arg::new("private")
                .long("private")
                .help("Prevents sending various client identification information.")
                .action(ArgAction::SetTrue)
                .help_heading(FLAG_HEADER)
                .display_order(0)
        )
        .arg(
            Arg::new("enr-udp-port")
                .long("enr-udp-port")
                .value_name("PORT")
                .help("The UDP4 port of the local ENR. Set this only if you are sure other nodes \
                      can connect to your local node on this port over IPv4.")
                .action(ArgAction::Set)
                .display_order(0)
        )
        .arg(
            Arg::new("enr-quic-port")
                .long("enr-quic-port")
                .value_name("PORT")
                .help("The quic UDP4 port that will be set on the local ENR. Set this only if you are sure other nodes \
                      can connect to your local node on this port over IPv4.")
                .action(ArgAction::Set)
                .display_order(0)
        )
        .arg(
            Arg::new("enr-udp6-port")
                .long("enr-udp6-port")
                .value_name("PORT")
                .help("The UDP6 port of the local ENR. Set this only if you are sure other nodes \
                      can connect to your local node on this port over IPv6.")
                .action(ArgAction::Set)
                .display_order(0)
        )
        .arg(
            Arg::new("enr-quic6-port")
                .long("enr-quic6-port")
                .value_name("PORT")
                .help("The quic UDP6 port that will be set on the local ENR. Set this only if you are sure other nodes \
                      can connect to your local node on this port over IPv6.")
                .action(ArgAction::Set)
                .display_order(0)
        )
        .arg(
            Arg::new("enr-tcp-port")
                .long("enr-tcp-port")
                .value_name("PORT")
                .help("The TCP4 port of the local ENR. Set this only if you are sure other nodes \
                      can connect to your local node on this port over IPv4. The --port flag is \
                      used if this is not set.")
                .action(ArgAction::Set)
                .display_order(0)
        )
        .arg(
            Arg::new("enr-tcp6-port")
                .long("enr-tcp6-port")
                .value_name("PORT")
                .help("The TCP6 port of the local ENR. Set this only if you are sure other nodes \
                      can connect to your local node on this port over IPv6. The --port6 flag is \
                      used if this is not set.")
                .action(ArgAction::Set)
                .display_order(0)
        )
        .arg(
            Arg::new("enr-address")
                .long("enr-address")
                .value_name("ADDRESS")
                .help("The IP address/ DNS address to broadcast to other peers on how to reach \
                      this node. If a DNS address is provided, the enr-address is set to the IP \
                      address it resolves to and does not auto-update based on PONG responses in \
                      discovery. Set this only if you are sure other nodes can connect to your \
                      local node on this address. This will update the `ip4` or `ip6` ENR fields \
                      accordingly. To update both, set this flag twice with the different values.")
                .action(ArgAction::Append)
                .num_args(0..=2)
                .display_order(0)
        )
        .arg(
            Arg::new("enr-match")
                .short('e')
                .long("enr-match")
                .action(ArgAction::SetTrue)
                .help_heading(FLAG_HEADER)
                .help("Sets the local ENR IP address and port to match those set for lighthouse. \
                      Specifically, the IP address will be the value of --listen-address and the \
                      UDP port will be --discovery-port.")
                .display_order(0)
        )
        .arg(
            Arg::new("disable-enr-auto-update")
                .short('x')
                .action(ArgAction::SetTrue)
                .help_heading(FLAG_HEADER)
                .long("disable-enr-auto-update")
                .help("Discovery automatically updates the nodes local ENR with an external IP address and port as seen by other peers on the network. \
                This disables this feature, fixing the ENR's IP/PORT to those specified on boot.")
                .display_order(0)
        )
        .arg(
            Arg::new("libp2p-addresses")
                .long("libp2p-addresses")
                .value_name("MULTIADDR")
                .help("One or more comma-delimited multiaddrs to manually connect to a libp2p peer \
                       without an ENR.")
                .action(ArgAction::Set)
                .display_order(0)
        )
        // NOTE: This is hide because it is primarily a developer feature for testnets and
        // debugging. We remove it from the list to avoid clutter.
        .arg(
            Arg::new("disable-discovery")
                .long("disable-discovery")
                .action(ArgAction::SetTrue)
                .help_heading(FLAG_HEADER)
                .help("Disables the discv5 discovery protocol. The node will not search for new peers or participate in the discovery protocol.")
                .hide(true)
                .display_order(0)
        )
        .arg(
            Arg::new("disable-quic")
                .long("disable-quic")
                .action(ArgAction::SetTrue)
                .help_heading(FLAG_HEADER)
                .help("Disables the quic transport. The node will rely solely on the TCP transport for libp2p connections.")
                .display_order(0)
        )
        .arg(
            Arg::new("disable-peer-scoring")
                .long("disable-peer-scoring")
                .help("Disables peer scoring in lighthouse. WARNING: This is a dev only flag is only meant to be used in local testing scenarios \
                        Using this flag on a real network may cause your node to become eclipsed and see a different view of the network")
                .action(ArgAction::SetTrue)
                .help_heading(FLAG_HEADER)
                .hide(true)
                .display_order(0)
        )
        .arg(
            Arg::new("trusted-peers")
                .long("trusted-peers")
                .value_name("TRUSTED_PEERS")
                .help("One or more comma-delimited trusted peer ids which always have the highest score according to the peer scoring system.")
                .action(ArgAction::Set)
                .display_order(0)
                .display_order(0)
        )
        .arg(
            Arg::new("genesis-backfill")
                .long("genesis-backfill")
                .help("Attempts to download blocks all the way back to genesis when checkpoint syncing.")
                .action(ArgAction::SetTrue)
                .help_heading(FLAG_HEADER)
                .display_order(0)
        )
        .arg(
            Arg::new("enable-private-discovery")
                .long("enable-private-discovery")
                .help("Lighthouse by default does not discover private IP addresses. Set this flag to enable connection attempts to local addresses.")
                .action(ArgAction::SetTrue)
                .help_heading(FLAG_HEADER)
                .display_order(0)
        )
        .arg(
            Arg::new("self-limiter")
            .long("self-limiter")
            .help(
                "Enables the outbound rate limiter (requests made by this node). \
                Use the self-limiter-protocol flag to set per protocol configurations. \
                If the self rate limiter is enabled and a protocol is not \
                present in the configuration, the quotas used for the inbound rate limiter will be \
                used."
            )
            .action(ArgAction::SetTrue)
                .help_heading(FLAG_HEADER)
            .display_order(0)
        )
        .arg(
            Arg::new("self-limiter-protocols")
            .long("self-limiter-protocols")
            .help(
                "Enables the outbound rate limiter (requests made by this node).\
                \
                Rate limit quotas per protocol can be set in the form of \
                <protocol_name>:<tokens>/<time_in_seconds>. To set quotas for multiple protocols, \
                separate them by ';'. If the self rate limiter is enabled and a protocol is not \
                present in the configuration, the quotas used for the inbound rate limiter will be \
                used."
            )
            .action(ArgAction::Append)
            .value_delimiter(';')
            .requires("self-limiter")
            .display_order(0)
        )
        .arg(
            Arg::new("proposer-only")
                .long("proposer-only")
                .help("Sets this beacon node at be a block proposer only node. \
                       This will run the beacon node in a minimal configuration that is sufficient for block publishing only. This flag should be used \
                       for a beacon node being referenced by validator client using the --proposer-node flag. This configuration is for enabling more secure setups.")
                .action(ArgAction::SetTrue)
                .help_heading(FLAG_HEADER)
                .display_order(0)
        )
        .arg(
            Arg::new("disable-inbound-rate-limiter")
            .long("disable-inbound-rate-limiter")
            .help(
                "Disables the inbound rate limiter (requests received by this node)."
            )
            .action(ArgAction::SetTrue)
                .help_heading(FLAG_HEADER)
            .display_order(0)
        )
        .arg(
            Arg::new("inbound-rate-limiter-protocols")
            .long("inbound-rate-limiter-protocols")
            .help(
                "Configures the inbound rate limiter (requests received by this node).\
                \
                Rate limit quotas per protocol can be set in the form of \
                <protocol_name>:<tokens>/<time_in_seconds>. To set quotas for multiple protocols, \
                separate them by ';'. \
                \
                This is enabled by default, using default quotas. To disable rate limiting use \
                the disable-inbound-rate-limiter flag instead."
            )
            .action(ArgAction::Set)
            .conflicts_with("disable-inbound-rate-limiter")
            .display_order(0)
        )
        .arg(
            Arg::new("disable-backfill-rate-limiting")
                .long("disable-backfill-rate-limiting")
                .help("Disable the backfill sync rate-limiting. This allow users to just sync the entire chain as fast \
                    as possible, however it can result in resource contention which degrades staking performance. Stakers \
                    should generally choose to avoid this flag since backfill sync is not required for staking.")
                .action(ArgAction::SetTrue)
                .help_heading(FLAG_HEADER)
                .display_order(0)
        )
        /* REST API related arguments */
        .arg(
            Arg::new("http")
                .long("http")
                .help("Enable the RESTful HTTP API server. Disabled by default.")
                .action(ArgAction::SetTrue)
                .help_heading(FLAG_HEADER)
                .display_order(0)
        )
        .arg(
            Arg::new("http-address")
                .long("http-address")
                .requires("enable_http")
                .value_name("ADDRESS")
                .help("Set the listen address for the RESTful HTTP API server.")
                .default_value_if("enable_http", ArgPredicate::IsPresent, "127.0.0.1")
                .action(ArgAction::Set)
                .display_order(0)
        )
        .arg(
            Arg::new("http-port")
                .long("http-port")
                .requires("enable_http")
                .value_name("PORT")
                .help("Set the listen TCP port for the RESTful HTTP API server.")
                .default_value_if("enable_http", ArgPredicate::IsPresent, "5052")
                .action(ArgAction::Set)
                .display_order(0)
        )
        .arg(
            Arg::new("http-allow-origin")
                .long("http-allow-origin")
                .requires("enable_http")
                .value_name("ORIGIN")
                .help("Set the value of the Access-Control-Allow-Origin response HTTP header. \
                    Use * to allow any origin (not recommended in production). \
                    If no value is supplied, the CORS allowed origin is set to the listen \
                    address of this server (e.g., http://localhost:5052).")
                .action(ArgAction::Set)
                .display_order(0)
        )
        .arg(
            Arg::new("http-spec-fork")
                .long("http-spec-fork")
                .requires("enable_http")
                .value_name("FORK")
                .help("Serve the spec for a specific hard fork on /eth/v1/config/spec. It should \
                       not be necessary to set this flag.")
                .action(ArgAction::Set)
                .display_order(0)
        )
        .arg(
            Arg::new("http-enable-tls")
                .long("http-enable-tls")
                .help("Serves the RESTful HTTP API server over TLS. This feature is currently \
                    experimental.")
                .action(ArgAction::SetTrue)
                .help_heading(FLAG_HEADER)
                .requires("http-tls-cert")
                .requires("http-tls-key")
                .display_order(0)
        )
        .arg(
            Arg::new("http-tls-cert")
                .long("http-tls-cert")
                .requires("enable_http")
                .help("The path of the certificate to be used when serving the HTTP API server \
                    over TLS.")
                .action(ArgAction::Set)
                .display_order(0)
        )
        .arg(
            Arg::new("http-tls-key")
                .long("http-tls-key")
                .requires("enable_http")
                .help("The path of the private key to be used when serving the HTTP API server \
                    over TLS. Must not be password-protected.")
                .action(ArgAction::Set)
                .display_order(0)
        )
        .arg(
            Arg::new("http-allow-sync-stalled")
                .long("http-allow-sync-stalled")
                .action(ArgAction::SetTrue)
                .help_heading(FLAG_HEADER)
                .requires("enable_http")
                .help("Forces the HTTP to indicate that the node is synced when sync is actually \
                    stalled. This is useful for very small testnets. TESTING ONLY. DO NOT USE ON \
                    MAINNET.")
                .display_order(0)
        )
        .arg(
            Arg::new("http-sse-capacity-multiplier")
                .long("http-sse-capacity-multiplier")
                .requires("enable_http")
                .action(ArgAction::Set)
                .default_value_if("enable_http", ArgPredicate::IsPresent, "1")
                .value_name("N")
                .help("Multiplier to apply to the length of HTTP server-sent-event (SSE) channels. \
                       Increasing this value can prevent messages from being dropped.")
                .display_order(0)
        )
        .arg(
            Arg::new("http-duplicate-block-status")
                .long("http-duplicate-block-status")
                .requires("enable_http")
                .action(ArgAction::Set)
                .default_value_if("enable_http", ArgPredicate::IsPresent, "202")
                .value_name("STATUS_CODE")
                .help("Status code to send when a block that is already known is POSTed to the \
                       HTTP API.")
                .display_order(0)
        )
        .arg(
            Arg::new("http-enable-beacon-processor")
                .long("http-enable-beacon-processor")
                .requires("enable_http")
                .value_name("BOOLEAN")
                .help("The beacon processor is a scheduler which provides quality-of-service and \
                    DoS protection. When set to \"true\", HTTP API requests will be queued and scheduled \
                    alongside other tasks. When set to \"false\", HTTP API responses will be executed \
                    immediately.")
                .action(ArgAction::Set)
                .display_order(0)
                .default_value_if("enable_http", ArgPredicate::IsPresent, "true")
        )
        /* Prometheus metrics HTTP server related arguments */
        .arg(
            Arg::new("metrics")
                .long("metrics")
                .help("Enable the Prometheus metrics HTTP server. Disabled by default.")
                .action(ArgAction::SetTrue)
                .help_heading(FLAG_HEADER)
                .display_order(0)
        )
        .arg(
            Arg::new("metrics-address")
                .long("metrics-address")
                .value_name("ADDRESS")
                .requires("metrics")
                .help("Set the listen address for the Prometheus metrics HTTP server.")
                .default_value_if("metrics", ArgPredicate::IsPresent, "127.0.0.1")
                .action(ArgAction::Set)
                .display_order(0)
        )
        .arg(
            Arg::new("metrics-port")
                .long("metrics-port")
                .requires("metrics")
                .value_name("PORT")
                .help("Set the listen TCP port for the Prometheus metrics HTTP server.")
                .default_value_if("metrics", ArgPredicate::IsPresent, "5054")
                .action(ArgAction::Set)
                .display_order(0)
        )
        .arg(
            Arg::new("metrics-allow-origin")
                .long("metrics-allow-origin")
                .value_name("ORIGIN")
                .requires("metrics")
                .help("Set the value of the Access-Control-Allow-Origin response HTTP header. \
                    Use * to allow any origin (not recommended in production). \
                    If no value is supplied, the CORS allowed origin is set to the listen \
                    address of this server (e.g., http://localhost:5054).")
                .action(ArgAction::Set)
                .display_order(0)
        )
        .arg(
            Arg::new("shuffling-cache-size")
            .long("shuffling-cache-size")
            .help("Some HTTP API requests can be optimised by caching the shufflings at each epoch. \
            This flag allows the user to set the shuffling cache size in epochs. \
            Shufflings are dependent on validator count and setting this value to a large number can consume a large amount of memory.")
            .action(ArgAction::Set)
            .display_order(0)
        )

        /*
         * Monitoring metrics
         */

        .arg(
            Arg::new("monitoring-endpoint")
                .long("monitoring-endpoint")
                .value_name("ADDRESS")
                .help("Enables the monitoring service for sending system metrics to a remote endpoint. \
                This can be used to monitor your setup on certain services (e.g. beaconcha.in). \
                This flag sets the endpoint where the beacon node metrics will be sent. \
                Note: This will send information to a remote sever which may identify and associate your \
                validators, IP address and other personal information. Always use a HTTPS connection \
                and never provide an untrusted URL.")
                .action(ArgAction::Set)
                .display_order(0)
        )
        .arg(
            Arg::new("monitoring-endpoint-period")
                .long("monitoring-endpoint-period")
                .value_name("SECONDS")
                .help("Defines how many seconds to wait between each message sent to \
                       the monitoring-endpoint. Default: 60s")
                .requires("monitoring-endpoint")
                .action(ArgAction::Set)
                .display_order(0)
        )

        /*
         * Standard staking flags
         */

        .arg(
            Arg::new("staking")
                .long("staking")
                .help("Standard option for a staking beacon node. This will enable the HTTP server \
                       on localhost:5052 and import deposit logs from the execution node. This is \
                       equivalent to `--http` on merge-ready networks, or `--http --eth1` pre-merge")
                .action(ArgAction::SetTrue)
                .help_heading(FLAG_HEADER)
                .display_order(0)
        )

        /*
         * Eth1 Integration
         */
        .arg(
            Arg::new("eth1")
                .long("eth1")
                .help("If present the node will connect to an eth1 node. This is required for \
                       block production, you must use this flag if you wish to serve a validator.")
                .action(ArgAction::SetTrue)
                .help_heading(FLAG_HEADER)
                .display_order(0)
        )
        .arg(
            Arg::new("dummy-eth1")
                .long("dummy-eth1")
                .action(ArgAction::SetTrue)
                .help_heading(FLAG_HEADER)
                .conflicts_with("eth1")
                .help("If present, uses an eth1 backend that generates static dummy data.\
                      Identical to the method used at the 2019 Canada interop.")
                .display_order(0)
        )
        .arg(
            Arg::new("eth1-purge-cache")
                .long("eth1-purge-cache")
                .value_name("PURGE-CACHE")
                .help("Purges the eth1 block and deposit caches")
                .action(ArgAction::SetTrue)
                .help_heading(FLAG_HEADER)
                .display_order(0)
        )
        .arg(
            Arg::new("eth1-blocks-per-log-query")
                .long("eth1-blocks-per-log-query")
                .value_name("BLOCKS")
                .help("Specifies the number of blocks that a deposit log query should span. \
                    This will reduce the size of responses from the Eth1 endpoint.")
                .default_value("1000")
                .action(ArgAction::Set)
                .display_order(0)
        )
        .arg(
            Arg::new("eth1-cache-follow-distance")
                .long("eth1-cache-follow-distance")
                .value_name("BLOCKS")
                .help("Specifies the distance between the Eth1 chain head and the last block which \
                       should be imported into the cache. Setting this value lower can help \
                       compensate for irregular Proof-of-Work block times, but setting it too low \
                       can make the node vulnerable to re-orgs.")
                .action(ArgAction::Set)
                .display_order(0)
        )
        .arg(
            Arg::new("slots-per-restore-point")
                .long("slots-per-restore-point")
                .value_name("SLOT_COUNT")
                .help("Specifies how often a freezer DB restore point should be stored. \
                       Cannot be changed after initialization. \
                       [default: 8192 (mainnet) or 64 (minimal)]")
                .action(ArgAction::Set)
                .display_order(0)
        )
        .arg(
            Arg::new("epochs-per-migration")
                .long("epochs-per-migration")
                .value_name("N")
                .help("The number of epochs to wait between running the migration of data from the \
                       hot DB to the cold DB. Less frequent runs can be useful for minimizing disk \
                       writes")
                .default_value("1")
                .action(ArgAction::Set)
                .display_order(0)
        )
        .arg(
            Arg::new("block-cache-size")
                .long("block-cache-size")
                .value_name("SIZE")
                .help("Specifies how many blocks the database should cache in memory [default: 5]")
                .action(ArgAction::Set)
                .display_order(0)
        )
        .arg(
            Arg::new("historic-state-cache-size")
                .long("historic-state-cache-size")
                .value_name("SIZE")
                .help("Specifies how many states from the freezer database should cache in memory [default: 1]")
                .action(ArgAction::Set)
                .display_order(0)
        )
        .arg(
            Arg::new("state-cache-size")
                .long("state-cache-size")
                .value_name("STATE_CACHE_SIZE")
                .help("Specifies the size of the snapshot cache [default: 3]")
                .action(ArgAction::Set)
                .display_order(0)
        )
        /*
         * Execution Layer Integration
         */
        .arg(
            Arg::new("execution-endpoint")
                .long("execution-endpoint")
                .value_name("EXECUTION-ENDPOINT")
                .alias("execution-endpoints")
                .help("Server endpoint for an execution layer JWT-authenticated HTTP \
                       JSON-RPC connection. Uses the same endpoint to populate the \
                       deposit cache.")
                .action(ArgAction::Set)
                .display_order(0)
        )
        .arg(
            Arg::new("execution-jwt")
                .long("execution-jwt")
                .value_name("EXECUTION-JWT")
                .alias("jwt-secrets")
                .help("File path which contains the hex-encoded JWT secret for the \
                       execution endpoint provided in the --execution-endpoint flag.")
                .requires("execution-endpoint")
                .action(ArgAction::Set)
                .display_order(0)
        )
        .arg(
            Arg::new("execution-jwt-secret-key")
                .long("execution-jwt-secret-key")
                .value_name("EXECUTION-JWT-SECRET-KEY")
                .alias("jwt-secret-key")
                .help("Hex-encoded JWT secret for the \
                       execution endpoint provided in the --execution-endpoint flag.")
                .requires("execution-endpoint")
                .conflicts_with("execution-jwt")
                .action(ArgAction::Set)
                .display_order(0)
        )
        .arg(
            Arg::new("execution-jwt-id")
                .long("execution-jwt-id")
                .value_name("EXECUTION-JWT-ID")
                .alias("jwt-id")
                .help("Used by the beacon node to communicate a unique identifier to execution nodes \
                       during JWT authentication. It corresponds to the 'id' field in the JWT claims object.\
                       Set to empty by default")
                .requires("execution-jwt")
                .action(ArgAction::Set)
                .display_order(0)
        )
        .arg(
            Arg::new("execution-jwt-version")
                .long("execution-jwt-version")
                .value_name("EXECUTION-JWT-VERSION")
                .alias("jwt-version")
                .help("Used by the beacon node to communicate a client version to execution nodes \
                       during JWT authentication. It corresponds to the 'clv' field in the JWT claims object.\
                       Set to empty by default")
                .requires("execution-jwt")
                .action(ArgAction::Set)
                .display_order(0)
        )
        .arg(
            Arg::new("suggested-fee-recipient")
                .long("suggested-fee-recipient")
                .value_name("SUGGESTED-FEE-RECIPIENT")
                .help("Emergency fallback fee recipient for use in case the validator client does \
                       not have one configured. You should set this flag on the validator \
                       client instead of (or in addition to) setting it here.")
                .requires("execution-endpoint")
                .action(ArgAction::Set)
                .display_order(0)
        )
        .arg(
            Arg::new("builder")
                .long("builder")
                .alias("payload-builder")
                .alias("payload-builders")
                .help("The URL of a service compatible with the MEV-boost API.")
                .requires("execution-endpoint")
                .action(ArgAction::Set)
                .display_order(0)
        )
        .arg(
            Arg::new("execution-timeout-multiplier")
                .long("execution-timeout-multiplier")
                .value_name("NUM")
                .help("Unsigned integer to multiply the default execution timeouts by.")
                .default_value("1")
                .action(ArgAction::Set)
                .display_order(0)
        )
        /* Deneb settings */
        .arg(
            Arg::new("trusted-setup-file-override")
                .long("trusted-setup-file-override")
                .value_name("FILE")
                .help("Path to a json file containing the trusted setup params. \
                      NOTE: This will override the trusted setup that is generated \
                      from the mainnet kzg ceremony. Use with caution")
                .action(ArgAction::Set)
                .display_order(0)
        )
        /*
         * Database purging and compaction.
         */
        .arg(
            Arg::new("purge-db")
                .long("purge-db")
                .action(ArgAction::SetTrue)
                .help_heading(FLAG_HEADER)
                .help("If present, the chain database will be deleted. Use with caution.")
                .display_order(0)
        )
        .arg(
            Arg::new("compact-db")
                .long("compact-db")
                .action(ArgAction::SetTrue)
                .help_heading(FLAG_HEADER)
                .help("If present, apply compaction to the database on start-up. Use with caution. \
                       It is generally not recommended unless auto-compaction is disabled.")
                .display_order(0)
        )
        .arg(
            Arg::new("auto-compact-db")
                .long("auto-compact-db")
                .help("Enable or disable automatic compaction of the database on finalization.")
                .action(ArgAction::Set)
                .default_value("true")
                .display_order(0)
        )
        .arg(
            Arg::new("prune-payloads")
                .long("prune-payloads")
                .help("Prune execution payloads from Lighthouse's database. This saves space but \
                       imposes load on the execution client, as payloads need to be \
                       reconstructed and sent to syncing peers.")
                .action(ArgAction::Set)
                .default_value("true")
                .display_order(0)
        )
        .arg(
            Arg::new("prune-blobs")
                .long("prune-blobs")
                .value_name("BOOLEAN")
                .help("Prune blobs from Lighthouse's database when they are older than the data \
                       data availability boundary relative to the current epoch.")
                .action(ArgAction::Set)
                .default_value("true")
                .display_order(0)
        )
        .arg(
            Arg::new("epochs-per-blob-prune")
                .long("epochs-per-blob-prune")
                .value_name("EPOCHS")
                .help("The epoch interval with which to prune blobs from Lighthouse's \
                       database when they are older than the data availability boundary \
                       relative to the current epoch.")
                .action(ArgAction::Set)
                .default_value("1")
                .display_order(0)
        )
        .arg(
            Arg::new("blob-prune-margin-epochs")
                .long("blob-prune-margin-epochs")
                .value_name("EPOCHS")
                .help("The margin for blob pruning in epochs. The oldest blobs are pruned \
                       up until data_availability_boundary - blob_prune_margin_epochs.")
                .action(ArgAction::Set)
                .default_value("0")
                .display_order(0)
        )

        /*
         * Misc.
         */
        .arg(
            Arg::new("graffiti")
                .long("graffiti")
                .help(
                    "Specify your custom graffiti to be included in blocks. \
                    Defaults to the current version and commit, truncated to fit in 32 bytes. "
                )
                .value_name("GRAFFITI")
                .action(ArgAction::Set)
                .display_order(0)
        )
        .arg(
            Arg::new("max-skip-slots")
                .long("max-skip-slots")
                .help(
                    "Refuse to skip more than this many slots when processing an attestation. \
                    This prevents nodes on minority forks from wasting our time and disk space, \
                    but could also cause unnecessary consensus failures, so is disabled by default."
                )
                .value_name("NUM_SLOTS")
                .action(ArgAction::Set)
                .display_order(0)
        )
        /*
         * Slasher.
         */
        .arg(
            Arg::new("slasher")
                .long("slasher")
                .help(
                    "Run a slasher alongside the beacon node. It is currently only recommended for \
                     expert users because of the immaturity of the slasher UX and the extra \
                     resources required."
                )
                .action(ArgAction::SetTrue)
                .help_heading(FLAG_HEADER)
                .display_order(0)
        )
        .arg(
            Arg::new("slasher-dir")
                .long("slasher-dir")
                .help(
                    "Set the slasher's database directory."
                )
                .value_name("PATH")
                .action(ArgAction::Set)
                .requires("slasher")
                .display_order(0)
        )
        .arg(
            Arg::new("slasher-update-period")
                .long("slasher-update-period")
                .help(
                    "Configure how often the slasher runs batch processing."
                )
                .value_name("SECONDS")
                .requires("slasher")
                .action(ArgAction::Set)
                .display_order(0)
        )
        .arg(
            Arg::new("slasher-slot-offset")
                .long("slasher-slot-offset")
                .help(
                    "Set the delay from the start of the slot at which the slasher should ingest \
                     attestations. Only effective if the slasher-update-period is a multiple of the \
                     slot duration."
                )
                .value_name("SECONDS")
                .requires("slasher")
                .action(ArgAction::Set)
                .display_order(0)
        )
        .arg(
            Arg::new("slasher-history-length")
                .long("slasher-history-length")
                .help(
                    "Configure how many epochs of history the slasher keeps. Immutable after \
                     initialization."
                )
                .value_name("EPOCHS")
                .requires("slasher")
                .action(ArgAction::Set)
                .display_order(0)
        )
        .arg(
            Arg::new("slasher-max-db-size")
                .long("slasher-max-db-size")
                .help(
                    "Maximum size of the MDBX database used by the slasher."
                )
                .value_name("GIGABYTES")
                .requires("slasher")
                .action(ArgAction::Set)
                .display_order(0)
        )
        .arg(
            Arg::new("slasher-att-cache-size")
                .long("slasher-att-cache-size")
                .help("Set the maximum number of attestation roots for the slasher to cache")
                .value_name("COUNT")
                .requires("slasher")
                .action(ArgAction::Set)
                .display_order(0)
        )
        .arg(
            Arg::new("slasher-chunk-size")
                .long("slasher-chunk-size")
                .help(
                    "Number of epochs per validator per chunk stored on disk."
                )
                .value_name("EPOCHS")
                .requires("slasher")
                .action(ArgAction::Set)
                .display_order(0)
        )
        .arg(
            Arg::new("slasher-validator-chunk-size")
                .long("slasher-validator-chunk-size")
                .help(
                    "Number of validators per chunk stored on disk."
                )
                .value_name("NUM_VALIDATORS")
                .requires("slasher")
                .action(ArgAction::Set)
                .display_order(0)
        )
        .arg(
            Arg::new("slasher-broadcast")
                .long("slasher-broadcast")
                .help("Broadcast slashings found by the slasher to the rest of the network \
                       [Enabled by default].")
                .action(ArgAction::Set)
                .default_value("true")
                .display_order(0)
        )
        .arg(
            Arg::new("slasher-backend")
                .long("slasher-backend")
                .value_name("DATABASE")
                .help("Set the database backend to be used by the slasher.")
                .action(ArgAction::Set)
                .value_parser(slasher::DatabaseBackend::VARIANTS.to_vec())
                .requires("slasher")
                .display_order(0)
        )
        .arg(
            Arg::new("wss-checkpoint")
                .long("wss-checkpoint")
                .help(
                    "Specify a weak subjectivity checkpoint in `block_root:epoch` format to verify \
                     the node's sync against. The block root should be 0x-prefixed. Note that this \
                     flag is for verification only, to perform a checkpoint sync from a recent \
                     state use --checkpoint-sync-url."
                )
                .value_name("WSS_CHECKPOINT")
                .action(ArgAction::Set)
                .display_order(0)
        )
        .arg(
            Arg::new("checkpoint-state")
                .long("checkpoint-state")
                .help("Set a checkpoint state to start syncing from. Must be aligned and match \
                       --checkpoint-block. Using --checkpoint-sync-url instead is recommended.")
                .value_name("STATE_SSZ")
                .action(ArgAction::Set)
                .requires("checkpoint-block")
                .display_order(0)
        )
        .arg(
            Arg::new("checkpoint-block")
                .long("checkpoint-block")
                .help("Set a checkpoint block to start syncing from. Must be aligned and match \
                       --checkpoint-state. Using --checkpoint-sync-url instead is recommended.")
                .value_name("BLOCK_SSZ")
                .action(ArgAction::Set)
                .requires("checkpoint-state")
                .display_order(0)
        )
        .arg(
            Arg::new("checkpoint-blobs")
                .long("checkpoint-blobs")
                .help("Set the checkpoint blobs to start syncing from. Must be aligned and match \
                       --checkpoint-block. Using --checkpoint-sync-url instead is recommended.")
                .value_name("BLOBS_SSZ")
                .action(ArgAction::Set)
                .requires("checkpoint-block")
                .display_order(0)
        )
        .arg(
            Arg::new("checkpoint-sync-url")
                .long("checkpoint-sync-url")
                .help("Set the remote beacon node HTTP endpoint to use for checkpoint sync.")
                .value_name("BEACON_NODE")
                .action(ArgAction::Set)
                .conflicts_with("checkpoint-state")
                .display_order(0)
        )
        .arg(
            Arg::new("checkpoint-sync-url-timeout")
                .long("checkpoint-sync-url-timeout")
                .help("Set the timeout for checkpoint sync calls to remote beacon node HTTP endpoint.")
                .value_name("SECONDS")
                .action(ArgAction::Set)
                .default_value("180")
                .display_order(0)
        )
        .arg(
            Arg::new("allow-insecure-genesis-sync")
                .long("allow-insecure-genesis-sync")
                .help("Enable syncing from genesis, which is generally insecure and incompatible with data availability checks. \
                    Checkpoint syncing is the preferred method for syncing a node. \
                    Only use this flag when testing. DO NOT use on mainnet!")
                .conflicts_with("checkpoint-sync-url")
                .conflicts_with("checkpoint-state")
                .action(ArgAction::SetTrue)
                .help_heading(FLAG_HEADER)
                .display_order(0)
        )
        .arg(
            Arg::new("reconstruct-historic-states")
                .long("reconstruct-historic-states")
                .help("After a checkpoint sync, reconstruct historic states in the database. This requires syncing all the way back to genesis.")
                .action(ArgAction::SetTrue)
                .help_heading(FLAG_HEADER)
                .display_order(0)
        )
        .arg(
            Arg::new("validator-monitor-auto")
                .long("validator-monitor-auto")
                .action(ArgAction::SetTrue)
                .help_heading(FLAG_HEADER)
                .help("Enables the automatic detection and monitoring of validators connected to the \
                    HTTP API and using the subnet subscription endpoint. This generally has the \
                    effect of providing additional logging and metrics for locally controlled \
                    validators.")
                .display_order(0)
        )
        .arg(
            Arg::new("validator-monitor-pubkeys")
                .long("validator-monitor-pubkeys")
                .help("A comma-separated list of 0x-prefixed validator public keys. \
                        These validators will receive special monitoring and additional \
                        logging.")
                .value_name("PUBKEYS")
                .action(ArgAction::Set)
                .display_order(0)
        )
        .arg(
            Arg::new("validator-monitor-file")
                .long("validator-monitor-file")
                .help("As per --validator-monitor-pubkeys, but the comma-separated list is \
                    contained within a file at the given path.")
                .value_name("PATH")
                .action(ArgAction::Set)
                .display_order(0)
        )
        .arg(
            Arg::new("validator-monitor-individual-tracking-threshold")
                .long("validator-monitor-individual-tracking-threshold")
                .help("Once the validator monitor reaches this number of local validators \
                    it will stop collecting per-validator Prometheus metrics and issuing \
                    per-validator logs. Instead, it will provide aggregate metrics and logs. \
                    This avoids infeasibly high cardinality in the Prometheus database and \
                    high log volume when using many validators. Defaults to 64.")
                .value_name("INTEGER")
                .action(ArgAction::Set)
                .display_order(0)
        )
        .arg(
            Arg::new("disable-lock-timeouts")
                .long("disable-lock-timeouts")
                .help("Disable the timeouts applied to some internal locks by default. This can \
                       lead to less spurious failures on slow hardware but is considered \
                       experimental as it may obscure performance issues.")
                .action(ArgAction::SetTrue)
                .help_heading(FLAG_HEADER)
                .display_order(0)
        )
        .arg(
            Arg::new("disable-proposer-reorgs")
                .long("disable-proposer-reorgs")
                .help("Do not attempt to reorg late blocks from other validators when proposing.")
                .action(ArgAction::SetTrue)
                .help_heading(FLAG_HEADER)
                .display_order(0)
        )
        .arg(
            Arg::new("proposer-reorg-threshold")
                .long("proposer-reorg-threshold")
                .action(ArgAction::Set)
                .value_name("PERCENT")
                .help("Percentage of vote weight below which to attempt a proposer reorg. \
                       Default: 20%")
                .conflicts_with("disable-proposer-reorgs")
                .display_order(0)
        )
        .arg(
            Arg::new("proposer-reorg-epochs-since-finalization")
                .long("proposer-reorg-epochs-since-finalization")
                .action(ArgAction::Set)
                .value_name("EPOCHS")
                .help("Maximum number of epochs since finalization at which proposer reorgs are \
                       allowed. Default: 2")
                .conflicts_with("disable-proposer-reorgs")
                .display_order(0)
        )
        .arg(
            Arg::new("proposer-reorg-cutoff")
                .long("proposer-reorg-cutoff")
                .value_name("MILLISECONDS")
                .action(ArgAction::Set)
                .help("Maximum delay after the start of the slot at which to propose a reorging \
                       block. Lower values can prevent failed reorgs by ensuring the block has \
                       ample time to propagate and be processed by the network. The default is \
                       1/12th of a slot (1 second on mainnet)")
                .conflicts_with("disable-proposer-reorgs")
                .display_order(0)
        )
        .arg(
            Arg::new("proposer-reorg-disallowed-offsets")
                .long("proposer-reorg-disallowed-offsets")
                .action(ArgAction::Set)
                .value_name("N1,N2,...")
                .help("Comma-separated list of integer offsets which can be used to avoid \
                       proposing reorging blocks at certain slots. An offset of N means that \
                       reorging proposals will not be attempted at any slot such that \
                       `slot % SLOTS_PER_EPOCH == N`. By default only re-orgs at offset 0 will be \
                       avoided. Any offsets supplied with this flag will impose additional \
                       restrictions.")
                .conflicts_with("disable-proposer-reorgs")
                .display_order(0)
        )
        .arg(
            Arg::new("prepare-payload-lookahead")
                .long("prepare-payload-lookahead")
                .value_name("MILLISECONDS")
                .help("The time before the start of a proposal slot at which payload attributes \
                       should be sent. Low values are useful for execution nodes which don't \
                       improve their payload after the first call, and high values are useful \
                       for ensuring the EL is given ample notice. Default: 1/3 of a slot.")
                .action(ArgAction::Set)
                .display_order(0)
        )
        .arg(
            Arg::new("always-prepare-payload")
                .long("always-prepare-payload")
                .help("Send payload attributes with every fork choice update. This is intended for \
                       use by block builders, relays and developers. You should set a fee \
                       recipient on this BN and also consider adjusting the \
                       --prepare-payload-lookahead flag.")
                .action(ArgAction::SetTrue)
                .help_heading(FLAG_HEADER)
                .display_order(0)
        )
        .arg(
            Arg::new("fork-choice-before-proposal-timeout")
                .long("fork-choice-before-proposal-timeout")
                .help("Set the maximum number of milliseconds to wait for fork choice before \
                       proposing a block. You can prevent waiting at all by setting the timeout \
                       to 0, however you risk proposing atop the wrong parent block.")
                .default_value("250")
                .action(ArgAction::Set)
                .display_order(0)
        )
        .arg(
            Arg::new("paranoid-block-proposal")
                .long("paranoid-block-proposal")
                .help("Paranoid enough to be reading the source? Nice. This flag reverts some \
                       block proposal optimisations and forces the node to check every attestation \
                       it includes super thoroughly. This may be useful in an emergency, but not \
                       otherwise.")
                .hide(true)
                .action(ArgAction::SetTrue)
                .help_heading(FLAG_HEADER)
                .display_order(0)
        )
        .arg(
            Arg::new("builder-fallback-skips")
                .long("builder-fallback-skips")
                .help("If this node is proposing a block and has seen this number of skip slots \
                        on the canonical chain in a row, it will NOT query any connected builders, \
                        and will use the local execution engine for payload construction.")
                .default_value("3")
                .action(ArgAction::Set)
                .display_order(0)
        )
        .arg(
            Arg::new("builder-fallback-skips-per-epoch")
                .long("builder-fallback-skips-per-epoch")
                .help("If this node is proposing a block and has seen this number of skip slots \
                        on the canonical chain in the past `SLOTS_PER_EPOCH`, it will NOT query \
                        any connected builders, and will use the local execution engine for \
                        payload construction.")
                .default_value("8")
                .action(ArgAction::Set)
                .display_order(0)
        )
        .arg(
            Arg::new("builder-fallback-epochs-since-finalization")
                .long("builder-fallback-epochs-since-finalization")
                .help("If this node is proposing a block and the chain has not finalized within \
                        this number of epochs, it will NOT query any connected builders, \
                        and will use the local execution engine for payload construction. Setting \
                        this value to anything less than 2 will cause the node to NEVER query \
                        connected builders. Setting it to 2 will cause this condition to be hit \
                        if there are skips slots at the start of an epoch, right before this node \
                        is set to propose.")
                .default_value("3")
                .action(ArgAction::Set)
                .display_order(0)
        )
        .arg(
            Arg::new("builder-fallback-disable-checks")
                .long("builder-fallback-disable-checks")
                .help("This flag disables all checks related to chain health. This means the builder \
                        API will always be used for payload construction, regardless of recent chain \
                        conditions.")
                .action(ArgAction::SetTrue)
                .help_heading(FLAG_HEADER)
                .display_order(0)
        )
        .arg(
            Arg::new("builder-profit-threshold")
                .long("builder-profit-threshold")
                .value_name("WEI_VALUE")
                .help("This flag is deprecated and has no effect.")
                .action(ArgAction::Set)
                .display_order(0)
        )
        .arg(
            Arg::new("builder-user-agent")
                .long("builder-user-agent")
                .value_name("STRING")
                .help("The HTTP user agent to send alongside requests to the builder URL. The \
                       default is Lighthouse's version string.")
                .requires("builder")
                .action(ArgAction::Set)
                .display_order(0)
        )
        .arg(
            Arg::new("reset-payload-statuses")
                .long("reset-payload-statuses")
                .help("When present, Lighthouse will forget the payload statuses of any \
                       already-imported blocks. This can assist in the recovery from a consensus \
                       failure caused by the execution layer.")
                .action(ArgAction::SetTrue)
                .help_heading(FLAG_HEADER)
                .display_order(0)
        )
        .arg(
            Arg::new("disable-deposit-contract-sync")
                .long("disable-deposit-contract-sync")
                .help("Explicitly disables syncing of deposit logs from the execution node. \
                      This overrides any previous option that depends on it. \
                      Useful if you intend to run a non-validating beacon node.")
                .action(ArgAction::SetTrue)
                .help_heading(FLAG_HEADER)
                .display_order(0)
        )
        .arg(
            Arg::new("disable-optimistic-finalized-sync")
                .long("disable-optimistic-finalized-sync")
                .action(ArgAction::SetTrue)
                .help_heading(FLAG_HEADER)
                .help("Force Lighthouse to verify every execution block hash with the execution \
                       client during finalized sync. By default block hashes will be checked in \
                       Lighthouse and only passed to the EL if initial verification fails.")
                .display_order(0)
        )
        .arg(
            Arg::new("light-client-server")
                .long("light-client-server")
                .help("Act as a full node supporting light clients on the p2p network \
                       [experimental]")
                .action(ArgAction::SetTrue)
                .help_heading(FLAG_HEADER)
                .display_order(0)
        )
        .arg(
            Arg::new("gui")
                .long("gui")
                .help("Enable the graphical user interface and all its requirements. \
                      This enables --http and --validator-monitor-auto and enables SSE logging.")
                .action(ArgAction::SetTrue)
                .help_heading(FLAG_HEADER)
                .display_order(0)
        )
        .arg(
            Arg::new("always-prefer-builder-payload")
            .action(ArgAction::SetTrue)
                .help_heading(FLAG_HEADER)
            .long("always-prefer-builder-payload")
            .help("This flag is deprecated and has no effect.")
            .display_order(0)
        )
        .arg(
            Arg::new("invalid-gossip-verified-blocks-path")
            .action(ArgAction::Set)
            .long("invalid-gossip-verified-blocks-path")
            .value_name("PATH")
            .help("If a block succeeds gossip validation whilst failing full validation, store \
                    the block SSZ as a file at this path. This feature is only recommended for \
                    developers. This directory is not pruned, users should be careful to avoid \
                    filling up their disks.")
            .display_order(0)
        )
        .arg(
            Arg::new("progressive-balances")
                .long("progressive-balances")
                .value_name("MODE")
<<<<<<< HEAD
                .help("Control the progressive balances cache mode. The default `fast` mode uses \
                        the cache to speed up fork choice. A more conservative `checked` mode \
                        compares the cache's results against results without the cache. If \
                        there is a mismatch, it falls back to the cache-free result. Using the \
                        default `fast` mode is recommended unless advised otherwise by the \
                        Lighthouse team.")
                .action(ArgAction::Set)
                .value_parser(ProgressiveBalancesMode::VARIANTS.to_vec())
                .display_order(0)
=======
                .help("Deprecated. This optimisation is now the default and cannot be disabled.")
                .takes_value(true)
                .possible_values(&["fast", "disabled", "checked", "strict"])
>>>>>>> feb531f8
        )
        .arg(
            Arg::new("beacon-processor-max-workers")
                .long("beacon-processor-max-workers")
                .value_name("INTEGER")
                .help("Specifies the maximum concurrent tasks for the task scheduler. Increasing \
                        this value may increase resource consumption. Reducing the value \
                        may result in decreased resource usage and diminished performance. The \
                        default value is the number of logical CPU cores on the host.")
                .hide(true)
                .action(ArgAction::Set)
                .display_order(0)
        )
        .arg(
            Arg::new("beacon-processor-work-queue-len")
                .long("beacon-processor-work-queue-len")
                .value_name("INTEGER")
                .help("Specifies the length of the inbound event queue. \
                        Higher values may prevent messages from being dropped while lower values \
                        may help protect the node from becoming overwhelmed.")
                .default_value("16384")
                .hide(true)
                .action(ArgAction::Set)
                .display_order(0)
        )
        .arg(
            Arg::new("beacon-processor-reprocess-queue-len")
                .long("beacon-processor-reprocess-queue-len")
                .value_name("INTEGER")
                .help("Specifies the length of the queue for messages requiring delayed processing. \
                        Higher values may prevent messages from being dropped while lower values \
                        may help protect the node from becoming overwhelmed.")
                .hide(true)
                .default_value("12288")
                .action(ArgAction::Set)
                .display_order(0)
        )
        .arg(
            Arg::new("beacon-processor-attestation-batch-size")
                .long("beacon-processor-attestation-batch-size")
                .value_name("INTEGER")
                .help("Specifies the number of gossip attestations in a signature verification batch. \
                       Higher values may reduce CPU usage in a healthy network whilst lower values may \
                       increase CPU usage in an unhealthy or hostile network.")
                .hide(true)
                .default_value("64")
                .action(ArgAction::Set)
                .display_order(0)
        )
        .arg(
            Arg::new("beacon-processor-aggregate-batch-size")
                .long("beacon-processor-aggregate-batch-size")
                .value_name("INTEGER")
                .help("Specifies the number of gossip aggregate attestations in a signature \
                       verification batch. \
                       Higher values may reduce CPU usage in a healthy network while lower values may \
                       increase CPU usage in an unhealthy or hostile network.")
                .hide(true)
                .default_value("64")
                .action(ArgAction::Set)
                .display_order(0)
        )
        .arg(
            Arg::new("disable-duplicate-warn-logs")
                .long("disable-duplicate-warn-logs")
                .help("This flag is deprecated and has no effect.")
                .action(ArgAction::SetTrue)
                .help_heading(FLAG_HEADER)
                .display_order(0)
        )
        .group(ArgGroup::new("enable_http").args(["http", "gui", "staking"]).multiple(true))
}<|MERGE_RESOLUTION|>--- conflicted
+++ resolved
@@ -1438,21 +1438,11 @@
             Arg::new("progressive-balances")
                 .long("progressive-balances")
                 .value_name("MODE")
-<<<<<<< HEAD
-                .help("Control the progressive balances cache mode. The default `fast` mode uses \
-                        the cache to speed up fork choice. A more conservative `checked` mode \
-                        compares the cache's results against results without the cache. If \
-                        there is a mismatch, it falls back to the cache-free result. Using the \
-                        default `fast` mode is recommended unless advised otherwise by the \
-                        Lighthouse team.")
-                .action(ArgAction::Set)
-                .value_parser(ProgressiveBalancesMode::VARIANTS.to_vec())
-                .display_order(0)
-=======
                 .help("Deprecated. This optimisation is now the default and cannot be disabled.")
                 .takes_value(true)
                 .possible_values(&["fast", "disabled", "checked", "strict"])
->>>>>>> feb531f8
+                .action(ArgAction::Set)
+                .display_order(0)
         )
         .arg(
             Arg::new("beacon-processor-max-workers")
