use clap::{builder::ArgPredicate, Arg, ArgAction, ArgGroup, Command};
use clap_utils::{self, get_color_style};
use strum::VariantNames;
use types::ProgressiveBalancesMode;

pub fn cli_app() -> Command {
    Command::new("beacon_node")
        .visible_aliases(["b", "bn", "beacon"])
        //.version(crate_version!())
        .author("Sigma Prime <contact@sigmaprime.io>")
        .styles(get_color_style())
        .about("The primary component which connects to the Ethereum 2.0 P2P network and \
                downloads, verifies and stores blocks. Provides a HTTP API for querying \
                the beacon chain and publishing messages to the network.")
        /*
         * Configuration directory locations.
         */
        .arg(
            Arg::new("network-dir")
                .long("network-dir")
                .value_name("DIR")
                .help("Data directory for network keys. Defaults to network/ inside the beacon node \
                       dir.")
                .action(ArgAction::Set)
        )
        .arg(
            Arg::new("freezer-dir")
                .long("freezer-dir")
                .value_name("DIR")
                .help("Data directory for the freezer database.")
                .action(ArgAction::Set)
        )
        .arg(
            Arg::new("blobs-dir")
                .long("blobs-dir")
                .value_name("DIR")
                .help("Data directory for the blobs database.")
                .action(ArgAction::Set)
        )
        /*
         * Network parameters.
         */
        .arg(
            Arg::new("subscribe-all-subnets")
                .long("subscribe-all-subnets")
                .action(ArgAction::SetTrue)
                .help("Subscribe to all subnets regardless of validator count. \
                       This will also advertise the beacon node as being long-lived subscribed to all subnets.")
        )
        .arg(
            Arg::new("import-all-attestations")
                .long("import-all-attestations")
                .help("Import and aggregate all attestations, regardless of validator subscriptions. \
                       This will only import attestations from already-subscribed subnets, use with \
                       --subscribe-all-subnets to ensure all attestations are received for import.")
                .action(ArgAction::SetTrue)
                .global(true)
        )
        .arg(
            Arg::new("disable-packet-filter")
                .long("disable-packet-filter")
                .help("Disables the discovery packet filter. Useful for testing in smaller networks")
                .action(ArgAction::SetTrue)
        )
        .arg(
            Arg::new("shutdown-after-sync")
                .long("shutdown-after-sync")
                .help("Shutdown beacon node as soon as sync is completed. Backfill sync will \
                       not be performed before shutdown.")
                .action(ArgAction::SetTrue)
        )
        .arg(
            Arg::new("zero-ports")
                .long("zero-ports")
                .short('z')
                .help("Sets all listening TCP/UDP ports to 0, allowing the OS to choose some \
                       arbitrary free ports.")
                .action(ArgAction::SetTrue)
        )
        .arg(
            Arg::new("listen-address")
                .long("listen-address")
                .value_name("ADDRESS")
                .help("The address lighthouse will listen for UDP and TCP connections. To listen \
                      over IpV4 and IpV6 set this flag twice with the different values.\n\
                      Examples:\n\
                      - --listen-address '0.0.0.0' will listen over IPv4.\n\
                      - --listen-address '::' will listen over IPv6.\n\
                      - --listen-address '0.0.0.0' --listen-address '::' will listen over both \
                      IPv4 and IPv6. The order of the given addresses is not relevant. However, \
                      multiple IPv4, or multiple IPv6 addresses will not be accepted.")
                .action(ArgAction::Append)
                // .max_values(2)
                .default_value("0.0.0.0")
        )
        .arg(
            Arg::new("port")
                .long("port")
                .value_name("PORT")
                .help("The TCP/UDP ports to listen on. There are two UDP ports. \
                      The discovery UDP port will be set to this value and the Quic UDP port will be set to this value + 1. The discovery port can be modified by the \
                      --discovery-port flag and the quic port can be modified by the --quic-port flag. If listening over both IPv4 and IPv6 the --port flag \
                      will apply to the IPv4 address and --port6 to the IPv6 address.")
                .default_value("9000")
                .action(ArgAction::Set)
        )
        .arg(
            Arg::new("port6")
                .long("port6")
                .value_name("PORT")
                .help("The TCP/UDP ports to listen on over IPv6 when listening over both IPv4 and \
                      IPv6. Defaults to 9090 when required. The Quic UDP port will be set to this value + 1.")
                .default_value("9090")
                .action(ArgAction::Set)
        )
        .arg(
            Arg::new("discovery-port")
                .long("discovery-port")
                .value_name("PORT")
                .help("The UDP port that discovery will listen on. Defaults to `port`")
                .action(ArgAction::Set)
        )
        .arg(
            Arg::new("quic-port")
                .long("quic-port")
                .value_name("PORT")
                .help("The UDP port that quic will listen on. Defaults to `port` + 1")
                .action(ArgAction::Set)
        )
        .arg(
            Arg::new("discovery-port6")
                .long("discovery-port6")
                .value_name("PORT")
                .help("The UDP port that discovery will listen on over IPv6 if listening over \
                      both IPv4 and IPv6. Defaults to `port6`")
                .action(ArgAction::Set)
        )
        .arg(
            Arg::new("quic-port6")
                .long("quic-port6")
                .value_name("PORT")
                .help("The UDP port that quic will listen on over IPv6 if listening over \
                      both IPv4 and IPv6. Defaults to `port6` + 1")
                .action(ArgAction::Set)
        )
        .arg(
            Arg::new("target-peers")
                .long("target-peers")
                .help("The target number of peers.")
                .action(ArgAction::Set)
        )
        .arg(
            Arg::new("boot-nodes")
                .long("boot-nodes")
                .allow_hyphen_values(true)
                .value_name("ENR/MULTIADDR LIST")
                .help("One or more comma-delimited base64-encoded ENR's to bootstrap the p2p network. Multiaddr is also supported.")
                .action(ArgAction::Set)
        )
        .arg(
            Arg::new("network-load")
                .long("network-load")
                .value_name("INTEGER")
                .help("Lighthouse's network can be tuned for bandwidth/performance. Setting this to a high value, will increase the bandwidth lighthouse uses, increasing the likelihood of redundant information in exchange for faster communication. This can increase profit of validators marginally by receiving messages faster on the network. Lower values decrease bandwidth usage, but makes communication slower which can lead to validator performance reduction. Values are in the range [1,5].")
                .default_value("3")
                .hide(true)
                .action(ArgAction::Set)
        )
        .arg(
            Arg::new("disable-upnp")
                .long("disable-upnp")
                .help("Disables UPnP support. Setting this will prevent Lighthouse from attempting to automatically establish external port mappings.")
                .action(ArgAction::SetTrue)
        )
        .arg(
            Arg::new("private")
                .long("private")
                .help("Prevents sending various client identification information.")
                .action(ArgAction::SetTrue)
        )
        .arg(
            Arg::new("enr-udp-port")
                .long("enr-udp-port")
                .value_name("PORT")
                .help("The UDP4 port of the local ENR. Set this only if you are sure other nodes \
                      can connect to your local node on this port over IPv4.")
                .action(ArgAction::Set)
        )
        .arg(
            Arg::new("enr-quic-port")
                .long("enr-quic-port")
                .value_name("PORT")
                .help("The quic UDP4 port that will be set on the local ENR. Set this only if you are sure other nodes \
                      can connect to your local node on this port over IPv4.")
                .action(ArgAction::Set)
        )
        .arg(
            Arg::new("enr-udp6-port")
                .long("enr-udp6-port")
                .value_name("PORT")
                .help("The UDP6 port of the local ENR. Set this only if you are sure other nodes \
                      can connect to your local node on this port over IPv6.")
                .action(ArgAction::Set)
        )
        .arg(
            Arg::new("enr-quic6-port")
                .long("enr-quic6-port")
                .value_name("PORT")
                .help("The quic UDP6 port that will be set on the local ENR. Set this only if you are sure other nodes \
                      can connect to your local node on this port over IPv6.")
                .action(ArgAction::Set)
        )
        .arg(
            Arg::new("enr-tcp-port")
                .long("enr-tcp-port")
                .value_name("PORT")
                .help("The TCP4 port of the local ENR. Set this only if you are sure other nodes \
                      can connect to your local node on this port over IPv4. The --port flag is \
                      used if this is not set.")
                .action(ArgAction::Set)
        )
        .arg(
            Arg::new("enr-tcp6-port")
                .long("enr-tcp6-port")
                .value_name("PORT")
                .help("The TCP6 port of the local ENR. Set this only if you are sure other nodes \
                      can connect to your local node on this port over IPv6. The --port6 flag is \
                      used if this is not set.")
                .action(ArgAction::Set)
        )
        .arg(
            Arg::new("enr-address")
                .long("enr-address")
                .value_name("ADDRESS")
                .help("The IP address/ DNS address to broadcast to other peers on how to reach \
                      this node. If a DNS address is provided, the enr-address is set to the IP \
                      address it resolves to and does not auto-update based on PONG responses in \
                      discovery. Set this only if you are sure other nodes can connect to your \
                      local node on this address. This will update the `ip4` or `ip6` ENR fields \
                      accordingly. To update both, set this flag twice with the different values.")
                .action(ArgAction::Append)
                // .max_values(2)
        )
        .arg(
            Arg::new("enr-match")
                .short('e')
                .long("enr-match")
                .action(ArgAction::SetTrue)
                .help("Sets the local ENR IP address and port to match those set for lighthouse. \
                      Specifically, the IP address will be the value of --listen-address and the \
                      UDP port will be --discovery-port.")
        )
        .arg(
            Arg::new("disable-enr-auto-update")
                .short('x')
                .action(ArgAction::SetTrue)
                .long("disable-enr-auto-update")
                .help("Discovery automatically updates the nodes local ENR with an external IP address and port as seen by other peers on the network. \
                This disables this feature, fixing the ENR's IP/PORT to those specified on boot.")
        )
        .arg(
            Arg::new("libp2p-addresses")
                .long("libp2p-addresses")
                .value_name("MULTIADDR")
                .help("One or more comma-delimited multiaddrs to manually connect to a libp2p peer \
                       without an ENR.")
                .action(ArgAction::Set)
        )
        // NOTE: This is hide because it is primarily a developer feature for testnets and
        // debugging. We remove it from the list to avoid clutter.
        .arg(
            Arg::new("disable-discovery")
                .long("disable-discovery")
                .action(ArgAction::SetTrue)
                .help("Disables the discv5 discovery protocol. The node will not search for new peers or participate in the discovery protocol.")
                .hide(true)
        )
        .arg(
            Arg::new("disable-quic")
                .long("disable-quic")
                .action(ArgAction::SetTrue)
                .help("Disables the quic transport. The node will rely solely on the TCP transport for libp2p connections.")
        )
        .arg(
            Arg::new("disable-peer-scoring")
                .long("disable-peer-scoring")
                .help("Disables peer scoring in lighthouse. WARNING: This is a dev only flag is only meant to be used in local testing scenarios \
                        Using this flag on a real network may cause your node to become eclipsed and see a different view of the network")
                .action(ArgAction::SetTrue)
                .hide(true)
        )
        .arg(
            Arg::new("trusted-peers")
                .long("trusted-peers")
                .value_name("TRUSTED_PEERS")
                .help("One or more comma-delimited trusted peer ids which always have the highest score according to the peer scoring system.")
                .action(ArgAction::Set)
        )
        .arg(
            Arg::new("genesis-backfill")
                .long("genesis-backfill")
                .help("Attempts to download blocks all the way back to genesis when checkpoint syncing.")
                .action(ArgAction::SetTrue)
        )
        .arg(
            Arg::new("enable-private-discovery")
                .long("enable-private-discovery")
                .help("Lighthouse by default does not discover private IP addresses. Set this flag to enable connection attempts to local addresses.")
                .action(ArgAction::SetTrue)
        )
        .arg(
            Arg::new("self-limiter")
            .long("self-limiter")
            .help(
                "Enables the outbound rate limiter (requests made by this node).\
                \
                Rate limit quotas per protocol can be set in the form of \
                <protocol_name>:<tokens>/<time_in_seconds>. To set quotas for multiple protocols, \
                separate them by ';'. If the self rate limiter is enabled and a protocol is not \
                present in the configuration, the quotas used for the inbound rate limiter will be \
                used."
            )
            .default_missing_value("true")
            .require_equals(false)
            // TODO this is dangerous without requires_equals = true
            .num_args(0..1)
            .hide(true)
        )
        .arg(
            Arg::new("proposer-only")
                .long("proposer-only")
                .help("Sets this beacon node at be a block proposer only node. \
                       This will run the beacon node in a minimal configuration that is sufficient for block publishing only. This flag should be used \
                       for a beacon node being referenced by validator client using the --proposer-node flag. This configuration is for enabling more secure setups.")
                .action(ArgAction::SetTrue)
        )
        .arg(
            Arg::new("inbound-rate-limiter")
            .long("inbound-rate-limiter")
            .help(
                "Configures the inbound rate limiter (requests received by this node).\
                \
                Rate limit quotas per protocol can be set in the form of \
                <protocol_name>:<tokens>/<time_in_seconds>. To set quotas for multiple protocols, \
                separate them by ';'. If the inbound rate limiter is enabled and a protocol is not \
                present in the configuration, the default quotas will be used. \
                \
                This is enabled by default, using default quotas. To disable rate limiting pass \
                `disabled` to this option instead."
            )
            .action(ArgAction::Set)
            .hide(true)
        )
        .arg(
            Arg::new("disable-backfill-rate-limiting")
                .long("disable-backfill-rate-limiting")
                .help("Disable the backfill sync rate-limiting. This allow users to just sync the entire chain as fast \
                    as possible, however it can result in resource contention which degrades staking performance. Stakers \
                    should generally choose to avoid this flag since backfill sync is not required for staking.")
                .action(ArgAction::SetTrue)
        )
        /* REST API related arguments */
        .arg(
            Arg::new("http")
                .long("http")
                .help("Enable the RESTful HTTP API server. Disabled by default.")
                .action(ArgAction::SetTrue)
        )
        .arg(
            Arg::new("http-address")
                .long("http-address")
                .requires("enable_http")
                .value_name("ADDRESS")
                .help("Set the listen address for the RESTful HTTP API server.")
                .default_value_if("enable_http", ArgPredicate::IsPresent, "127.0.0.1")
                .action(ArgAction::Set)
        )
        .arg(
            Arg::new("http-port")
                .long("http-port")
                .requires("enable_http")
                .value_name("PORT")
                .help("Set the listen TCP port for the RESTful HTTP API server.")
                .default_value_if("enable_http", ArgPredicate::IsPresent, "5052")
                .action(ArgAction::Set)
        )
        .arg(
            Arg::new("http-allow-origin")
                .long("http-allow-origin")
                .requires("enable_http")
                .value_name("ORIGIN")
                .help("Set the value of the Access-Control-Allow-Origin response HTTP header. \
                    Use * to allow any origin (not recommended in production). \
                    If no value is supplied, the CORS allowed origin is set to the listen \
                    address of this server (e.g., http://localhost:5052).")
                .action(ArgAction::Set)
        )
        .arg(
            Arg::new("http-spec-fork")
                .long("http-spec-fork")
                .requires("enable_http")
                .value_name("FORK")
                .help("Serve the spec for a specific hard fork on /eth/v1/config/spec. It should \
                       not be necessary to set this flag.")
                .action(ArgAction::Set)
        )
        .arg(
            Arg::new("http-enable-tls")
                .long("http-enable-tls")
                .help("Serves the RESTful HTTP API server over TLS. This feature is currently \
                    experimental.")
                .action(ArgAction::SetTrue)
                .requires("http-tls-cert")
                .requires("http-tls-key")
        )
        .arg(
            Arg::new("http-tls-cert")
                .long("http-tls-cert")
                .requires("enable_http")
                .help("The path of the certificate to be used when serving the HTTP API server \
                    over TLS.")
                .action(ArgAction::Set)
        )
        .arg(
            Arg::new("http-tls-key")
                .long("http-tls-key")
                .requires("enable_http")
                .help("The path of the private key to be used when serving the HTTP API server \
                    over TLS. Must not be password-protected.")
                .action(ArgAction::Set)
        )
        .arg(
            Arg::new("http-allow-sync-stalled")
                .long("http-allow-sync-stalled")
                .action(ArgAction::SetTrue)
                .requires("enable_http")
                .help("Forces the HTTP to indicate that the node is synced when sync is actually \
                    stalled. This is useful for very small testnets. TESTING ONLY. DO NOT USE ON \
                    MAINNET.")
        )
        .arg(
            Arg::new("http-sse-capacity-multiplier")
                .long("http-sse-capacity-multiplier")
                .requires("enable_http")
                .action(ArgAction::Set)
                .default_value_if("enable_http", ArgPredicate::IsPresent, "1")
                .value_name("N")
                .help("Multiplier to apply to the length of HTTP server-sent-event (SSE) channels. \
                       Increasing this value can prevent messages from being dropped.")
        )
        .arg(
            Arg::new("http-duplicate-block-status")
                .long("http-duplicate-block-status")
                .requires("enable_http")
                .action(ArgAction::Set)
                .default_value_if("enable_http", ArgPredicate::IsPresent, "202")
                .value_name("STATUS_CODE")
                .help("Status code to send when a block that is already known is POSTed to the \
                       HTTP API.")
        )
        .arg(
            Arg::new("http-enable-beacon-processor")
                .long("http-enable-beacon-processor")
                .requires("enable_http")
                .value_name("BOOLEAN")
                .help("The beacon processor is a scheduler which provides quality-of-service and \
                    DoS protection. When set to \"true\", HTTP API requests will be queued and scheduled \
                    alongside other tasks. When set to \"false\", HTTP API responses will be executed \
                    immediately.")
                .action(ArgAction::Set)
                .default_value_if("enable_http", ArgPredicate::IsPresent, "true")
        )
        /* Prometheus metrics HTTP server related arguments */
        .arg(
            Arg::new("metrics")
                .long("metrics")
                .help("Enable the Prometheus metrics HTTP server. Disabled by default.")
                .action(ArgAction::SetTrue)
        )
        .arg(
            Arg::new("metrics-address")
                .long("metrics-address")
                .value_name("ADDRESS")
                .requires("metrics")
                .help("Set the listen address for the Prometheus metrics HTTP server.")
                .default_value_if("metrics", ArgPredicate::IsPresent, "127.0.0.1")
                .action(ArgAction::Set)
        )
        .arg(
            Arg::new("metrics-port")
                .long("metrics-port")
                .requires("metrics")
                .value_name("PORT")
                .help("Set the listen TCP port for the Prometheus metrics HTTP server.")
                .default_value_if("metrics", ArgPredicate::IsPresent, "5054")
                .action(ArgAction::Set)
        )
        .arg(
            Arg::new("metrics-allow-origin")
                .long("metrics-allow-origin")
                .value_name("ORIGIN")
                .requires("metrics")
                .help("Set the value of the Access-Control-Allow-Origin response HTTP header. \
                    Use * to allow any origin (not recommended in production). \
                    If no value is supplied, the CORS allowed origin is set to the listen \
                    address of this server (e.g., http://localhost:5054).")
                .action(ArgAction::Set)
        )
        .arg(
            Arg::new("shuffling-cache-size")
            .long("shuffling-cache-size")
            .help("Some HTTP API requests can be optimised by caching the shufflings at each epoch. \
            This flag allows the user to set the shuffling cache size in epochs. \
            Shufflings are dependent on validator count and setting this value to a large number can consume a large amount of memory.")
            .action(ArgAction::Set)
        )

        /*
         * Monitoring metrics
         */

        .arg(
            Arg::new("monitoring-endpoint")
                .long("monitoring-endpoint")
                .value_name("ADDRESS")
                .help("Enables the monitoring service for sending system metrics to a remote endpoint. \
                This can be used to monitor your setup on certain services (e.g. beaconcha.in). \
                This flag sets the endpoint where the beacon node metrics will be sent. \
                Note: This will send information to a remote sever which may identify and associate your \
                validators, IP address and other personal information. Always use a HTTPS connection \
                and never provide an untrusted URL.")
                .action(ArgAction::Set)
        )
        .arg(
            Arg::new("monitoring-endpoint-period")
                .long("monitoring-endpoint-period")
                .value_name("SECONDS")
                .help("Defines how many seconds to wait between each message sent to \
                       the monitoring-endpoint. Default: 60s")
                .requires("monitoring-endpoint")
                .action(ArgAction::Set)
        )

        /*
         * Standard staking flags
         */

        .arg(
            Arg::new("staking")
                .long("staking")
                .help("Standard option for a staking beacon node. This will enable the HTTP server \
                       on localhost:5052 and import deposit logs from the execution node. This is \
                       equivalent to `--http` on merge-ready networks, or `--http --eth1` pre-merge")
                .action(ArgAction::SetTrue)
        )

        /*
         * Eth1 Integration
         */
        .arg(
            Arg::new("eth1")
                .long("eth1")
                .help("If present the node will connect to an eth1 node. This is required for \
                       block production, you must use this flag if you wish to serve a validator.")
                .action(ArgAction::SetTrue)
        )
        .arg(
            Arg::new("dummy-eth1")
                .long("dummy-eth1")
                .action(ArgAction::SetTrue)
                .conflicts_with("eth1")
                .help("If present, uses an eth1 backend that generates static dummy data.\
                      Identical to the method used at the 2019 Canada interop.")
        )
        .arg(
            Arg::new("eth1-purge-cache")
                .long("eth1-purge-cache")
                .value_name("PURGE-CACHE")
                .help("Purges the eth1 block and deposit caches")
                .action(ArgAction::SetTrue)
        )
        .arg(
            Arg::new("eth1-blocks-per-log-query")
                .long("eth1-blocks-per-log-query")
                .value_name("BLOCKS")
                .help("Specifies the number of blocks that a deposit log query should span. \
                    This will reduce the size of responses from the Eth1 endpoint.")
                .default_value("1000")
                .action(ArgAction::Set)
        )
        .arg(
            Arg::new("eth1-cache-follow-distance")
                .long("eth1-cache-follow-distance")
                .value_name("BLOCKS")
                .help("Specifies the distance between the Eth1 chain head and the last block which \
                       should be imported into the cache. Setting this value lower can help \
                       compensate for irregular Proof-of-Work block times, but setting it too low \
                       can make the node vulnerable to re-orgs.")
                .action(ArgAction::Set)
        )
        .arg(
            Arg::new("slots-per-restore-point")
                .long("slots-per-restore-point")
                .value_name("SLOT_COUNT")
                .help("Specifies how often a freezer DB restore point should be stored. \
                       Cannot be changed after initialization. \
                       [default: 8192 (mainnet) or 64 (minimal)]")
                .action(ArgAction::Set)
        )
        .arg(
            Arg::new("epochs-per-migration")
                .long("epochs-per-migration")
                .value_name("N")
                .help("The number of epochs to wait between running the migration of data from the \
                       hot DB to the cold DB. Less frequent runs can be useful for minimizing disk \
                       writes")
                .default_value("1")
                .action(ArgAction::Set)
        )
        .arg(
            Arg::new("block-cache-size")
                .long("block-cache-size")
                .value_name("SIZE")
                .help("Specifies how many blocks the database should cache in memory [default: 5]")
                .action(ArgAction::Set)
        )
        .arg(
            Arg::new("historic-state-cache-size")
                .long("historic-state-cache-size")
                .value_name("SIZE")
                .help("Specifies how many states from the freezer database should cache in memory [default: 1]")
                .action(ArgAction::Set)
        )
        .arg(
            Arg::new("state-cache-size")
                .long("state-cache-size")
                .value_name("STATE_CACHE_SIZE")
                .help("Specifies the size of the snapshot cache [default: 3]")
                .action(ArgAction::Set)
        )
        /*
         * Execution Layer Integration
         */
        .arg(
            Arg::new("execution-endpoint")
                .long("execution-endpoint")
                .value_name("EXECUTION-ENDPOINT")
                .alias("execution-endpoints")
                .help("Server endpoint for an execution layer JWT-authenticated HTTP \
                       JSON-RPC connection. Uses the same endpoint to populate the \
                       deposit cache.")
                .action(ArgAction::Set)
        )
        .arg(
            Arg::new("execution-jwt")
                .long("execution-jwt")
                .value_name("EXECUTION-JWT")
                .alias("jwt-secrets")
                .help("File path which contains the hex-encoded JWT secret for the \
                       execution endpoint provided in the --execution-endpoint flag.")
                .requires("execution-endpoint")
                .action(ArgAction::Set)
        )
        .arg(
            Arg::new("execution-jwt-secret-key")
                .long("execution-jwt-secret-key")
                .value_name("EXECUTION-JWT-SECRET-KEY")
                .alias("jwt-secret-key")
                .help("Hex-encoded JWT secret for the \
                       execution endpoint provided in the --execution-endpoint flag.")
                .requires("execution-endpoint")
                .conflicts_with("execution-jwt")
                .action(ArgAction::Set)
        )
        .arg(
            Arg::new("execution-jwt-id")
                .long("execution-jwt-id")
                .value_name("EXECUTION-JWT-ID")
                .alias("jwt-id")
                .help("Used by the beacon node to communicate a unique identifier to execution nodes \
                       during JWT authentication. It corresponds to the 'id' field in the JWT claims object.\
                       Set to empty by default")
                .requires("execution-jwt")
                .action(ArgAction::Set)
        )
        .arg(
            Arg::new("execution-jwt-version")
                .long("execution-jwt-version")
                .value_name("EXECUTION-JWT-VERSION")
                .alias("jwt-version")
                .help("Used by the beacon node to communicate a client version to execution nodes \
                       during JWT authentication. It corresponds to the 'clv' field in the JWT claims object.\
                       Set to empty by default")
                .requires("execution-jwt")
                .action(ArgAction::Set)
        )
        .arg(
            Arg::new("suggested-fee-recipient")
                .long("suggested-fee-recipient")
                .value_name("SUGGESTED-FEE-RECIPIENT")
                .help("Emergency fallback fee recipient for use in case the validator client does \
                       not have one configured. You should set this flag on the validator \
                       client instead of (or in addition to) setting it here.")
                .requires("execution-endpoint")
                .action(ArgAction::Set)
        )
        .arg(
            Arg::new("builder")
                .long("builder")
                .alias("payload-builder")
                .alias("payload-builders")
                .help("The URL of a service compatible with the MEV-boost API.")
                .requires("execution-endpoint")
                .action(ArgAction::Set)
        )
        .arg(
            Arg::new("execution-timeout-multiplier")
                .long("execution-timeout-multiplier")
                .value_name("NUM")
                .help("Unsigned integer to multiply the default execution timeouts by.")
                .default_value("1")
                .action(ArgAction::Set)
        )
        /* Deneb settings */
        .arg(
            Arg::new("trusted-setup-file-override")
                .long("trusted-setup-file-override")
                .value_name("FILE")
                .help("Path to a json file containing the trusted setup params. \
                      NOTE: This will override the trusted setup that is generated \
                      from the mainnet kzg ceremony. Use with caution")
                .action(ArgAction::Set)
        )
        /*
         * Database purging and compaction.
         */
        .arg(
            Arg::new("purge-db")
                .long("purge-db")
                .action(ArgAction::SetTrue)
                .help("If present, the chain database will be deleted. Use with caution.")
        )
        .arg(
            Arg::new("compact-db")
                .long("compact-db")
                .action(ArgAction::SetTrue)
                .help("If present, apply compaction to the database on start-up. Use with caution. \
                       It is generally not recommended unless auto-compaction is disabled.")
        )
        .arg(
            Arg::new("auto-compact-db")
                .long("auto-compact-db")
                .help("Enable or disable automatic compaction of the database on finalization.")
                .action(ArgAction::Set)
                .default_value("true")
        )
        .arg(
            Arg::new("prune-payloads")
                .long("prune-payloads")
                .help("Prune execution payloads from Lighthouse's database. This saves space but \
                       imposes load on the execution client, as payloads need to be \
                       reconstructed and sent to syncing peers.")
                .action(ArgAction::Set)
                .default_value("true")
        )
        .arg(
            Arg::new("prune-blobs")
                .long("prune-blobs")
                .value_name("BOOLEAN")
                .help("Prune blobs from Lighthouse's database when they are older than the data \
                       data availability boundary relative to the current epoch.")
                .action(ArgAction::Set)
                .default_value("true")
        )
        .arg(
            Arg::new("epochs-per-blob-prune")
                .long("epochs-per-blob-prune")
                .value_name("EPOCHS")
                .help("The epoch interval with which to prune blobs from Lighthouse's \
                       database when they are older than the data availability boundary \
                       relative to the current epoch.")
                .action(ArgAction::Set)
                .default_value("1")
        )
        .arg(
            Arg::new("blob-prune-margin-epochs")
                .long("blob-prune-margin-epochs")
                .value_name("EPOCHS")
                .help("The margin for blob pruning in epochs. The oldest blobs are pruned \
                       up until data_availability_boundary - blob_prune_margin_epochs.")
                .action(ArgAction::Set)
                .default_value("0")
        )

        /*
         * Misc.
         */
        .arg(
            Arg::new("graffiti")
                .long("graffiti")
                .help(
                    "Specify your custom graffiti to be included in blocks. \
                    Defaults to the current version and commit, truncated to fit in 32 bytes. "
                )
                .value_name("GRAFFITI")
                .action(ArgAction::Set)
        )
        .arg(
            Arg::new("max-skip-slots")
                .long("max-skip-slots")
                .help(
                    "Refuse to skip more than this many slots when processing an attestation. \
                    This prevents nodes on minority forks from wasting our time and disk space, \
                    but could also cause unnecessary consensus failures, so is disabled by default."
                )
                .value_name("NUM_SLOTS")
                .action(ArgAction::Set)
        )
        /*
         * Slasher.
         */
        .arg(
            Arg::new("slasher")
                .long("slasher")
                .help(
                    "Run a slasher alongside the beacon node. It is currently only recommended for \
                     expert users because of the immaturity of the slasher UX and the extra \
                     resources required."
                )
                .action(ArgAction::SetTrue)
        )
        .arg(
            Arg::new("slasher-dir")
                .long("slasher-dir")
                .help(
                    "Set the slasher's database directory."
                )
                .value_name("PATH")
                .action(ArgAction::Set)
                .requires("slasher")
        )
        .arg(
            Arg::new("slasher-update-period")
                .long("slasher-update-period")
                .help(
                    "Configure how often the slasher runs batch processing."
                )
                .value_name("SECONDS")
                .requires("slasher")
                .action(ArgAction::Set)
        )
        .arg(
            Arg::new("slasher-slot-offset")
                .long("slasher-slot-offset")
                .help(
                    "Set the delay from the start of the slot at which the slasher should ingest \
                     attestations. Only effective if the slasher-update-period is a multiple of the \
                     slot duration."
                )
                .value_name("SECONDS")
                .requires("slasher")
                .action(ArgAction::Set)
        )
        .arg(
            Arg::new("slasher-history-length")
                .long("slasher-history-length")
                .help(
                    "Configure how many epochs of history the slasher keeps. Immutable after \
                     initialization."
                )
                .value_name("EPOCHS")
                .requires("slasher")
                .action(ArgAction::Set)
        )
        .arg(
            Arg::new("slasher-max-db-size")
                .long("slasher-max-db-size")
                .help(
                    "Maximum size of the MDBX database used by the slasher."
                )
                .value_name("GIGABYTES")
                .requires("slasher")
                .action(ArgAction::Set)
        )
        .arg(
            Arg::new("slasher-att-cache-size")
                .long("slasher-att-cache-size")
                .help("Set the maximum number of attestation roots for the slasher to cache")
                .value_name("COUNT")
                .requires("slasher")
                .action(ArgAction::Set)
        )
        .arg(
            Arg::new("slasher-chunk-size")
                .long("slasher-chunk-size")
                .help(
                    "Number of epochs per validator per chunk stored on disk."
                )
                .value_name("EPOCHS")
                .requires("slasher")
                .action(ArgAction::Set)
        )
        .arg(
            Arg::new("slasher-validator-chunk-size")
                .long("slasher-validator-chunk-size")
                .help(
                    "Number of validators per chunk stored on disk."
                )
                .value_name("NUM_VALIDATORS")
                .requires("slasher")
                .action(ArgAction::Set)
        )
        .arg(
            Arg::new("slasher-broadcast")
                .long("slasher-broadcast")
                .help("Broadcast slashings found by the slasher to the rest of the network \
                       [Enabled by default].")
                .action(ArgAction::Set)
                .default_value("true")
        )
        .arg(
            Arg::new("slasher-backend")
                .long("slasher-backend")
                .value_name("DATABASE")
                .help("Set the database backend to be used by the slasher.")
                .action(ArgAction::Set)
                .value_parser(slasher::DatabaseBackend::VARIANTS.to_vec())
                .requires("slasher")
        )
        .arg(
            Arg::new("wss-checkpoint")
                .long("wss-checkpoint")
                .help(
                    "Specify a weak subjectivity checkpoint in `block_root:epoch` format to verify \
                     the node's sync against. The block root should be 0x-prefixed. Note that this \
                     flag is for verification only, to perform a checkpoint sync from a recent \
                     state use --checkpoint-sync-url."
                )
                .value_name("WSS_CHECKPOINT")
                .action(ArgAction::Set)
        )
        .arg(
            Arg::new("checkpoint-state")
                .long("checkpoint-state")
                .help("Set a checkpoint state to start syncing from. Must be aligned and match \
                       --checkpoint-block. Using --checkpoint-sync-url instead is recommended.")
                .value_name("STATE_SSZ")
                .action(ArgAction::Set)
                .requires("checkpoint-block")
        )
        .arg(
            Arg::new("checkpoint-block")
                .long("checkpoint-block")
                .help("Set a checkpoint block to start syncing from. Must be aligned and match \
                       --checkpoint-state. Using --checkpoint-sync-url instead is recommended.")
                .value_name("BLOCK_SSZ")
                .action(ArgAction::Set)
                .requires("checkpoint-state")
        )
        .arg(
            Arg::new("checkpoint-blobs")
                .long("checkpoint-blobs")
                .help("Set the checkpoint blobs to start syncing from. Must be aligned and match \
                       --checkpoint-block. Using --checkpoint-sync-url instead is recommended.")
                .value_name("BLOBS_SSZ")
                .action(ArgAction::Set)
                .requires("checkpoint-block")
        )
        .arg(
            Arg::new("checkpoint-sync-url")
                .long("checkpoint-sync-url")
                .help("Set the remote beacon node HTTP endpoint to use for checkpoint sync.")
                .value_name("BEACON_NODE")
                .action(ArgAction::Set)
                .conflicts_with("checkpoint-state")
        )
        .arg(
            Arg::new("checkpoint-sync-url-timeout")
                .long("checkpoint-sync-url-timeout")
                .help("Set the timeout for checkpoint sync calls to remote beacon node HTTP endpoint.")
                .value_name("SECONDS")
                .action(ArgAction::Set)
                .default_value("180")
        )
        .arg(
            Arg::new("allow-insecure-genesis-sync")
                .long("allow-insecure-genesis-sync")
                .help("Enable syncing from genesis, which is generally insecure and incompatible with data availability checks. \
                    Checkpoint syncing is the preferred method for syncing a node. \
                    Only use this flag when testing. DO NOT use on mainnet!")
                .conflicts_with("checkpoint-sync-url")
                .conflicts_with("checkpoint-state")
                .action(ArgAction::SetTrue)
        )
        .arg(
            Arg::new("reconstruct-historic-states")
                .long("reconstruct-historic-states")
                .help("After a checkpoint sync, reconstruct historic states in the database. This requires syncing all the way back to genesis.")
                .action(ArgAction::SetTrue)
        )
        .arg(
            Arg::new("validator-monitor-auto")
                .long("validator-monitor-auto")
                .action(ArgAction::SetTrue)
                .help("Enables the automatic detection and monitoring of validators connected to the \
                    HTTP API and using the subnet subscription endpoint. This generally has the \
                    effect of providing additional logging and metrics for locally controlled \
                    validators.")
        )
        .arg(
            Arg::new("validator-monitor-pubkeys")
                .long("validator-monitor-pubkeys")
                .help("A comma-separated list of 0x-prefixed validator public keys. \
                        These validators will receive special monitoring and additional \
                        logging.")
                .value_name("PUBKEYS")
                .action(ArgAction::Set)
        )
        .arg(
            Arg::new("validator-monitor-file")
                .long("validator-monitor-file")
                .help("As per --validator-monitor-pubkeys, but the comma-separated list is \
                    contained within a file at the given path.")
                .value_name("PATH")
                .action(ArgAction::Set)
        )
        .arg(
            Arg::new("validator-monitor-individual-tracking-threshold")
                .long("validator-monitor-individual-tracking-threshold")
                .help("Once the validator monitor reaches this number of local validators \
                    it will stop collecting per-validator Prometheus metrics and issuing \
                    per-validator logs. Instead, it will provide aggregate metrics and logs. \
                    This avoids infeasibly high cardinality in the Prometheus database and \
                    high log volume when using many validators. Defaults to 64.")
                .value_name("INTEGER")
                .action(ArgAction::Set)
        )
        .arg(
            Arg::new("disable-lock-timeouts")
                .long("disable-lock-timeouts")
                .help("Disable the timeouts applied to some internal locks by default. This can \
                       lead to less spurious failures on slow hardware but is considered \
                       experimental as it may obscure performance issues.")
                .action(ArgAction::SetTrue)
        )
        .arg(
            Arg::new("disable-proposer-reorgs")
                .long("disable-proposer-reorgs")
                .help("Do not attempt to reorg late blocks from other validators when proposing.")
                .action(ArgAction::SetTrue)
        )
        .arg(
            Arg::new("proposer-reorg-threshold")
                .long("proposer-reorg-threshold")
                .action(ArgAction::Set)
                .value_name("PERCENT")
                .help("Percentage of vote weight below which to attempt a proposer reorg. \
                       Default: 20%")
                .conflicts_with("disable-proposer-reorgs")
        )
        .arg(
            Arg::new("proposer-reorg-epochs-since-finalization")
                .long("proposer-reorg-epochs-since-finalization")
                .action(ArgAction::Set)
                .value_name("EPOCHS")
                .help("Maximum number of epochs since finalization at which proposer reorgs are \
                       allowed. Default: 2")
                .conflicts_with("disable-proposer-reorgs")
        )
        .arg(
            Arg::new("proposer-reorg-cutoff")
                .long("proposer-reorg-cutoff")
                .value_name("MILLISECONDS")
                .action(ArgAction::Set)
                .help("Maximum delay after the start of the slot at which to propose a reorging \
                       block. Lower values can prevent failed reorgs by ensuring the block has \
                       ample time to propagate and be processed by the network. The default is \
                       1/12th of a slot (1 second on mainnet)")
                .conflicts_with("disable-proposer-reorgs")
        )
        .arg(
            Arg::new("proposer-reorg-disallowed-offsets")
                .long("proposer-reorg-disallowed-offsets")
                .action(ArgAction::Set)
                .value_name("N1,N2,...")
                .help("Comma-separated list of integer offsets which can be used to avoid \
                       proposing reorging blocks at certain slots. An offset of N means that \
                       reorging proposals will not be attempted at any slot such that \
                       `slot % SLOTS_PER_EPOCH == N`. By default only re-orgs at offset 0 will be \
                       avoided. Any offsets supplied with this flag will impose additional \
                       restrictions.")
                .conflicts_with("disable-proposer-reorgs")
        )
        .arg(
            Arg::new("prepare-payload-lookahead")
                .long("prepare-payload-lookahead")
                .value_name("MILLISECONDS")
                .help("The time before the start of a proposal slot at which payload attributes \
                       should be sent. Low values are useful for execution nodes which don't \
                       improve their payload after the first call, and high values are useful \
                       for ensuring the EL is given ample notice. Default: 1/3 of a slot.")
                .action(ArgAction::Set)
        )
        .arg(
            Arg::new("always-prepare-payload")
                .long("always-prepare-payload")
                .help("Send payload attributes with every fork choice update. This is intended for \
                       use by block builders, relays and developers. You should set a fee \
                       recipient on this BN and also consider adjusting the \
                       --prepare-payload-lookahead flag.")
                .action(ArgAction::SetTrue)
        )
        .arg(
            Arg::new("fork-choice-before-proposal-timeout")
                .long("fork-choice-before-proposal-timeout")
                .help("Set the maximum number of milliseconds to wait for fork choice before \
                       proposing a block. You can prevent waiting at all by setting the timeout \
                       to 0, however you risk proposing atop the wrong parent block.")
                .default_value("250")
                .action(ArgAction::Set)
        )
        .arg(
            Arg::new("paranoid-block-proposal")
                .long("paranoid-block-proposal")
                .help("Paranoid enough to be reading the source? Nice. This flag reverts some \
                       block proposal optimisations and forces the node to check every attestation \
                       it includes super thoroughly. This may be useful in an emergency, but not \
                       otherwise.")
                .hide(true)
                .action(ArgAction::SetTrue)
        )
        .arg(
            Arg::new("builder-fallback-skips")
                .long("builder-fallback-skips")
                .help("If this node is proposing a block and has seen this number of skip slots \
                        on the canonical chain in a row, it will NOT query any connected builders, \
                        and will use the local execution engine for payload construction.")
                .default_value("3")
                .action(ArgAction::Set)
        )
        .arg(
            Arg::new("builder-fallback-skips-per-epoch")
                .long("builder-fallback-skips-per-epoch")
                .help("If this node is proposing a block and has seen this number of skip slots \
                        on the canonical chain in the past `SLOTS_PER_EPOCH`, it will NOT query \
                        any connected builders, and will use the local execution engine for \
                        payload construction.")
                .default_value("8")
                .action(ArgAction::Set)
        )
        .arg(
            Arg::new("builder-fallback-epochs-since-finalization")
                .long("builder-fallback-epochs-since-finalization")
                .help("If this node is proposing a block and the chain has not finalized within \
                        this number of epochs, it will NOT query any connected builders, \
                        and will use the local execution engine for payload construction. Setting \
                        this value to anything less than 2 will cause the node to NEVER query \
                        connected builders. Setting it to 2 will cause this condition to be hit \
                        if there are skips slots at the start of an epoch, right before this node \
                        is set to propose.")
                .default_value("3")
                .action(ArgAction::Set)
        )
        .arg(
            Arg::new("builder-fallback-disable-checks")
                .long("builder-fallback-disable-checks")
                .help("This flag disables all checks related to chain health. This means the builder \
                        API will always be used for payload construction, regardless of recent chain \
                        conditions.")
                .action(ArgAction::SetTrue)
        )
        .arg(
            Arg::new("builder-profit-threshold")
                .long("builder-profit-threshold")
                .value_name("WEI_VALUE")
                .help("This flag is deprecated and has no effect.")
                .action(ArgAction::Set)
        )
        .arg(
            Arg::new("builder-user-agent")
                .long("builder-user-agent")
                .value_name("STRING")
                .help("The HTTP user agent to send alongside requests to the builder URL. The \
                       default is Lighthouse's version string.")
                .requires("builder")
                .action(ArgAction::Set)
        )
        .arg(
            Arg::new("reset-payload-statuses")
                .long("reset-payload-statuses")
                .help("When present, Lighthouse will forget the payload statuses of any \
                       already-imported blocks. This can assist in the recovery from a consensus \
                       failure caused by the execution layer.")
                .action(ArgAction::SetTrue)
        )
        .arg(
            Arg::new("disable-deposit-contract-sync")
                .long("disable-deposit-contract-sync")
                .help("Explicitly disables syncing of deposit logs from the execution node. \
                      This overrides any previous option that depends on it. \
                      Useful if you intend to run a non-validating beacon node.")
                .action(ArgAction::SetTrue)
        )
        .arg(
            Arg::new("disable-optimistic-finalized-sync")
                .long("disable-optimistic-finalized-sync")
                .action(ArgAction::SetTrue)
                .help("Force Lighthouse to verify every execution block hash with the execution \
                       client during finalized sync. By default block hashes will be checked in \
                       Lighthouse and only passed to the EL if initial verification fails.")
        )
        .arg(
            Arg::new("light-client-server")
                .long("light-client-server")
                .help("Act as a full node supporting light clients on the p2p network \
                       [experimental]")
                .action(ArgAction::SetTrue)
        )
        .arg(
            Arg::new("gui")
                .long("gui")
                .help("Enable the graphical user interface and all its requirements. \
                      This enables --http and --validator-monitor-auto and enables SSE logging.")
                .action(ArgAction::SetTrue)
        )
        .arg(
            Arg::new("always-prefer-builder-payload")
            .action(ArgAction::SetTrue)
            .long("always-prefer-builder-payload")
            .help("This flag is deprecated and has no effect.")
        )
        .arg(
            Arg::new("invalid-gossip-verified-blocks-path")
            .action(ArgAction::Set)
            .long("invalid-gossip-verified-blocks-path")
            .value_name("PATH")
            .help("If a block succeeds gossip validation whilst failing full validation, store \
                    the block SSZ as a file at this path. This feature is only recommended for \
                    developers. This directory is not pruned, users should be careful to avoid \
                    filling up their disks.")
        )
        .arg(
            Arg::new("progressive-balances")
                .long("progressive-balances")
                .value_name("MODE")
                .help("Control the progressive balances cache mode. The default `fast` mode uses \
                        the cache to speed up fork choice. A more conservative `checked` mode \
                        compares the cache's results against results without the cache. If \
                        there is a mismatch, it falls back to the cache-free result. Using the \
                        default `fast` mode is recommended unless advised otherwise by the \
                        Lighthouse team.")
                .action(ArgAction::Set)
                .value_parser(ProgressiveBalancesMode::VARIANTS.to_vec())
        )
        .arg(
            Arg::new("beacon-processor-max-workers")
                .long("beacon-processor-max-workers")
                .value_name("INTEGER")
                .help("Specifies the maximum concurrent tasks for the task scheduler. Increasing \
                        this value may increase resource consumption. Reducing the value \
                        may result in decreased resource usage and diminished performance. The \
                        default value is the number of logical CPU cores on the host.")
<<<<<<< HEAD
                .action(ArgAction::Set)
=======
                .hidden(true)
                .takes_value(true)
>>>>>>> 969d12dc
        )
        .arg(
            Arg::new("beacon-processor-work-queue-len")
                .long("beacon-processor-work-queue-len")
                .value_name("INTEGER")
                .help("Specifies the length of the inbound event queue. \
                        Higher values may prevent messages from being dropped while lower values \
                        may help protect the node from becoming overwhelmed.")
                .default_value("16384")
<<<<<<< HEAD
                .action(ArgAction::Set)
=======
                .hidden(true)
                .takes_value(true)
>>>>>>> 969d12dc
        )
        .arg(
            Arg::new("beacon-processor-reprocess-queue-len")
                .long("beacon-processor-reprocess-queue-len")
                .value_name("INTEGER")
                .help("Specifies the length of the queue for messages requiring delayed processing. \
                        Higher values may prevent messages from being dropped while lower values \
                        may help protect the node from becoming overwhelmed.")
                .hidden(true)
                .default_value("12288")
                .action(ArgAction::Set)
        )
        .arg(
            Arg::new("beacon-processor-attestation-batch-size")
                .long("beacon-processor-attestation-batch-size")
                .value_name("INTEGER")
                .help("Specifies the number of gossip attestations in a signature verification batch. \
                       Higher values may reduce CPU usage in a healthy network whilst lower values may \
                       increase CPU usage in an unhealthy or hostile network.")
                .hidden(true)
                .default_value("64")
                .action(ArgAction::Set)
        )
        .arg(
            Arg::new("beacon-processor-aggregate-batch-size")
                .long("beacon-processor-aggregate-batch-size")
                .value_name("INTEGER")
                .help("Specifies the number of gossip aggregate attestations in a signature \
                       verification batch. \
                       Higher values may reduce CPU usage in a healthy network while lower values may \
                       increase CPU usage in an unhealthy or hostile network.")
                .hidden(true)
                .default_value("64")
                .action(ArgAction::Set)
        )
        .arg(
            Arg::new("disable-duplicate-warn-logs")
                .long("disable-duplicate-warn-logs")
                .help("This flag is deprecated and has no effect.")
                .action(ArgAction::SetTrue)
        )
        .group(ArgGroup::new("enable_http").args(["http", "gui", "staking"]).multiple(true))
}<|MERGE_RESOLUTION|>--- conflicted
+++ resolved
@@ -1260,12 +1260,8 @@
                         this value may increase resource consumption. Reducing the value \
                         may result in decreased resource usage and diminished performance. The \
                         default value is the number of logical CPU cores on the host.")
-<<<<<<< HEAD
-                .action(ArgAction::Set)
-=======
-                .hidden(true)
-                .takes_value(true)
->>>>>>> 969d12dc
+                .hide(true)
+                .action(ArgAction::Set)
         )
         .arg(
             Arg::new("beacon-processor-work-queue-len")
@@ -1275,12 +1271,8 @@
                         Higher values may prevent messages from being dropped while lower values \
                         may help protect the node from becoming overwhelmed.")
                 .default_value("16384")
-<<<<<<< HEAD
-                .action(ArgAction::Set)
-=======
-                .hidden(true)
-                .takes_value(true)
->>>>>>> 969d12dc
+                .hide(true)
+                .action(ArgAction::Set)
         )
         .arg(
             Arg::new("beacon-processor-reprocess-queue-len")
@@ -1289,7 +1281,7 @@
                 .help("Specifies the length of the queue for messages requiring delayed processing. \
                         Higher values may prevent messages from being dropped while lower values \
                         may help protect the node from becoming overwhelmed.")
-                .hidden(true)
+                .hide(true)
                 .default_value("12288")
                 .action(ArgAction::Set)
         )
@@ -1300,7 +1292,7 @@
                 .help("Specifies the number of gossip attestations in a signature verification batch. \
                        Higher values may reduce CPU usage in a healthy network whilst lower values may \
                        increase CPU usage in an unhealthy or hostile network.")
-                .hidden(true)
+                .hide(true)
                 .default_value("64")
                 .action(ArgAction::Set)
         )
@@ -1312,7 +1304,7 @@
                        verification batch. \
                        Higher values may reduce CPU usage in a healthy network while lower values may \
                        increase CPU usage in an unhealthy or hostile network.")
-                .hidden(true)
+                .hide(true)
                 .default_value("64")
                 .action(ArgAction::Set)
         )
