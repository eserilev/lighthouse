mod cli;
mod config;

pub use beacon_chain;
use beacon_chain::{
    builder::Witness, eth1_chain::CachingEth1Backend, slot_clock::SystemTimeSlotClock,
};
use clap::ArgMatches;
pub use cli::cli_app;
pub use client::{Client, ClientBuilder, ClientConfig, ClientGenesis};
pub use config::{get_config, get_data_dir, get_slots_per_restore_point, set_network_config};
use environment::RuntimeContext;
pub use eth2_config::Eth2Config;
use slasher::{DatabaseBackendOverride, Slasher};
use slog::{info, warn};
use std::ops::{Deref, DerefMut};
use std::sync::Arc;
<<<<<<< HEAD
use store::database::interface::BeaconNodeBackend;
use types::EthSpec;
=======
use types::{ChainSpec, Epoch, EthSpec, ForkName};
>>>>>>> f2fdbe7f

/// A type-alias to the tighten the definition of a production-intended `Client`.
pub type ProductionClient<E> = Client<
    Witness<
        SystemTimeSlotClock,
        CachingEth1Backend<E>,
        E,
        BeaconNodeBackend<E>,
        BeaconNodeBackend<E>,
    >,
>;

/// The beacon node `Client` that will be used in production.
///
/// Generic over some `EthSpec`.
///
/// ## Notes:
///
/// Despite being titled `Production...`, this code is not ready for production. The name
/// demonstrates an intention, not a promise.
pub struct ProductionBeaconNode<E: EthSpec>(ProductionClient<E>);

impl<E: EthSpec> ProductionBeaconNode<E> {
    /// Starts a new beacon node `Client` in the given `environment`.
    ///
    /// Identical to `start_from_client_config`, however the `client_config` is generated from the
    /// given `matches` and potentially configuration files on the local filesystem or other
    /// configurations hosted remotely.
    pub async fn new_from_cli(
        context: RuntimeContext<E>,
        matches: ArgMatches,
    ) -> Result<Self, String> {
        let client_config = get_config::<E>(&matches, &context)?;
        Self::new(context, client_config).await
    }

    /// Starts a new beacon node `Client` in the given `environment`.
    ///
    /// Client behaviour is defined by the given `client_config`.
    pub async fn new(
        context: RuntimeContext<E>,
        mut client_config: ClientConfig,
    ) -> Result<Self, String> {
        let spec = context.eth2_config().spec.clone();
        let client_genesis = client_config.genesis.clone();
        let store_config = client_config.store.clone();
        let log = context.log().clone();
        let _datadir = client_config.create_data_dir()?;
        let db_path = client_config.create_db_path()?;
        let freezer_db_path = client_config.create_freezer_db_path()?;
        let blobs_db_path = client_config.create_blobs_db_path()?;
        let executor = context.executor.clone();

        if let Some(legacy_dir) = client_config.get_existing_legacy_data_dir() {
            warn!(
                log,
                "Legacy datadir location";
                "msg" => "this occurs when using relative paths for a datadir location",
                "location" => ?legacy_dir,
            )
        }

        if let Err(misaligned_forks) = validator_fork_epochs(&spec) {
            warn!(
                log,
                "Fork boundaries are not well aligned / multiples of 256";
                "info" => "This may cause issues as fork boundaries do not align with the \
                    start of sync committee period.",
                "misaligned_forks" => ?misaligned_forks,
            );
        }

        let builder = ClientBuilder::new(context.eth_spec_instance.clone())
            .runtime_context(context)
            .chain_spec(spec.clone())
            .beacon_processor(client_config.beacon_processor.clone())
            .http_api_config(client_config.http_api.clone())
            .disk_store(
                &db_path,
                &freezer_db_path,
                &blobs_db_path,
                store_config,
                log.clone(),
            )?;

        let builder = if let Some(mut slasher_config) = client_config.slasher.clone() {
            match slasher_config.override_backend() {
                DatabaseBackendOverride::Success(old_backend) => {
                    info!(
                        log,
                        "Slasher backend overridden";
                        "reason" => "database exists",
                        "configured_backend" => %old_backend,
                        "override_backend" => %slasher_config.backend,
                    );
                }
                DatabaseBackendOverride::Failure(path) => {
                    warn!(
                        log,
                        "Slasher backend override failed";
                        "advice" => "delete old MDBX database or enable MDBX backend",
                        "path" => path.display()
                    );
                }
                _ => {}
            }
            let slasher = Arc::new(
                Slasher::open(
                    slasher_config,
                    Arc::new(spec),
                    log.new(slog::o!("service" => "slasher")),
                )
                .map_err(|e| format!("Slasher open error: {:?}", e))?,
            );
            builder.slasher(slasher)
        } else {
            builder
        };

        let builder = if let Some(monitoring_config) = &mut client_config.monitoring_api {
            monitoring_config.db_path = Some(db_path);
            monitoring_config.freezer_db_path = Some(freezer_db_path);
            builder.monitoring_client(monitoring_config)?
        } else {
            builder
        };

        let builder = builder
            .beacon_chain_builder(client_genesis, client_config.clone())
            .await?;
        let builder = if client_config.sync_eth1_chain && !client_config.dummy_eth1_backend {
            info!(
                log,
                "Block production enabled";
                "endpoint" => format!("{:?}", &client_config.eth1.endpoint),
                "method" => "json rpc via http"
            );
            builder
                .caching_eth1_backend(client_config.eth1.clone())
                .await?
        } else if client_config.dummy_eth1_backend {
            warn!(
                log,
                "Block production impaired";
                "reason" => "dummy eth1 backend is enabled"
            );
            builder.dummy_eth1_backend()?
        } else {
            info!(
                log,
                "Block production disabled";
                "reason" => "no eth1 backend configured"
            );
            builder.no_eth1_backend()?
        };

        let builder = builder.system_time_slot_clock()?;

        // Inject the executor into the discv5 network config.
        let discv5_executor = Discv5Executor(executor);
        client_config.network.discv5_config.executor = Some(Box::new(discv5_executor));

        builder
            .build_beacon_chain()?
            .network(&client_config.network)
            .await?
            .notifier()?
            .http_metrics_config(client_config.http_metrics.clone())
            .build()
            .map(Self)
    }

    pub fn into_inner(self) -> ProductionClient<E> {
        self.0
    }
}

fn validator_fork_epochs(spec: &ChainSpec) -> Result<(), Vec<(ForkName, Epoch)>> {
    // @dapplion: "We try to schedule forks such that the fork epoch is a multiple of 256, to keep
    // historical vectors in the same fork. Indirectly that makes light client periods align with
    // fork boundaries."
    let sync_committee_period = spec.epochs_per_sync_committee_period; // 256
    let is_fork_boundary_misaligned = |epoch: Epoch| epoch % sync_committee_period != 0;

    let forks_with_misaligned_epochs = ForkName::list_all_fork_epochs(spec)
        .iter()
        .filter_map(|(fork, fork_epoch_opt)| {
            fork_epoch_opt
                .and_then(|epoch| is_fork_boundary_misaligned(epoch).then_some((*fork, epoch)))
        })
        .collect::<Vec<_>>();

    if forks_with_misaligned_epochs.is_empty() {
        Ok(())
    } else {
        Err(forks_with_misaligned_epochs)
    }
}

impl<E: EthSpec> Deref for ProductionBeaconNode<E> {
    type Target = ProductionClient<E>;

    fn deref(&self) -> &Self::Target {
        &self.0
    }
}

impl<E: EthSpec> DerefMut for ProductionBeaconNode<E> {
    fn deref_mut(&mut self) -> &mut Self::Target {
        &mut self.0
    }
}

// Implements the Discv5 Executor trait over our global executor
#[derive(Clone)]
struct Discv5Executor(task_executor::TaskExecutor);

impl lighthouse_network::discv5::Executor for Discv5Executor {
    fn spawn(&self, future: std::pin::Pin<Box<dyn std::future::Future<Output = ()> + Send>>) {
        self.0.spawn(future, "discv5")
    }
}

#[cfg(test)]
mod test {
    use super::*;
    use types::MainnetEthSpec;

    #[test]
    fn test_validator_fork_epoch_alignments() {
        let mut spec = MainnetEthSpec::default_spec();
        spec.altair_fork_epoch = Some(Epoch::new(0));
        spec.bellatrix_fork_epoch = Some(Epoch::new(256));
        spec.deneb_fork_epoch = Some(Epoch::new(257));
        spec.electra_fork_epoch = None;
        let result = validator_fork_epochs(&spec);
        assert_eq!(
            result,
            Err(vec![(ForkName::Deneb, spec.deneb_fork_epoch.unwrap())])
        );
    }
}<|MERGE_RESOLUTION|>--- conflicted
+++ resolved
@@ -15,12 +15,8 @@
 use slog::{info, warn};
 use std::ops::{Deref, DerefMut};
 use std::sync::Arc;
-<<<<<<< HEAD
 use store::database::interface::BeaconNodeBackend;
-use types::EthSpec;
-=======
 use types::{ChainSpec, Epoch, EthSpec, ForkName};
->>>>>>> f2fdbe7f
 
 /// A type-alias to the tighten the definition of a production-intended `Client`.
 pub type ProductionClient<E> = Client<
