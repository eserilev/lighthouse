--- conflicted
+++ resolved
@@ -1,13 +1,8 @@
 use self::parent_chain::{compute_parent_chains, NodeChain};
 pub use self::single_block_lookup::DownloadResult;
 use self::single_block_lookup::{LookupRequestError, LookupResult, SingleBlockLookup};
-<<<<<<< HEAD
-use super::manager::{BlockProcessType, BlockProcessingResult};
+use super::manager::{BlockProcessType, BlockProcessingResult, SLOT_IMPORT_TOLERANCE};
 use super::network_context::{PeerGroup, RpcResponseError, SyncNetworkContext};
-=======
-use super::manager::{BlockProcessType, BlockProcessingResult, SLOT_IMPORT_TOLERANCE};
-use super::network_context::{RpcResponseResult, SyncNetworkContext};
->>>>>>> 7f8b600f
 use crate::metrics;
 use crate::sync::block_lookups::common::ResponseType;
 use crate::sync::block_lookups::parent_chain::find_oldest_fork_ancestor;
@@ -576,11 +571,7 @@
                 lookup.continue_requests(cx)
             }
             Action::ParentUnknown { parent_root } => {
-<<<<<<< HEAD
-                let peers = lookup.all_peers().cloned().collect::<Vec<_>>();
-=======
                 let peers = lookup.all_peers().copied().collect::<Vec<_>>();
->>>>>>> 7f8b600f
                 lookup.set_awaiting_parent(parent_root);
                 debug!(self.log, "Marking lookup as awaiting parent"; "id" => lookup.id, "block_root" => ?block_root, "parent_root" => ?parent_root);
                 self.search_parent_of_child(parent_root, block_root, &peers, cx);
