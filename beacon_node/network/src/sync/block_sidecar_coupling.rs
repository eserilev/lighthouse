<<<<<<< HEAD
use beacon_chain::{
    block_verification_types::RpcBlock, data_column_verification::CustodyDataColumn, get_block_root,
};
=======
use beacon_chain::block_verification_types::RpcBlock;
use lighthouse_network::PeerId;
>>>>>>> 9e12c21f
use ssz_types::VariableList;
use std::{
    collections::{HashMap, VecDeque},
    sync::Arc,
};
use types::{
    BlobSidecar, ChainSpec, ColumnIndex, DataColumnSidecar, EthSpec, Hash256, SignedBeaconBlock,
};

#[derive(Debug)]
pub struct RangeBlockComponentsRequest<E: EthSpec> {
    /// Blocks we have received awaiting for their corresponding sidecar.
    blocks: VecDeque<Arc<SignedBeaconBlock<E>>>,
    /// Sidecars we have received awaiting for their corresponding block.
    blobs: VecDeque<Arc<BlobSidecar<E>>>,
    data_columns: VecDeque<Arc<DataColumnSidecar<E>>>,
    /// Whether the individual RPC request for blocks is finished or not.
    is_blocks_stream_terminated: bool,
    /// Whether the individual RPC request for sidecars is finished or not.
    is_sidecars_stream_terminated: bool,
    custody_columns_streams_terminated: usize,
    /// Used to determine if this accumulator should wait for a sidecars stream termination
<<<<<<< HEAD
    expects_blobs: bool,
    expects_custody_columns: Option<Vec<ColumnIndex>>,
}

impl<E: EthSpec> RangeBlockComponentsRequest<E> {
    pub fn new(expects_blobs: bool, expects_custody_columns: Option<Vec<ColumnIndex>>) -> Self {
        Self {
            blocks: <_>::default(),
            blobs: <_>::default(),
            data_columns: <_>::default(),
            is_blocks_stream_terminated: false,
            is_sidecars_stream_terminated: false,
            custody_columns_streams_terminated: 0,
            expects_blobs,
            expects_custody_columns,
=======
    request_type: ByRangeRequestType,
    /// The peer the request was made to.
    pub(crate) peer_id: PeerId,
}

impl<E: EthSpec> BlocksAndBlobsRequestInfo<E> {
    pub fn new(request_type: ByRangeRequestType, peer_id: PeerId) -> Self {
        Self {
            accumulated_blocks: <_>::default(),
            accumulated_sidecars: <_>::default(),
            is_blocks_stream_terminated: <_>::default(),
            is_sidecars_stream_terminated: <_>::default(),
            request_type,
            peer_id,
>>>>>>> 9e12c21f
        }
    }

    // TODO: This function should be deprecated when simplying the retry mechanism of this range
    // requests.
    pub fn get_requirements(&self) -> (bool, Option<Vec<ColumnIndex>>) {
        (self.expects_blobs, self.expects_custody_columns.clone())
    }

    pub fn add_block_response(&mut self, block_opt: Option<Arc<SignedBeaconBlock<E>>>) {
        match block_opt {
            Some(block) => self.blocks.push_back(block),
            None => self.is_blocks_stream_terminated = true,
        }
    }

    pub fn add_sidecar_response(&mut self, sidecar_opt: Option<Arc<BlobSidecar<E>>>) {
        match sidecar_opt {
            Some(sidecar) => self.blobs.push_back(sidecar),
            None => self.is_sidecars_stream_terminated = true,
        }
    }

    pub fn add_data_column(&mut self, column_opt: Option<Arc<DataColumnSidecar<E>>>) {
        match column_opt {
            Some(column) => self.data_columns.push_back(column),
            // TODO(das): this mechanism is dangerous, if somehow there are two requests for the
            // same column index it can terminate early. This struct should track that all requests
            // for all custody columns terminate.
            None => self.custody_columns_streams_terminated += 1,
        }
    }

    pub fn into_responses(self, spec: &ChainSpec) -> Result<Vec<RpcBlock<E>>, String> {
        if let Some(expects_custody_columns) = self.expects_custody_columns.clone() {
            self.into_responses_with_custody_columns(expects_custody_columns, spec)
        } else {
            self.into_responses_with_blobs()
        }
    }

    fn into_responses_with_blobs(self) -> Result<Vec<RpcBlock<E>>, String> {
        let RangeBlockComponentsRequest { blocks, blobs, .. } = self;

        // There can't be more more blobs than blocks. i.e. sending any blob (empty
        // included) for a skipped slot is not permitted.
        let mut responses = Vec::with_capacity(blocks.len());
        let mut blob_iter = blobs.into_iter().peekable();
        for block in blocks.into_iter() {
            let mut blob_list = Vec::with_capacity(E::max_blobs_per_block());
            while {
                let pair_next_blob = blob_iter
                    .peek()
                    .map(|sidecar| sidecar.slot() == block.slot())
                    .unwrap_or(false);
                pair_next_blob
            } {
                blob_list.push(blob_iter.next().ok_or("Missing next blob".to_string())?);
            }

            let mut blobs_buffer = vec![None; E::max_blobs_per_block()];
            for blob in blob_list {
                let blob_index = blob.index as usize;
                let Some(blob_opt) = blobs_buffer.get_mut(blob_index) else {
                    return Err("Invalid blob index".to_string());
                };
                if blob_opt.is_some() {
                    return Err("Repeat blob index".to_string());
                } else {
                    *blob_opt = Some(blob);
                }
            }
            let blobs = VariableList::from(blobs_buffer.into_iter().flatten().collect::<Vec<_>>());
            responses.push(RpcBlock::new(None, block, Some(blobs)).map_err(|e| format!("{e:?}"))?)
        }

        // if accumulated sidecars is not empty, throw an error.
        if blob_iter.next().is_some() {
            return Err("Received sidecars that don't pair well".to_string());
        }

        Ok(responses)
    }

    fn into_responses_with_custody_columns(
        self,
        expects_custody_columns: Vec<ColumnIndex>,
        spec: &ChainSpec,
    ) -> Result<Vec<RpcBlock<E>>, String> {
        let RangeBlockComponentsRequest {
            blocks,
            data_columns,
            ..
        } = self;

        // Group data columns by block_root and index
        let mut data_columns_by_block =
            HashMap::<Hash256, HashMap<ColumnIndex, Arc<DataColumnSidecar<E>>>>::new();

        for column in data_columns {
            let block_root = column.block_root();
            let index = column.index;
            if data_columns_by_block
                .entry(block_root)
                .or_default()
                .insert(index, column)
                .is_some()
            {
                return Err(format!(
                    "Repeated column block_root {block_root:?} index {index}"
                ));
            }
        }

        // Now iterate all blocks ensuring that the block roots of each block and data column match,
        // plus we have columns for our custody requirements
        let mut rpc_blocks = Vec::with_capacity(blocks.len());

        for block in blocks {
            let block_root = get_block_root(&block);
            rpc_blocks.push(if block.num_expected_blobs() > 0 {
                let Some(mut data_columns_by_index) = data_columns_by_block.remove(&block_root)
                else {
                    // This PR ignores the fix from https://github.com/sigp/lighthouse/pull/5675
                    // which allows blobs to not match blocks.
                    // TODO(das): on the initial version of PeerDAS the beacon chain does not check
                    // rpc custody requirements and dropping this check can allow the block to have
                    // an inconsistent DB.
                    return Err(format!("No columns for block {block_root:?} with data"));
                };

                let mut custody_columns = vec![];
                for index in &expects_custody_columns {
                    let Some(data_column) = data_columns_by_index.remove(index) else {
                        return Err(format!("No column for block {block_root:?} index {index}"));
                    };
                    // Safe to convert to `CustodyDataColumn`: we have asserted that the index of
                    // this column is in the set of `expects_custody_columns` and with the expected
                    // block root, so for the expected epoch of this batch.
                    custody_columns.push(CustodyDataColumn::from_asserted_custody(data_column));
                }

                // Assert that there are no columns left
                if !data_columns_by_index.is_empty() {
                    let remaining_indices = data_columns_by_index.keys().collect::<Vec<_>>();
                    return Err(format!(
                        "Not all columns consumed for block {block_root:?}: {remaining_indices:?}"
                    ));
                }

                RpcBlock::new_with_custody_columns(Some(block_root), block, custody_columns, spec)
                    .map_err(|e| format!("{e:?}"))?
            } else {
                RpcBlock::new_without_blobs(Some(block_root), block)
            });
        }

        // Assert that there are no columns left for other blocks
        if !data_columns_by_block.is_empty() {
            let remaining_roots = data_columns_by_block.keys().collect::<Vec<_>>();
            return Err(format!("Not all columns consumed: {remaining_roots:?}"));
        }

        Ok(rpc_blocks)
    }

    pub fn is_finished(&self) -> bool {
        if !self.is_blocks_stream_terminated {
            return false;
        }
        if self.expects_blobs && !self.is_sidecars_stream_terminated {
            return false;
        }
        if let Some(expects_custody_columns) = &self.expects_custody_columns {
            if self.custody_columns_streams_terminated < expects_custody_columns.len() {
                return false;
            }
        }
        true
    }
}

#[cfg(test)]
mod tests {
<<<<<<< HEAD
    use super::RangeBlockComponentsRequest;
    use beacon_chain::test_utils::{
        generate_rand_block_and_blobs, generate_rand_block_and_data_columns, test_spec, NumBlobs,
    };
=======
    use super::BlocksAndBlobsRequestInfo;
    use crate::sync::range_sync::ByRangeRequestType;
    use beacon_chain::test_utils::{generate_rand_block_and_blobs, NumBlobs};
    use lighthouse_network::PeerId;
>>>>>>> 9e12c21f
    use rand::SeedableRng;
    use types::{test_utils::XorShiftRng, ForkName, MinimalEthSpec as E};

    #[test]
    fn no_blobs_into_responses() {
<<<<<<< HEAD
        let mut info = RangeBlockComponentsRequest::<E>::new(false, None);
=======
        let peer_id = PeerId::random();
        let mut info = BlocksAndBlobsRequestInfo::<E>::new(ByRangeRequestType::Blocks, peer_id);
>>>>>>> 9e12c21f
        let mut rng = XorShiftRng::from_seed([42; 16]);
        let blocks = (0..4)
            .map(|_| generate_rand_block_and_blobs::<E>(ForkName::Base, NumBlobs::None, &mut rng).0)
            .collect::<Vec<_>>();

        // Send blocks and complete terminate response
        for block in blocks {
            info.add_block_response(Some(block.into()));
        }
        info.add_block_response(None);

        // Assert response is finished and RpcBlocks can be constructed
        assert!(info.is_finished());
        info.into_responses(&test_spec::<E>()).unwrap();
    }

    #[test]
    fn empty_blobs_into_responses() {
<<<<<<< HEAD
        let mut info = RangeBlockComponentsRequest::<E>::new(true, None);
=======
        let peer_id = PeerId::random();
        let mut info =
            BlocksAndBlobsRequestInfo::<E>::new(ByRangeRequestType::BlocksAndBlobs, peer_id);
>>>>>>> 9e12c21f
        let mut rng = XorShiftRng::from_seed([42; 16]);
        let blocks = (0..4)
            .map(|_| {
                // Always generate some blobs.
                generate_rand_block_and_blobs::<E>(ForkName::Deneb, NumBlobs::Number(3), &mut rng).0
            })
            .collect::<Vec<_>>();

        // Send blocks and complete terminate response
        for block in blocks {
            info.add_block_response(Some(block.into()));
        }
        info.add_block_response(None);
        // Expect no blobs returned
        info.add_sidecar_response(None);

        // Assert response is finished and RpcBlocks can be constructed, even if blobs weren't returned.
        // This makes sure we don't expect blobs here when they have expired. Checking this logic should
        // be hendled elsewhere.
        assert!(info.is_finished());
        info.into_responses(&test_spec::<E>()).unwrap();
    }

    #[test]
    fn rpc_block_with_custody_columns() {
        let spec = test_spec::<E>();
        let expects_custody_columns = vec![1, 2, 3, 4];
        let mut info =
            RangeBlockComponentsRequest::<E>::new(false, Some(expects_custody_columns.clone()));
        let mut rng = XorShiftRng::from_seed([42; 16]);
        let blocks = (0..4)
            .map(|_| {
                generate_rand_block_and_data_columns::<E>(
                    ForkName::Deneb,
                    NumBlobs::Number(1),
                    &mut rng,
                    &spec,
                )
            })
            .collect::<Vec<_>>();

        // Send blocks and complete terminate response
        for block in &blocks {
            info.add_block_response(Some(block.0.clone().into()));
        }
        info.add_block_response(None);
        // Assert response is not finished
        assert!(!info.is_finished());

        // Send data columns interleaved
        for block in &blocks {
            for column in &block.1 {
                if expects_custody_columns.contains(&column.index) {
                    info.add_data_column(Some(column.clone()));
                }
            }
        }

        // Terminate the requests
        for (i, _column_index) in expects_custody_columns.iter().enumerate() {
            info.add_data_column(None);

            if i < expects_custody_columns.len() - 1 {
                assert!(
                    !info.is_finished(),
                    "requested should not be finished at loop {i}"
                );
            } else {
                assert!(
                    info.is_finished(),
                    "request should be finishied at loop {i}"
                );
            }
        }

        // All completed construct response
        info.into_responses(&spec).unwrap();
    }
}<|MERGE_RESOLUTION|>--- conflicted
+++ resolved
@@ -1,11 +1,7 @@
-<<<<<<< HEAD
 use beacon_chain::{
     block_verification_types::RpcBlock, data_column_verification::CustodyDataColumn, get_block_root,
 };
-=======
-use beacon_chain::block_verification_types::RpcBlock;
 use lighthouse_network::PeerId;
->>>>>>> 9e12c21f
 use ssz_types::VariableList;
 use std::{
     collections::{HashMap, VecDeque},
@@ -28,13 +24,18 @@
     is_sidecars_stream_terminated: bool,
     custody_columns_streams_terminated: usize,
     /// Used to determine if this accumulator should wait for a sidecars stream termination
-<<<<<<< HEAD
     expects_blobs: bool,
     expects_custody_columns: Option<Vec<ColumnIndex>>,
+    /// The peers the request was made to.
+    pub(crate) peer_ids: Vec<PeerId>,
 }
 
 impl<E: EthSpec> RangeBlockComponentsRequest<E> {
-    pub fn new(expects_blobs: bool, expects_custody_columns: Option<Vec<ColumnIndex>>) -> Self {
+    pub fn new(
+        expects_blobs: bool,
+        expects_custody_columns: Option<Vec<ColumnIndex>>,
+        peer_ids: Vec<PeerId>,
+    ) -> Self {
         Self {
             blocks: <_>::default(),
             blobs: <_>::default(),
@@ -44,22 +45,7 @@
             custody_columns_streams_terminated: 0,
             expects_blobs,
             expects_custody_columns,
-=======
-    request_type: ByRangeRequestType,
-    /// The peer the request was made to.
-    pub(crate) peer_id: PeerId,
-}
-
-impl<E: EthSpec> BlocksAndBlobsRequestInfo<E> {
-    pub fn new(request_type: ByRangeRequestType, peer_id: PeerId) -> Self {
-        Self {
-            accumulated_blocks: <_>::default(),
-            accumulated_sidecars: <_>::default(),
-            is_blocks_stream_terminated: <_>::default(),
-            is_sidecars_stream_terminated: <_>::default(),
-            request_type,
-            peer_id,
->>>>>>> 9e12c21f
+            peer_ids,
         }
     }
 
@@ -244,28 +230,18 @@
 
 #[cfg(test)]
 mod tests {
-<<<<<<< HEAD
     use super::RangeBlockComponentsRequest;
     use beacon_chain::test_utils::{
         generate_rand_block_and_blobs, generate_rand_block_and_data_columns, test_spec, NumBlobs,
     };
-=======
-    use super::BlocksAndBlobsRequestInfo;
-    use crate::sync::range_sync::ByRangeRequestType;
-    use beacon_chain::test_utils::{generate_rand_block_and_blobs, NumBlobs};
     use lighthouse_network::PeerId;
->>>>>>> 9e12c21f
     use rand::SeedableRng;
     use types::{test_utils::XorShiftRng, ForkName, MinimalEthSpec as E};
 
     #[test]
     fn no_blobs_into_responses() {
-<<<<<<< HEAD
-        let mut info = RangeBlockComponentsRequest::<E>::new(false, None);
-=======
         let peer_id = PeerId::random();
-        let mut info = BlocksAndBlobsRequestInfo::<E>::new(ByRangeRequestType::Blocks, peer_id);
->>>>>>> 9e12c21f
+        let mut info = RangeBlockComponentsRequest::<E>::new(false, None, vec![peer_id]);
         let mut rng = XorShiftRng::from_seed([42; 16]);
         let blocks = (0..4)
             .map(|_| generate_rand_block_and_blobs::<E>(ForkName::Base, NumBlobs::None, &mut rng).0)
@@ -284,13 +260,8 @@
 
     #[test]
     fn empty_blobs_into_responses() {
-<<<<<<< HEAD
-        let mut info = RangeBlockComponentsRequest::<E>::new(true, None);
-=======
         let peer_id = PeerId::random();
-        let mut info =
-            BlocksAndBlobsRequestInfo::<E>::new(ByRangeRequestType::BlocksAndBlobs, peer_id);
->>>>>>> 9e12c21f
+        let mut info = RangeBlockComponentsRequest::<E>::new(true, None, vec![peer_id]);
         let mut rng = XorShiftRng::from_seed([42; 16]);
         let blocks = (0..4)
             .map(|_| {
@@ -318,8 +289,11 @@
     fn rpc_block_with_custody_columns() {
         let spec = test_spec::<E>();
         let expects_custody_columns = vec![1, 2, 3, 4];
-        let mut info =
-            RangeBlockComponentsRequest::<E>::new(false, Some(expects_custody_columns.clone()));
+        let mut info = RangeBlockComponentsRequest::<E>::new(
+            false,
+            Some(expects_custody_columns.clone()),
+            vec![PeerId::random()],
+        );
         let mut rng = XorShiftRng::from_seed([42; 16]);
         let blocks = (0..4)
             .map(|_| {
