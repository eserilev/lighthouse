--- conflicted
+++ resolved
@@ -520,21 +520,12 @@
         beacon_block: Option<Arc<SignedBeaconBlock<T::EthSpec>>>,
     ) {
         let request_id = match request_id {
-<<<<<<< HEAD
             RequestId::Sync(sync_id) => match sync_id {
                 id @ SyncId::RangeBlockComponents { .. } => id,
                 other => {
                     crit!(self.log, "BlocksByRange response on incorrect request"; "request" => ?other);
                     return;
                 }
-=======
-            AppRequestId::Sync(sync_id) => match sync_id {
-                SyncRequestId::SingleBlock { .. } | SyncRequestId::SingleBlob { .. } => {
-                    crit!(self.log, "Block lookups do not request BBRange requests"; "peer_id" => %peer_id);
-                    return;
-                }
-                id @ SyncRequestId::RangeBlockAndBlobs { .. } => id,
->>>>>>> 96b00ef6
             },
             AppRequestId::Router => {
                 crit!(self.log, "All BBRange requests belong to sync"; "peer_id" => %peer_id);
@@ -591,21 +582,10 @@
         beacon_block: Option<Arc<SignedBeaconBlock<T::EthSpec>>>,
     ) {
         let request_id = match request_id {
-<<<<<<< HEAD
             RequestId::Sync(sync_id) => match sync_id {
                 id @ SyncId::SingleBlock { .. } => id,
                 other => {
                     crit!(self.log, "BlocksByRoot response on incorrect request"; "request" => ?other);
-=======
-            AppRequestId::Sync(sync_id) => match sync_id {
-                id @ SyncRequestId::SingleBlock { .. } => id,
-                SyncRequestId::RangeBlockAndBlobs { .. } => {
-                    crit!(self.log, "Batch syncing do not request BBRoot requests"; "peer_id" => %peer_id);
-                    return;
-                }
-                SyncRequestId::SingleBlob { .. } => {
-                    crit!(self.log, "Blob response to block by roots request"; "peer_id" => %peer_id);
->>>>>>> 96b00ef6
                     return;
                 }
             },
@@ -636,21 +616,10 @@
         blob_sidecar: Option<Arc<BlobSidecar<T::EthSpec>>>,
     ) {
         let request_id = match request_id {
-<<<<<<< HEAD
             RequestId::Sync(sync_id) => match sync_id {
                 id @ SyncId::SingleBlob { .. } => id,
                 other => {
                     crit!(self.log, "BlobsByRoot response on incorrect request"; "request" => ?other);
-=======
-            AppRequestId::Sync(sync_id) => match sync_id {
-                id @ SyncRequestId::SingleBlob { .. } => id,
-                SyncRequestId::SingleBlock { .. } => {
-                    crit!(self.log, "Block response to blobs by roots request"; "peer_id" => %peer_id);
-                    return;
-                }
-                SyncRequestId::RangeBlockAndBlobs { .. } => {
-                    crit!(self.log, "Batch syncing does not request BBRoot requests"; "peer_id" => %peer_id);
->>>>>>> 96b00ef6
                     return;
                 }
             },
