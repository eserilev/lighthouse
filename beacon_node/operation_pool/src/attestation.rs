use crate::attestation_storage::AttestationRef;
use crate::max_cover::MaxCover;
use crate::reward_cache::RewardCache;
use state_processing::common::{
<<<<<<< HEAD
    altair, base, get_attestation_participation_flag_indices, indexed_attestation_base,
=======
    base, get_attestation_participation_flag_indices, get_attesting_indices,
>>>>>>> b6a1c863
};
use std::collections::HashMap;
use types::{
    beacon_state::BeaconStateBase,
    consts::altair::{PARTICIPATION_FLAG_WEIGHTS, WEIGHT_DENOMINATOR},
    Attestation, BeaconState, BitList, ChainSpec, EthSpec,
};

#[derive(Debug, Clone)]
pub struct AttMaxCover<'a, E: EthSpec> {
    /// Underlying attestation.
    pub att: AttestationRef<'a, E>,
    /// Mapping of validator indices and their rewards.
    pub fresh_validators_rewards: HashMap<u64, u64>,
}

impl<'a, E: EthSpec> AttMaxCover<'a, E> {
    pub fn new(
        att: AttestationRef<'a, E>,
        state: &BeaconState<E>,
        reward_cache: &'a RewardCache,
        total_active_balance: u64,
        spec: &ChainSpec,
    ) -> Option<Self> {
        if let BeaconState::Base(ref base_state) = state {
            Self::new_for_base(att, state, base_state, total_active_balance, spec)
        } else {
            Self::new_for_altair_deneb(att, state, reward_cache, spec)
        }
    }

    /// Initialise an attestation cover object for base/phase0 hard fork.
    pub fn new_for_base(
        att: AttestationRef<'a, E>,
        state: &BeaconState<E>,
        base_state: &BeaconStateBase<E>,
        total_active_balance: u64,
        spec: &ChainSpec,
    ) -> Option<Self> {
        let fresh_validators = earliest_attestation_validators(&att, state, base_state);
        let committee = state
            .get_beacon_committee(att.data.slot, att.data.index)
            .ok()?;
<<<<<<< HEAD
        let indices = indexed_attestation_base::get_attesting_indices::<E>(
            committee.committee,
            &fresh_validators,
        )
        .ok()?;
=======
        let indices = get_attesting_indices::<E>(committee.committee, &fresh_validators).ok()?;
        let sqrt_total_active_balance = base::SqrtTotalActiveBalance::new(total_active_balance);
>>>>>>> b6a1c863
        let fresh_validators_rewards: HashMap<u64, u64> = indices
            .iter()
            .copied()
            .flat_map(|validator_index| {
                let effective_balance =
                    state.get_effective_balance(validator_index as usize).ok()?;
                let reward =
                    base::get_base_reward(effective_balance, sqrt_total_active_balance, spec)
                        .ok()?
                        .checked_div(spec.proposer_reward_quotient)?;
                Some((validator_index, reward))
            })
            .collect();
        Some(Self {
            att,
            fresh_validators_rewards,
        })
    }

    /// Initialise an attestation cover object for Altair or later.
    pub fn new_for_altair_deneb(
        att: AttestationRef<'a, E>,
        state: &BeaconState<E>,
        reward_cache: &'a RewardCache,
        spec: &ChainSpec,
    ) -> Option<Self> {
        let att_data = att.attestation_data();

        let inclusion_delay = state.slot().as_u64().checked_sub(att_data.slot.as_u64())?;
        let att_participation_flags =
            get_attestation_participation_flag_indices(state, &att_data, inclusion_delay, spec)
                .ok()?;

        let fresh_validators_rewards = att
            .indexed
            .attesting_indices
            .iter()
            .filter_map(|&index| {
                if reward_cache
                    .has_attested_in_epoch(index, att_data.target.epoch)
                    .ok()?
                {
                    return None;
                }

                let mut proposer_reward_numerator = 0;

                let base_reward = state.get_base_reward(index as usize).ok()?;

                for (flag_index, weight) in PARTICIPATION_FLAG_WEIGHTS.iter().enumerate() {
                    if att_participation_flags.contains(&flag_index) {
                        proposer_reward_numerator += base_reward.checked_mul(*weight)?;
                    }
                }

                let proposer_reward = proposer_reward_numerator
                    .checked_div(WEIGHT_DENOMINATOR.checked_mul(spec.proposer_reward_quotient)?)?;

                Some((index, proposer_reward)).filter(|_| proposer_reward != 0)
            })
            .collect();

        Some(Self {
            att,
            fresh_validators_rewards,
        })
    }
}

impl<'a, E: EthSpec> MaxCover for AttMaxCover<'a, E> {
    type Object = Attestation<E>;
    type Intermediate = AttestationRef<'a, E>;
    type Set = HashMap<u64, u64>;

    fn intermediate(&self) -> &AttestationRef<'a, E> {
        &self.att
    }

    fn convert_to_object(att_ref: &AttestationRef<'a, E>) -> Attestation<E> {
        att_ref.clone_as_attestation()
    }

    fn covering_set(&self) -> &HashMap<u64, u64> {
        &self.fresh_validators_rewards
    }

    /// Sneaky: we keep all the attestations together in one bucket, even though
    /// their aggregation bitfields refer to different committees. In order to avoid
    /// confusing committees when updating covering sets, we update only those attestations
    /// whose slot and index match the attestation being included in the solution, by the logic
    /// that a slot and index uniquely identify a committee.
    ///
    /// We completely remove any validator covered by another attestation. This is close to optimal
    /// because including two attestations on chain to satisfy different participation bits is
    /// impossible without the validator double voting. I.e. it is only suboptimal in the presence
    /// of slashable voting, which is rare.
    fn update_covering_set(
        &mut self,
        best_att: &AttestationRef<'a, E>,
        covered_validators: &HashMap<u64, u64>,
    ) {
        if self.att.data.slot == best_att.data.slot && self.att.data.index == best_att.data.index {
            self.fresh_validators_rewards
                .retain(|k, _| !covered_validators.contains_key(k))
        }
    }

    fn score(&self) -> usize {
        self.fresh_validators_rewards.values().sum::<u64>() as usize
    }
}

/// Extract the validators for which `attestation` would be their earliest in the epoch.
///
/// The reward paid to a proposer for including an attestation is proportional to the number
/// of validators for which the included attestation is their first in the epoch. The attestation
/// is judged against the state's `current_epoch_attestations` or `previous_epoch_attestations`
/// depending on when it was created, and all those validators who have already attested are
/// removed from the `aggregation_bits` before returning it.
///
/// This isn't optimal, but with the Altair fork this code is obsolete and not worth upgrading.
pub fn earliest_attestation_validators<E: EthSpec>(
    attestation: &AttestationRef<E>,
    state: &BeaconState<E>,
    base_state: &BeaconStateBase<E>,
) -> BitList<E::MaxValidatorsPerCommitteePerSlot> {
    // Bitfield of validators whose attestations are new/fresh.
    let mut new_validators = attestation.indexed.aggregation_bits.clone();

    let state_attestations = if attestation.checkpoint.target_epoch == state.current_epoch() {
        &base_state.current_epoch_attestations
    } else if attestation.checkpoint.target_epoch == state.previous_epoch() {
        &base_state.previous_epoch_attestations
    } else {
        return BitList::with_capacity(0).unwrap();
    };

    state_attestations
        .iter()
        // In a single epoch, an attester should only be attesting for one slot and index.
        .filter(|existing_attestation| {
            existing_attestation.data.slot == attestation.data.slot
                && existing_attestation.data.index == attestation.data.index
        })
        .for_each(|existing_attestation| {
            // Remove the validators who have signed the existing attestation (they are not new)
            new_validators.difference_inplace(&existing_attestation.aggregation_bits);
        });

    new_validators
}<|MERGE_RESOLUTION|>--- conflicted
+++ resolved
@@ -2,11 +2,7 @@
 use crate::max_cover::MaxCover;
 use crate::reward_cache::RewardCache;
 use state_processing::common::{
-<<<<<<< HEAD
     altair, base, get_attestation_participation_flag_indices, indexed_attestation_base,
-=======
-    base, get_attestation_participation_flag_indices, get_attesting_indices,
->>>>>>> b6a1c863
 };
 use std::collections::HashMap;
 use types::{
@@ -50,16 +46,12 @@
         let committee = state
             .get_beacon_committee(att.data.slot, att.data.index)
             .ok()?;
-<<<<<<< HEAD
         let indices = indexed_attestation_base::get_attesting_indices::<E>(
             committee.committee,
             &fresh_validators,
         )
         .ok()?;
-=======
-        let indices = get_attesting_indices::<E>(committee.committee, &fresh_validators).ok()?;
         let sqrt_total_active_balance = base::SqrtTotalActiveBalance::new(total_active_balance);
->>>>>>> b6a1c863
         let fresh_validators_rewards: HashMap<u64, u64> = indices
             .iter()
             .copied()
