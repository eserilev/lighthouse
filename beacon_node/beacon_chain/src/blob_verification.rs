use derivative::Derivative;
use slot_clock::SlotClock;
use std::sync::Arc;

use crate::beacon_chain::{BeaconChain, BeaconChainTypes};
use crate::block_verification::{
    cheap_state_advance_to_obtain_committees, get_validator_pubkey_cache, process_block_slash_info,
    BlockSlashInfo,
};
use crate::kzg_utils::{validate_blob, validate_blobs};
use crate::{metrics, BeaconChainError};
use kzg::{Error as KzgError, Kzg, KzgCommitment};
use slog::debug;
use ssz_derive::{Decode, Encode};
use ssz_types::VariableList;
use std::time::Duration;
use tree_hash::TreeHash;
use types::blob_sidecar::BlobIdentifier;
use types::{
    BeaconStateError, BlobSidecar, Epoch, EthSpec, Hash256, SignedBeaconBlockHeader, Slot,
};

/// An error occurred while validating a gossip blob.
#[derive(Debug)]
pub enum GossipBlobError<E: EthSpec> {
    /// The blob sidecar is from a slot that is later than the current slot (with respect to the
    /// gossip clock disparity).
    ///
    /// ## Peer scoring
    ///
    /// Assuming the local clock is correct, the peer has sent an invalid message.
    FutureSlot {
        message_slot: Slot,
        latest_permissible_slot: Slot,
    },

    /// There was an error whilst processing the blob. It is not known if it is
    /// valid or invalid.
    ///
    /// ## Peer scoring
    ///
    /// We were unable to process this blob due to an internal error. It's
    /// unclear if the blob is valid.
    BeaconChainError(BeaconChainError),

    /// The `BlobSidecar` was gossiped over an incorrect subnet.
    ///
    /// ## Peer scoring
    ///
    /// The blob is invalid or the peer is faulty.
    InvalidSubnet { expected: u64, received: u64 },

    /// The sidecar corresponds to a slot older than the finalized head slot.
    ///
    /// ## Peer scoring
    ///
    /// It's unclear if this blob is valid, but this blob is for a finalized slot and is
    /// therefore useless to us.
    PastFinalizedSlot {
        blob_slot: Slot,
        finalized_slot: Slot,
    },

    /// The proposer index specified in the sidecar does not match the locally computed
    /// proposer index.
    ///
    /// ## Peer scoring
    ///
    /// The blob is invalid and the peer is faulty.
    ProposerIndexMismatch { sidecar: usize, local: usize },

    /// The proposal signature in invalid.
    ///
    /// ## Peer scoring
    ///
    /// The blob is invalid and the peer is faulty.
    ProposalSignatureInvalid,

    /// The proposal_index corresponding to blob.beacon_block_root is not known.
    ///
    /// ## Peer scoring
    ///
    /// The blob is invalid and the peer is faulty.
    UnknownValidator(u64),

    /// The provided blob is not from a later slot than its parent.
    ///
    /// ## Peer scoring
    ///
    /// The blob is invalid and the peer is faulty.
    BlobIsNotLaterThanParent { blob_slot: Slot, parent_slot: Slot },

    /// The provided blob's parent block is unknown.
    ///
    /// ## Peer scoring
    ///
    /// We cannot process the blob without validating its parent, the peer isn't necessarily faulty.
    BlobParentUnknown(Arc<BlobSidecar<E>>),

    /// Invalid kzg commitment inclusion proof
    /// ## Peer scoring
    ///
    /// The blob sidecar is invalid and the peer is faulty
    InvalidInclusionProof,

    /// A blob has already been seen for the given `(sidecar.block_root, sidecar.index)` tuple
    /// over gossip or no gossip sources.
    ///
    /// ## Peer scoring
    ///
    /// The peer isn't faulty, but we do not forward it over gossip.
    RepeatBlob {
        proposer: u64,
        slot: Slot,
        index: u64,
    },

    /// `Kzg` struct hasn't been initialized. This is an internal error.
    ///
    /// ## Peer scoring
    ///
    /// The peer isn't faulty, This is an internal error.
    KzgNotInitialized,

    /// The kzg verification failed.
    ///
    /// ## Peer scoring
    ///
    /// The blob sidecar is invalid and the peer is faulty.
    KzgError(kzg::Error),

    /// The pubkey cache timed out.
    ///
    /// ## Peer scoring
    ///
    /// The blob sidecar may be valid, this is an internal error.
    PubkeyCacheTimeout,

    /// The block conflicts with finalization, no need to propagate.
    ///
    /// ## Peer scoring
    ///
    /// It's unclear if this block is valid, but it conflicts with finality and shouldn't be
    /// imported.
    NotFinalizedDescendant { block_parent_root: Hash256 },
}

impl<E: EthSpec> std::fmt::Display for GossipBlobError<E> {
    fn fmt(&self, f: &mut std::fmt::Formatter<'_>) -> std::fmt::Result {
        match self {
            GossipBlobError::BlobParentUnknown(blob_sidecar) => {
                write!(
                    f,
                    "BlobParentUnknown(parent_root:{})",
                    blob_sidecar.block_parent_root()
                )
            }
            other => write!(f, "{:?}", other),
        }
    }
}

impl<E: EthSpec> From<BeaconChainError> for GossipBlobError<E> {
    fn from(e: BeaconChainError) -> Self {
        GossipBlobError::BeaconChainError(e)
    }
}

impl<E: EthSpec> From<BeaconStateError> for GossipBlobError<E> {
    fn from(e: BeaconStateError) -> Self {
        GossipBlobError::BeaconChainError(BeaconChainError::BeaconStateError(e))
    }
}

pub type GossipVerifiedBlobList<T> = VariableList<
    GossipVerifiedBlob<T>,
    <<T as BeaconChainTypes>::EthSpec as EthSpec>::MaxBlobsPerBlock,
>;

/// A wrapper around a `BlobSidecar` that indicates it has been approved for re-gossiping on
/// the p2p network.
#[derive(Debug)]
pub struct GossipVerifiedBlob<T: BeaconChainTypes> {
    block_root: Hash256,
    blob: KzgVerifiedBlob<T::EthSpec>,
}

impl<T: BeaconChainTypes> GossipVerifiedBlob<T> {
    pub fn new(
        blob: Arc<BlobSidecar<T::EthSpec>>,
        subnet_id: u64,
        chain: &BeaconChain<T>,
    ) -> Result<Self, GossipBlobError<T::EthSpec>> {
        let header = blob.signed_block_header.clone();
        // We only process slashing info if the gossip verification failed
        // since we do not process the blob any further in that case.
        validate_blob_sidecar_for_gossip(blob, subnet_id, chain).map_err(|e| {
            process_block_slash_info::<_, GossipBlobError<T::EthSpec>>(
                chain,
                BlockSlashInfo::from_early_error_blob(header, e),
            )
        })
    }
    /// Construct a `GossipVerifiedBlob` that is assumed to be valid.
    ///
    /// This should ONLY be used for testing.
    pub fn __assumed_valid(blob: Arc<BlobSidecar<T::EthSpec>>) -> Self {
        Self {
            block_root: blob.block_root(),
            blob: KzgVerifiedBlob {
                blob,
                seen_timestamp: Duration::from_secs(0),
            },
        }
    }
    pub fn id(&self) -> BlobIdentifier {
        BlobIdentifier {
            block_root: self.block_root,
            index: self.blob.blob_index(),
        }
    }
    pub fn block_root(&self) -> Hash256 {
        self.block_root
    }
    pub fn slot(&self) -> Slot {
        self.blob.blob.slot()
    }
    pub fn epoch(&self) -> Epoch {
        self.blob.blob.epoch()
    }
    pub fn index(&self) -> u64 {
        self.blob.blob.index
    }
    pub fn kzg_commitment(&self) -> KzgCommitment {
        self.blob.blob.kzg_commitment
    }
    pub fn signed_block_header(&self) -> SignedBeaconBlockHeader {
        self.blob.blob.signed_block_header.clone()
    }
    pub fn block_proposer_index(&self) -> u64 {
        self.blob.blob.block_proposer_index()
    }
    pub fn into_inner(self) -> KzgVerifiedBlob<T::EthSpec> {
        self.blob
    }
    pub fn as_blob(&self) -> &BlobSidecar<T::EthSpec> {
        self.blob.as_blob()
    }
    /// This is cheap as we're calling clone on an Arc
    pub fn clone_blob(&self) -> Arc<BlobSidecar<T::EthSpec>> {
        self.blob.clone_blob()
    }
}

/// Wrapper over a `BlobSidecar` for which we have completed kzg verification.
/// i.e. `verify_blob_kzg_proof(blob, commitment, proof) == true`.
#[derive(Debug, Derivative, Clone, Encode, Decode)]
#[derivative(PartialEq, Eq)]
#[ssz(struct_behaviour = "transparent")]
pub struct KzgVerifiedBlob<E: EthSpec> {
    blob: Arc<BlobSidecar<E>>,
    #[ssz(skip_serializing, skip_deserializing)]
    seen_timestamp: Duration,
}

impl<E: EthSpec> PartialOrd for KzgVerifiedBlob<E> {
    fn partial_cmp(&self, other: &Self) -> Option<std::cmp::Ordering> {
        Some(self.cmp(other))
    }
}

impl<E: EthSpec> Ord for KzgVerifiedBlob<E> {
    fn cmp(&self, other: &Self) -> std::cmp::Ordering {
        self.blob.cmp(&other.blob)
    }
}

impl<E: EthSpec> KzgVerifiedBlob<E> {
    pub fn new(
        blob: Arc<BlobSidecar<E>>,
        kzg: &Kzg,
        seen_timestamp: Duration,
    ) -> Result<Self, KzgError> {
        verify_kzg_for_blob(blob, kzg, seen_timestamp)
    }
    pub fn to_blob(self) -> Arc<BlobSidecar<E>> {
        self.blob
    }
    pub fn as_blob(&self) -> &BlobSidecar<E> {
        &self.blob
    }
    pub fn get_commitment(&self) -> &KzgCommitment {
        &self.blob.kzg_commitment
    }
    /// This is cheap as we're calling clone on an Arc
    pub fn clone_blob(&self) -> Arc<BlobSidecar<E>> {
        self.blob.clone()
    }
    pub fn blob_index(&self) -> u64 {
        self.blob.index
    }
    pub fn seen_timestamp(&self) -> Duration {
        self.seen_timestamp
    }
    /// Construct a `KzgVerifiedBlob` that is assumed to be valid.
    ///
    /// This should ONLY be used for testing.
    #[cfg(test)]
    pub fn __assumed_valid(blob: Arc<BlobSidecar<E>>) -> Self {
        Self {
            blob,
            seen_timestamp: Duration::from_secs(0),
        }
    }
}

/// Complete kzg verification for a `BlobSidecar`.
///
/// Returns an error if the kzg verification check fails.
pub fn verify_kzg_for_blob<E: EthSpec>(
    blob: Arc<BlobSidecar<E>>,
    kzg: &Kzg,
    seen_timestamp: Duration,
) -> Result<KzgVerifiedBlob<E>, KzgError> {
    validate_blob::<E>(kzg, &blob.blob, blob.kzg_commitment, blob.kzg_proof)?;
    Ok(KzgVerifiedBlob {
        blob,
        seen_timestamp,
    })
}

pub struct KzgVerifiedBlobList<E: EthSpec> {
    verified_blobs: Vec<KzgVerifiedBlob<E>>,
}

impl<E: EthSpec> KzgVerifiedBlobList<E> {
    pub fn new<I: IntoIterator<Item = Arc<BlobSidecar<E>>>>(
        blob_list: I,
        kzg: &Kzg,
        seen_timestamp: Duration,
    ) -> Result<Self, KzgError> {
        let blobs = blob_list
            .into_iter()
            .map(|blob| KzgVerifiedBlob {
                blob,
                seen_timestamp,
            })
            .collect::<Vec<_>>();
        verify_kzg_for_blob_list(blobs.iter().map(|b| &b.blob), kzg)?;
        Ok(Self {
            verified_blobs: blobs,
        })
    }
}

impl<E: EthSpec> IntoIterator for KzgVerifiedBlobList<E> {
    type Item = KzgVerifiedBlob<E>;
    type IntoIter = std::vec::IntoIter<Self::Item>;

    fn into_iter(self) -> Self::IntoIter {
        self.verified_blobs.into_iter()
    }
}

/// Complete kzg verification for a list of `BlobSidecar`s.
/// Returns an error if any of the `BlobSidecar`s fails kzg verification.
///
/// Note: This function should be preferred over calling `verify_kzg_for_blob`
/// in a loop since this function kzg verifies a list of blobs more efficiently.
pub fn verify_kzg_for_blob_list<'a, E: EthSpec, I>(
    blob_iter: I,
    kzg: &'a Kzg,
) -> Result<(), KzgError>
where
    I: Iterator<Item = &'a Arc<BlobSidecar<E>>>,
{
    let (blobs, (commitments, proofs)): (Vec<_>, (Vec<_>, Vec<_>)) = blob_iter
        .map(|blob| (&blob.blob, (blob.kzg_commitment, blob.kzg_proof)))
        .unzip();
    validate_blobs::<E>(kzg, commitments.as_slice(), blobs, proofs.as_slice())
}

pub fn validate_blob_sidecar_for_gossip<T: BeaconChainTypes>(
    blob_sidecar: Arc<BlobSidecar<T::EthSpec>>,
    subnet: u64,
    chain: &BeaconChain<T>,
) -> Result<GossipVerifiedBlob<T>, GossipBlobError<T::EthSpec>> {
    let blob_slot = blob_sidecar.slot();
    let blob_index = blob_sidecar.index;
    let block_parent_root = blob_sidecar.block_parent_root();
    let blob_proposer_index = blob_sidecar.block_proposer_index();
    let block_root = blob_sidecar.block_root();
    let blob_epoch = blob_slot.epoch(T::EthSpec::slots_per_epoch());
    let signed_block_header = &blob_sidecar.signed_block_header;

    let seen_timestamp = chain.slot_clock.now_duration().unwrap_or_default();

    // This condition is not possible if we have received the blob from the network
    // since we only subscribe to `MaxBlobsPerBlock` subnets over gossip network.
    // We include this check only for completeness.
    // Getting this error would imply something very wrong with our networking decoding logic.
    if blob_index >= T::EthSpec::max_blobs_per_block() as u64 {
        return Err(GossipBlobError::InvalidSubnet {
            expected: subnet,
            received: blob_index,
        });
    }

    // Verify that the blob_sidecar was received on the correct subnet.
    if blob_index != subnet {
        return Err(GossipBlobError::InvalidSubnet {
            expected: subnet,
            received: blob_index,
        });
    }

    // Verify that the sidecar is not from a future slot.
    let latest_permissible_slot = chain
        .slot_clock
        .now_with_future_tolerance(chain.spec.maximum_gossip_clock_disparity())
        .ok_or(BeaconChainError::UnableToReadSlot)?;
    if blob_slot > latest_permissible_slot {
        return Err(GossipBlobError::FutureSlot {
            message_slot: blob_slot,
            latest_permissible_slot,
        });
    }

    // Verify that the sidecar slot is greater than the latest finalized slot
    let latest_finalized_slot = chain
        .head()
        .finalized_checkpoint()
        .epoch
        .start_slot(T::EthSpec::slots_per_epoch());
    if blob_slot <= latest_finalized_slot {
        return Err(GossipBlobError::PastFinalizedSlot {
            blob_slot,
            finalized_slot: latest_finalized_slot,
        });
    }

    // Verify that this is the first blob sidecar received for the tuple:
    // (block_header.slot, block_header.proposer_index, blob_sidecar.index)
    if chain
        .observed_blob_sidecars
        .read()
        .proposer_is_known(&blob_sidecar)
        .map_err(|e| GossipBlobError::BeaconChainError(e.into()))?
    {
        return Err(GossipBlobError::RepeatBlob {
            proposer: blob_proposer_index,
            slot: blob_slot,
            index: blob_index,
        });
    }

    // Verify the inclusion proof in the sidecar
    let _timer = metrics::start_timer(&metrics::BLOB_SIDECAR_INCLUSION_PROOF_VERIFICATION);
    if !blob_sidecar.verify_blob_sidecar_inclusion_proof() {
        return Err(GossipBlobError::InvalidInclusionProof);
    }
    drop(_timer);

    let fork_choice = chain.canonical_head.fork_choice_read_lock();

    // We have already verified that the blob is past finalization, so we can
    // just check fork choice for the block's parent.
    let Some(parent_block) = fork_choice.get_block(&block_parent_root) else {
        return Err(GossipBlobError::BlobParentUnknown(blob_sidecar));
    };

    // Do not process a blob that does not descend from the finalized root.
    // We just loaded the parent_block, so we can be sure that it exists in fork choice.
    if !fork_choice.is_finalized_checkpoint_or_descendant(block_parent_root) {
        return Err(GossipBlobError::NotFinalizedDescendant { block_parent_root });
    }
    drop(fork_choice);

    if parent_block.slot >= blob_slot {
        return Err(GossipBlobError::BlobIsNotLaterThanParent {
            blob_slot,
            parent_slot: parent_block.slot,
        });
    }

    let proposer_shuffling_root =
        if parent_block.slot.epoch(T::EthSpec::slots_per_epoch()) == blob_epoch {
            parent_block
                .next_epoch_shuffling_id
                .shuffling_decision_block
        } else {
            parent_block.root
        };

    let proposer_opt = chain
        .beacon_proposer_cache
        .lock()
        .get_slot::<T::EthSpec>(proposer_shuffling_root, blob_slot);

    let (proposer_index, fork) = if let Some(proposer) = proposer_opt {
        (proposer.index, proposer.fork)
    } else {
        debug!(
            chain.log,
            "Proposer shuffling cache miss for blob verification";
            "block_root" => %block_root,
            "index" => %blob_index,
        );
        let (parent_state_root, mut parent_state) = chain
            .store
            .get_advanced_hot_state(block_parent_root, blob_slot, parent_block.state_root)
            .map_err(|e| GossipBlobError::BeaconChainError(e.into()))?
            .ok_or_else(|| {
                BeaconChainError::DBInconsistent(format!(
                    "Missing state for parent block {block_parent_root:?}",
                ))
            })?;

        let state = cheap_state_advance_to_obtain_committees::<_, GossipBlobError<T::EthSpec>>(
            &mut parent_state,
            Some(parent_state_root),
            blob_slot,
            &chain.spec,
        )?;

        let proposers = state.get_beacon_proposer_indices(&chain.spec)?;
        let proposer_index = *proposers
            .get(blob_slot.as_usize() % T::EthSpec::slots_per_epoch() as usize)
            .ok_or_else(|| BeaconChainError::NoProposerForSlot(blob_slot))?;

        // Prime the proposer shuffling cache with the newly-learned value.
        chain.beacon_proposer_cache.lock().insert(
            blob_epoch,
            proposer_shuffling_root,
            proposers,
            state.fork(),
        )?;
        (proposer_index, state.fork())
    };

    // Signature verify the signed block header.
    let signature_is_valid = {
        let pubkey_cache =
            get_validator_pubkey_cache(chain).map_err(|_| GossipBlobError::PubkeyCacheTimeout)?;

        let pubkey = pubkey_cache
            .get(proposer_index)
            .ok_or_else(|| GossipBlobError::UnknownValidator(proposer_index as u64))?;
        signed_block_header.verify_signature::<T::EthSpec>(
            pubkey,
            &fork,
            chain.genesis_validators_root,
            &chain.spec,
        )
    };

    if !signature_is_valid {
        return Err(GossipBlobError::ProposalSignatureInvalid);
    }

    if proposer_index != blob_proposer_index as usize {
        return Err(GossipBlobError::ProposerIndexMismatch {
            sidecar: blob_proposer_index as usize,
            local: proposer_index,
        });
    }

    // Kzg verification for gossip blob sidecar
<<<<<<< HEAD
    let kzg = chain.kzg.as_ref();

    let kzg_verified_blob = KzgVerifiedBlob::new(blob_sidecar.clone(), kzg, seen_timestamp)
=======
    let kzg = chain
        .kzg
        .as_ref()
        .ok_or(GossipBlobError::KzgNotInitialized)?;
    let kzg_verified_blob = KzgVerifiedBlob::new(blob_sidecar, kzg, seen_timestamp)
>>>>>>> 653126f4
        .map_err(GossipBlobError::KzgError)?;
    let blob_sidecar = &kzg_verified_blob.blob;

    chain
        .observed_slashable
        .write()
        .observe_slashable(
            blob_sidecar.slot(),
            blob_sidecar.block_proposer_index(),
            block_root,
        )
        .map_err(|e| GossipBlobError::BeaconChainError(e.into()))?;

    // Now the signature is valid, store the proposal so we don't accept another blob sidecar
    // with the same `BlobIdentifier`.
    // It's important to double-check that the proposer still hasn't been observed so we don't
    // have a race-condition when verifying two blocks simultaneously.
    //
    // Note: If this BlobSidecar goes on to fail full verification, we do not evict it from the seen_cache
    // as alternate blob_sidecars for the same identifier can still be retrieved
    // over rpc. Evicting them from this cache would allow faster propagation over gossip. So we allow
    // retrieval of potentially valid blocks over rpc, but try to punish the proposer for signing
    // invalid messages. Issue for more background
    // https://github.com/ethereum/consensus-specs/issues/3261
    if chain
        .observed_blob_sidecars
        .write()
        .observe_sidecar(blob_sidecar)
        .map_err(|e| GossipBlobError::BeaconChainError(e.into()))?
    {
        return Err(GossipBlobError::RepeatBlob {
            proposer: proposer_index as u64,
            slot: blob_slot,
            index: blob_index,
        });
    }

    Ok(GossipVerifiedBlob {
        block_root,
        blob: kzg_verified_blob,
    })
}

/// Returns the canonical root of the given `blob`.
///
/// Use this function to ensure that we report the blob hashing time Prometheus metric.
pub fn get_blob_root<E: EthSpec>(blob: &BlobSidecar<E>) -> Hash256 {
    let blob_root_timer = metrics::start_timer(&metrics::BLOCK_PROCESSING_BLOB_ROOT);

    let blob_root = blob.tree_hash_root();

    metrics::stop_timer(blob_root_timer);

    blob_root
}<|MERGE_RESOLUTION|>--- conflicted
+++ resolved
@@ -115,6 +115,7 @@
         index: u64,
     },
 
+    // TODO(kzg) maybe delete?
     /// `Kzg` struct hasn't been initialized. This is an internal error.
     ///
     /// ## Peer scoring
@@ -566,17 +567,9 @@
     }
 
     // Kzg verification for gossip blob sidecar
-<<<<<<< HEAD
     let kzg = chain.kzg.as_ref();
 
     let kzg_verified_blob = KzgVerifiedBlob::new(blob_sidecar.clone(), kzg, seen_timestamp)
-=======
-    let kzg = chain
-        .kzg
-        .as_ref()
-        .ok_or(GossipBlobError::KzgNotInitialized)?;
-    let kzg_verified_blob = KzgVerifiedBlob::new(blob_sidecar, kzg, seen_timestamp)
->>>>>>> 653126f4
         .map_err(GossipBlobError::KzgError)?;
     let blob_sidecar = &kzg_verified_blob.blob;
 
