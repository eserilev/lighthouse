use crate::attestation_verification::{
    batch_verify_aggregated_attestations, batch_verify_unaggregated_attestations,
    Error as AttestationError, VerifiedAggregatedAttestation, VerifiedAttestation,
    VerifiedUnaggregatedAttestation,
};
use crate::attester_cache::{AttesterCache, AttesterCacheKey};
use crate::beacon_block_streamer::{BeaconBlockStreamer, CheckCaches};
use crate::beacon_proposer_cache::compute_proposer_duties_from_head;
use crate::beacon_proposer_cache::BeaconProposerCache;
use crate::blob_verification::{GossipBlobError, GossipVerifiedBlob};
use crate::block_times_cache::BlockTimesCache;
use crate::block_verification::POS_PANDA_BANNER;
use crate::block_verification::{
    check_block_is_finalized_checkpoint_or_descendant, check_block_relevancy,
    signature_verify_chain_segment, verify_header_signature, BlockError, ExecutionPendingBlock,
    GossipVerifiedBlock, IntoExecutionPendingBlock,
};
use crate::block_verification_types::{
    AsBlock, AvailableExecutedBlock, BlockImportData, ExecutedBlock, RpcBlock,
};
pub use crate::canonical_head::CanonicalHead;
use crate::chain_config::ChainConfig;
use crate::data_availability_checker::{
    Availability, AvailabilityCheckError, AvailableBlock, DataAvailabilityChecker,
};
use crate::early_attester_cache::EarlyAttesterCache;
use crate::errors::{BeaconChainError as Error, BlockProductionError};
use crate::eth1_chain::{Eth1Chain, Eth1ChainBackend};
use crate::eth1_finalization_cache::{Eth1FinalizationCache, Eth1FinalizationData};
use crate::events::ServerSentEventHandler;
use crate::execution_payload::{get_execution_payload, NotifyExecutionLayer, PreparePayloadHandle};
use crate::fork_choice_signal::{ForkChoiceSignalRx, ForkChoiceSignalTx, ForkChoiceWaitResult};
use crate::head_tracker::{HeadTracker, HeadTrackerReader, SszHeadTracker};
use crate::historical_blocks::HistoricalBlockError;
use crate::light_client_finality_update_verification::{
    Error as LightClientFinalityUpdateError, VerifiedLightClientFinalityUpdate,
};
use crate::light_client_optimistic_update_verification::{
    Error as LightClientOptimisticUpdateError, VerifiedLightClientOptimisticUpdate,
};
use crate::light_client_server_cache::LightClientServerCache;
use crate::migrate::BackgroundMigrator;
use crate::naive_aggregation_pool::{
    AggregatedAttestationMap, Error as NaiveAggregationError, NaiveAggregationPool,
    SyncContributionAggregateMap,
};
use crate::observed_aggregates::{
    Error as AttestationObservationError, ObservedAggregateAttestations, ObservedSyncContributions,
};
use crate::observed_attesters::{
    ObservedAggregators, ObservedAttesters, ObservedSyncAggregators, ObservedSyncContributors,
};
use crate::observed_blob_sidecars::ObservedBlobSidecars;
use crate::observed_block_producers::ObservedBlockProducers;
use crate::observed_operations::{ObservationOutcome, ObservedOperations};
use crate::observed_slashable::ObservedSlashable;
use crate::persisted_beacon_chain::{PersistedBeaconChain, DUMMY_CANONICAL_HEAD_BLOCK_ROOT};
use crate::persisted_fork_choice::PersistedForkChoice;
use crate::pre_finalization_cache::PreFinalizationBlockCache;
use crate::shuffling_cache::{BlockShufflingIds, ShufflingCache};
use crate::snapshot_cache::{BlockProductionPreState, SnapshotCache};
use crate::sync_committee_verification::{
    Error as SyncCommitteeError, VerifiedSyncCommitteeMessage, VerifiedSyncContribution,
};
use crate::timeout_rw_lock::TimeoutRwLock;
use crate::validator_monitor::{
    get_slot_delay_ms, timestamp_now, ValidatorMonitor,
    HISTORIC_EPOCHS as VALIDATOR_MONITOR_HISTORIC_EPOCHS,
};
use crate::validator_pubkey_cache::ValidatorPubkeyCache;
use crate::{
    kzg_utils, metrics, AvailabilityPendingExecutedBlock, BeaconChainError, BeaconForkChoiceStore,
    BeaconSnapshot, CachedHead,
};
use eth2::types::{EventKind, SseBlobSidecar, SseBlock, SseExtendedPayloadAttributes};
use execution_layer::{
    BlockProposalContents, BlockProposalContentsType, BuilderParams, ChainHealth, ExecutionLayer,
    FailedCondition, PayloadAttributes, PayloadStatus,
};
use fork_choice::{
    AttestationFromBlock, ExecutionStatus, ForkChoice, ForkchoiceUpdateParameters,
    InvalidationOperation, PayloadVerificationStatus, ResetPayloadStatuses,
};
use futures::channel::mpsc::Sender;
use itertools::process_results;
use itertools::Itertools;
use kzg::Kzg;
use operation_pool::{AttestationRef, OperationPool, PersistedOperationPool, ReceivedPreCapella};
use parking_lot::{Mutex, RwLock};
use proto_array::{DoNotReOrg, ProposerHeadError};
use safe_arith::SafeArith;
use slasher::Slasher;
use slog::{crit, debug, error, info, trace, warn, Logger};
use slot_clock::SlotClock;
use ssz::Encode;
use state_processing::{
    common::get_attesting_indices_from_state,
    per_block_processing,
    per_block_processing::{
        errors::AttestationValidationError, get_expected_withdrawals,
        verify_attestation_for_block_inclusion, VerifySignatures,
    },
    per_slot_processing,
    state_advance::{complete_state_advance, partial_state_advance},
    BlockSignatureStrategy, ConsensusContext, SigVerifiedOp, StateProcessingStrategy,
    VerifyBlockRoot, VerifyOperation,
};
use std::borrow::Cow;
use std::cmp::Ordering;
use std::collections::HashMap;
use std::collections::HashSet;
use std::io::prelude::*;
use std::marker::PhantomData;
use std::sync::Arc;
use std::time::{Duration, Instant};
use store::iter::{BlockRootsIterator, ParentRootBlockIterator, StateRootsIterator};
use store::{
    DatabaseBlock, Error as DBError, HotColdDB, KeyValueStore, KeyValueStoreOp, StoreItem, StoreOp,
};
use task_executor::{ShutdownReason, TaskExecutor};
use tokio_stream::Stream;
use tree_hash::TreeHash;
use types::blob_sidecar::FixedBlobSidecarList;
use types::payload::BlockProductionVersion;
use types::*;

pub type ForkChoiceError = fork_choice::Error<crate::ForkChoiceStoreError>;

/// Alias to appease clippy.
type HashBlockTuple<E> = (Hash256, RpcBlock<E>);

/// The time-out before failure during an operation to take a read/write RwLock on the block
/// processing cache.
pub const BLOCK_PROCESSING_CACHE_LOCK_TIMEOUT: Duration = Duration::from_secs(1);
/// The time-out before failure during an operation to take a read/write RwLock on the
/// attestation cache.
pub const ATTESTATION_CACHE_LOCK_TIMEOUT: Duration = Duration::from_secs(1);

/// The time-out before failure during an operation to take a read/write RwLock on the
/// validator pubkey cache.
pub const VALIDATOR_PUBKEY_CACHE_LOCK_TIMEOUT: Duration = Duration::from_secs(1);

/// The timeout for the eth1 finalization cache
pub const ETH1_FINALIZATION_CACHE_LOCK_TIMEOUT: Duration = Duration::from_millis(200);

// These keys are all zero because they get stored in different columns, see `DBColumn` type.
pub const BEACON_CHAIN_DB_KEY: Hash256 = Hash256::zero();
pub const OP_POOL_DB_KEY: Hash256 = Hash256::zero();
pub const ETH1_CACHE_DB_KEY: Hash256 = Hash256::zero();
pub const FORK_CHOICE_DB_KEY: Hash256 = Hash256::zero();

/// Defines how old a block can be before it's no longer a candidate for the early attester cache.
const EARLY_ATTESTER_CACHE_HISTORIC_SLOTS: u64 = 4;

/// Defines a distance between the head block slot and the current slot.
///
/// If the head block is older than this value, don't bother preparing beacon proposers.
const PREPARE_PROPOSER_HISTORIC_EPOCHS: u64 = 4;

/// If the head is more than `MAX_PER_SLOT_FORK_CHOICE_DISTANCE` slots behind the wall-clock slot, DO NOT
/// run the per-slot tasks (primarily fork choice).
///
/// This prevents unnecessary work during sync.
///
/// The value is set to 256 since this would be just over one slot (12.8s) when syncing at
/// 20 slots/second. Having a single fork-choice run interrupt syncing would have very little
/// impact whilst having 8 epochs without a block is a comfortable grace period.
const MAX_PER_SLOT_FORK_CHOICE_DISTANCE: u64 = 256;

/// Reported to the user when the justified block has an invalid execution payload.
pub const INVALID_JUSTIFIED_PAYLOAD_SHUTDOWN_REASON: &str =
    "Justified block has an invalid execution payload.";

pub const INVALID_FINALIZED_MERGE_TRANSITION_BLOCK_SHUTDOWN_REASON: &str =
    "Finalized merge transition block is invalid.";

/// Defines the behaviour when a block/block-root for a skipped slot is requested.
pub enum WhenSlotSkipped {
    /// If the slot is a skip slot, return `None`.
    ///
    /// This is how the HTTP API behaves.
    None,
    /// If the slot is a skip slot, return the previous non-skipped block.
    ///
    /// This is generally how the specification behaves.
    Prev,
}

#[derive(Copy, Clone, Debug, PartialEq)]
pub enum AvailabilityProcessingStatus {
    MissingComponents(Slot, Hash256),
    Imported(Hash256),
}

impl TryInto<SignedBeaconBlockHash> for AvailabilityProcessingStatus {
    type Error = ();

    fn try_into(self) -> Result<SignedBeaconBlockHash, Self::Error> {
        match self {
            AvailabilityProcessingStatus::Imported(hash) => Ok(hash.into()),
            _ => Err(()),
        }
    }
}

impl TryInto<Hash256> for AvailabilityProcessingStatus {
    type Error = ();

    fn try_into(self) -> Result<Hash256, Self::Error> {
        match self {
            AvailabilityProcessingStatus::Imported(hash) => Ok(hash),
            _ => Err(()),
        }
    }
}

/// The result of a chain segment processing.
pub enum ChainSegmentResult<E: EthSpec> {
    /// Processing this chain segment finished successfully.
    Successful { imported_blocks: usize },
    /// There was an error processing this chain segment. Before the error, some blocks could
    /// have been imported.
    Failed {
        imported_blocks: usize,
        error: BlockError<E>,
    },
}

/// Configure the signature verification of produced blocks.
pub enum ProduceBlockVerification {
    VerifyRandao,
    NoVerification,
}

/// Payload attributes for which the `beacon_chain` crate is responsible.
pub struct PrePayloadAttributes {
    pub proposer_index: u64,
    pub prev_randao: Hash256,
    /// The block number of the block being built upon (same block as fcU `headBlockHash`).
    ///
    /// The parent block number is not part of the payload attributes sent to the EL, but *is*
    /// sent to builders via SSE.
    pub parent_block_number: u64,
    /// The block root of the block being built upon (same block as fcU `headBlockHash`).
    pub parent_beacon_block_root: Hash256,
}

/// Information about a state/block at a specific slot.
#[derive(Debug, Clone, Copy)]
pub struct FinalizationAndCanonicity {
    /// True if the slot of the state or block is finalized.
    ///
    /// This alone DOES NOT imply that the state/block is finalized, use `self.is_finalized()`.
    pub slot_is_finalized: bool,
    /// True if the state or block is canonical at its slot.
    pub canonical: bool,
}

/// Define whether a forkchoiceUpdate needs to be checked for an override (`Yes`) or has already
/// been checked (`AlreadyApplied`). It is safe to specify `Yes` even if re-orgs are disabled.
#[derive(Debug, Default, Clone, Copy, PartialEq, Eq)]
pub enum OverrideForkchoiceUpdate {
    #[default]
    Yes,
    AlreadyApplied,
}

#[derive(Debug, PartialEq)]
pub enum AttestationProcessingOutcome {
    Processed,
    EmptyAggregationBitfield,
    UnknownHeadBlock {
        beacon_block_root: Hash256,
    },
    /// The attestation is attesting to a state that is later than itself. (Viz., attesting to the
    /// future).
    AttestsToFutureBlock {
        block: Slot,
        attestation: Slot,
    },
    /// The slot is finalized, no need to import.
    FinalizedSlot {
        attestation: Slot,
        finalized: Slot,
    },
    FutureEpoch {
        attestation_epoch: Epoch,
        current_epoch: Epoch,
    },
    PastEpoch {
        attestation_epoch: Epoch,
        current_epoch: Epoch,
    },
    BadTargetEpoch,
    UnknownTargetRoot(Hash256),
    InvalidSignature,
    NoCommitteeForSlotAndIndex {
        slot: Slot,
        index: CommitteeIndex,
    },
    Invalid(AttestationValidationError),
}

/// Defines how a `BeaconState` should be "skipped" through skip-slots.
pub enum StateSkipConfig {
    /// Calculate the state root during each skip slot, producing a fully-valid `BeaconState`.
    WithStateRoots,
    /// Don't calculate the state root at each slot, instead just use the zero hash. This is orders
    /// of magnitude faster, however it produces a partially invalid state.
    ///
    /// This state is useful for operations that don't use the state roots; e.g., for calculating
    /// the shuffling.
    WithoutStateRoots,
}

pub trait BeaconChainTypes: Send + Sync + 'static {
    type HotStore: store::ItemStore<Self::EthSpec>;
    type ColdStore: store::ItemStore<Self::EthSpec>;
    type SlotClock: slot_clock::SlotClock;
    type Eth1Chain: Eth1ChainBackend<Self::EthSpec>;
    type EthSpec: types::EthSpec;
}

struct PartialBeaconBlock<E: EthSpec> {
    state: BeaconState<E>,
    slot: Slot,
    proposer_index: u64,
    parent_root: Hash256,
    randao_reveal: Signature,
    eth1_data: Eth1Data,
    graffiti: Graffiti,
    proposer_slashings: Vec<ProposerSlashing>,
    attester_slashings: Vec<AttesterSlashing<E>>,
    attestations: Vec<Attestation<E>>,
    deposits: Vec<Deposit>,
    voluntary_exits: Vec<SignedVoluntaryExit>,
    sync_aggregate: Option<SyncAggregate<E>>,
    prepare_payload_handle: Option<PreparePayloadHandle<E>>,
    bls_to_execution_changes: Vec<SignedBlsToExecutionChange>,
}

pub type LightClientProducerEvent<T> = (Hash256, Slot, SyncAggregate<T>);

pub type BeaconForkChoice<T> = ForkChoice<
    BeaconForkChoiceStore<
        <T as BeaconChainTypes>::EthSpec,
        <T as BeaconChainTypes>::HotStore,
        <T as BeaconChainTypes>::ColdStore,
    >,
    <T as BeaconChainTypes>::EthSpec,
>;

pub type BeaconStore<T> = Arc<
    HotColdDB<
        <T as BeaconChainTypes>::EthSpec,
        <T as BeaconChainTypes>::HotStore,
        <T as BeaconChainTypes>::ColdStore,
    >,
>;

/// Represents the "Beacon Chain" component of Ethereum 2.0. Allows import of blocks and block
/// operations and chooses a canonical head.
pub struct BeaconChain<T: BeaconChainTypes> {
    pub spec: ChainSpec,
    /// Configuration for `BeaconChain` runtime behaviour.
    pub config: ChainConfig,
    /// Persistent storage for blocks, states, etc. Typically an on-disk store, such as LevelDB.
    pub store: BeaconStore<T>,
    /// Used for spawning async and blocking tasks.
    pub task_executor: TaskExecutor,
    /// Database migrator for running background maintenance on the store.
    pub store_migrator: BackgroundMigrator<T::EthSpec, T::HotStore, T::ColdStore>,
    /// Reports the current slot, typically based upon the system clock.
    pub slot_clock: T::SlotClock,
    /// Stores all operations (e.g., `Attestation`, `Deposit`, etc) that are candidates for
    /// inclusion in a block.
    pub op_pool: OperationPool<T::EthSpec>,
    /// A pool of attestations dedicated to the "naive aggregation strategy" defined in the eth2
    /// specs.
    ///
    /// This pool accepts `Attestation` objects that only have one aggregation bit set and provides
    /// a method to get an aggregated `Attestation` for some `AttestationData`.
    pub naive_aggregation_pool: RwLock<NaiveAggregationPool<AggregatedAttestationMap<T::EthSpec>>>,
    /// A pool of `SyncCommitteeContribution` dedicated to the "naive aggregation strategy" defined in the eth2
    /// specs.
    ///
    /// This pool accepts `SyncCommitteeContribution` objects that only have one aggregation bit set and provides
    /// a method to get an aggregated `SyncCommitteeContribution` for some `SyncCommitteeContributionData`.
    pub naive_sync_aggregation_pool:
        RwLock<NaiveAggregationPool<SyncContributionAggregateMap<T::EthSpec>>>,
    /// Contains a store of attestations which have been observed by the beacon chain.
    pub(crate) observed_attestations: RwLock<ObservedAggregateAttestations<T::EthSpec>>,
    /// Contains a store of sync contributions which have been observed by the beacon chain.
    pub(crate) observed_sync_contributions: RwLock<ObservedSyncContributions<T::EthSpec>>,
    /// Maintains a record of which validators have been seen to publish gossip attestations in
    /// recent epochs.
    pub observed_gossip_attesters: RwLock<ObservedAttesters<T::EthSpec>>,
    /// Maintains a record of which validators have been seen to have attestations included in
    /// blocks in recent epochs.
    pub observed_block_attesters: RwLock<ObservedAttesters<T::EthSpec>>,
    /// Maintains a record of which validators have been seen sending sync messages in recent epochs.
    pub(crate) observed_sync_contributors: RwLock<ObservedSyncContributors<T::EthSpec>>,
    /// Maintains a record of which validators have been seen to create `SignedAggregateAndProofs`
    /// in recent epochs.
    pub observed_aggregators: RwLock<ObservedAggregators<T::EthSpec>>,
    /// Maintains a record of which validators have been seen to create `SignedContributionAndProofs`
    /// in recent epochs.
    pub(crate) observed_sync_aggregators: RwLock<ObservedSyncAggregators<T::EthSpec>>,
    /// Maintains a record of which validators have proposed blocks for each slot.
    pub observed_block_producers: RwLock<ObservedBlockProducers<T::EthSpec>>,
    /// Maintains a record of blob sidecars seen over the gossip network.
    pub observed_blob_sidecars: RwLock<ObservedBlobSidecars<T::EthSpec>>,
    /// Maintains a record of slashable message seen over the gossip network or RPC.
    pub observed_slashable: RwLock<ObservedSlashable<T::EthSpec>>,
    /// Maintains a record of which validators have submitted voluntary exits.
    pub observed_voluntary_exits: Mutex<ObservedOperations<SignedVoluntaryExit, T::EthSpec>>,
    /// Maintains a record of which validators we've seen proposer slashings for.
    pub observed_proposer_slashings: Mutex<ObservedOperations<ProposerSlashing, T::EthSpec>>,
    /// Maintains a record of which validators we've seen attester slashings for.
    pub observed_attester_slashings:
        Mutex<ObservedOperations<AttesterSlashing<T::EthSpec>, T::EthSpec>>,
    /// Maintains a record of which validators we've seen BLS to execution changes for.
    pub observed_bls_to_execution_changes:
        Mutex<ObservedOperations<SignedBlsToExecutionChange, T::EthSpec>>,
    /// Provides information from the Ethereum 1 (PoW) chain.
    pub eth1_chain: Option<Eth1Chain<T::Eth1Chain, T::EthSpec>>,
    /// Interfaces with the execution client.
    pub execution_layer: Option<ExecutionLayer<T::EthSpec>>,
    /// Stores information about the canonical head and finalized/justified checkpoints of the
    /// chain. Also contains the fork choice struct, for computing the canonical head.
    pub canonical_head: CanonicalHead<T>,
    /// The root of the genesis block.
    pub genesis_block_root: Hash256,
    /// The root of the genesis state.
    pub genesis_state_root: Hash256,
    /// The root of the list of genesis validators, used during syncing.
    pub genesis_validators_root: Hash256,
    /// Transmitter used to indicate that slot-start fork choice has completed running.
    pub fork_choice_signal_tx: Option<ForkChoiceSignalTx>,
    /// Receiver used by block production to wait on slot-start fork choice.
    pub fork_choice_signal_rx: Option<ForkChoiceSignalRx>,
    /// The genesis time of this `BeaconChain` (seconds since UNIX epoch).
    pub genesis_time: u64,
    /// A handler for events generated by the beacon chain. This is only initialized when the
    /// HTTP server is enabled.
    pub event_handler: Option<ServerSentEventHandler<T::EthSpec>>,
    /// Used to track the heads of the beacon chain.
    pub(crate) head_tracker: Arc<HeadTracker>,
    /// A cache dedicated to block processing.
    pub(crate) snapshot_cache: TimeoutRwLock<SnapshotCache<T::EthSpec>>,
    /// Caches the attester shuffling for a given epoch and shuffling key root.
    pub shuffling_cache: TimeoutRwLock<ShufflingCache>,
    /// A cache of eth1 deposit data at epoch boundaries for deposit finalization
    pub eth1_finalization_cache: TimeoutRwLock<Eth1FinalizationCache>,
    /// Caches the beacon block proposer shuffling for a given epoch and shuffling key root.
    pub beacon_proposer_cache: Arc<Mutex<BeaconProposerCache>>,
    /// Caches a map of `validator_index -> validator_pubkey`.
    pub(crate) validator_pubkey_cache: TimeoutRwLock<ValidatorPubkeyCache<T>>,
    /// A cache used when producing attestations.
    pub(crate) attester_cache: Arc<AttesterCache>,
    /// A cache used when producing attestations whilst the head block is still being imported.
    pub early_attester_cache: EarlyAttesterCache<T::EthSpec>,
    /// A cache used to keep track of various block timings.
    pub block_times_cache: Arc<RwLock<BlockTimesCache>>,
    /// A cache used to track pre-finalization block roots for quick rejection.
    pub pre_finalization_block_cache: PreFinalizationBlockCache,
    /// A cache used to produce light_client server messages
    pub light_client_server_cache: LightClientServerCache<T>,
    /// Sender to signal the light_client server to produce new updates
    pub light_client_server_tx: Option<Sender<LightClientProducerEvent<T::EthSpec>>>,
    /// Sender given to tasks, so that if they encounter a state in which execution cannot
    /// continue they can request that everything shuts down.
    pub shutdown_sender: Sender<ShutdownReason>,
    /// Logging to CLI, etc.
    pub(crate) log: Logger,
    /// Arbitrary bytes included in the blocks.
    pub(crate) graffiti: Graffiti,
    /// Optional slasher.
    pub slasher: Option<Arc<Slasher<T::EthSpec>>>,
    /// Provides monitoring of a set of explicitly defined validators.
    pub validator_monitor: RwLock<ValidatorMonitor<T::EthSpec>>,
    /// The slot at which blocks are downloaded back to.
    pub genesis_backfill_slot: Slot,
    /// Provides a KZG verification and temporary storage for blocks and blobs as
    /// they are collected and combined.
    pub data_availability_checker: Arc<DataAvailabilityChecker<T>>,
    /// The KZG trusted setup used by this chain.
    pub kzg: Option<Arc<Kzg>>,
    /// State with complete tree hash cache, ready for block production.
    ///
    /// NB: We can delete this once we have tree-states.
    #[allow(clippy::type_complexity)]
    pub block_production_state: Arc<Mutex<Option<(Hash256, BlockProductionPreState<T::EthSpec>)>>>,
}

pub enum BeaconBlockResponseWrapper<E: EthSpec> {
    Full(BeaconBlockResponse<E, FullPayload<E>>),
    Blinded(BeaconBlockResponse<E, BlindedPayload<E>>),
}

impl<E: EthSpec> BeaconBlockResponseWrapper<E> {
    pub fn fork_name(&self, spec: &ChainSpec) -> Result<ForkName, InconsistentFork> {
        Ok(match self {
            BeaconBlockResponseWrapper::Full(resp) => resp.block.to_ref().fork_name(spec)?,
            BeaconBlockResponseWrapper::Blinded(resp) => resp.block.to_ref().fork_name(spec)?,
        })
    }

    pub fn execution_payload_value(&self) -> Uint256 {
        match self {
            BeaconBlockResponseWrapper::Full(resp) => resp.execution_payload_value,
            BeaconBlockResponseWrapper::Blinded(resp) => resp.execution_payload_value,
        }
    }

    pub fn consensus_block_value_gwei(&self) -> u64 {
        match self {
            BeaconBlockResponseWrapper::Full(resp) => resp.consensus_block_value,
            BeaconBlockResponseWrapper::Blinded(resp) => resp.consensus_block_value,
        }
    }

    pub fn consensus_block_value_wei(&self) -> Uint256 {
        Uint256::from(self.consensus_block_value_gwei()) * 1_000_000_000
    }

    pub fn is_blinded(&self) -> bool {
        matches!(self, BeaconBlockResponseWrapper::Blinded(_))
    }
}

/// The components produced when the local beacon node creates a new block to extend the chain
pub struct BeaconBlockResponse<E: EthSpec, Payload: AbstractExecPayload<E>> {
    /// The newly produced beacon block
    pub block: BeaconBlock<E, Payload>,
    /// The post-state after applying the new block
    pub state: BeaconState<E>,
    /// The Blobs / Proofs associated with the new block
    pub blob_items: Option<(KzgProofs<E>, BlobsList<E>)>,
    /// The execution layer reward for the block
    pub execution_payload_value: Uint256,
    /// The consensus layer reward to the proposer
    pub consensus_block_value: u64,
}

impl FinalizationAndCanonicity {
    pub fn is_finalized(self) -> bool {
        self.slot_is_finalized && self.canonical
    }
}

impl<T: BeaconChainTypes> BeaconChain<T> {
    /// Checks if a block is finalized.
    /// The finalization check is done with the block slot. The block root is used to verify that
    /// the finalized slot is in the canonical chain.
    pub fn is_finalized_block(
        &self,
        block_root: &Hash256,
        block_slot: Slot,
    ) -> Result<bool, Error> {
        let finalized_slot = self
            .canonical_head
            .cached_head()
            .finalized_checkpoint()
            .epoch
            .start_slot(T::EthSpec::slots_per_epoch());
        let is_canonical = self
            .block_root_at_slot(block_slot, WhenSlotSkipped::None)?
            .map_or(false, |canonical_root| block_root == &canonical_root);
        Ok(block_slot <= finalized_slot && is_canonical)
    }

    /// Checks if a state is finalized.
    /// The finalization check is done with the slot. The state root is used to verify that
    /// the finalized state is in the canonical chain.
    pub fn is_finalized_state(
        &self,
        state_root: &Hash256,
        state_slot: Slot,
    ) -> Result<bool, Error> {
        self.state_finalization_and_canonicity(state_root, state_slot)
            .map(FinalizationAndCanonicity::is_finalized)
    }

    /// Fetch the finalization and canonicity status of the state with `state_root`.
    pub fn state_finalization_and_canonicity(
        &self,
        state_root: &Hash256,
        state_slot: Slot,
    ) -> Result<FinalizationAndCanonicity, Error> {
        let finalized_slot = self
            .canonical_head
            .cached_head()
            .finalized_checkpoint()
            .epoch
            .start_slot(T::EthSpec::slots_per_epoch());
        let slot_is_finalized = state_slot <= finalized_slot;
        let canonical = self
            .state_root_at_slot(state_slot)?
            .map_or(false, |canonical_root| state_root == &canonical_root);
        Ok(FinalizationAndCanonicity {
            slot_is_finalized,
            canonical,
        })
    }

    /// Persists the head tracker and fork choice.
    ///
    /// We do it atomically even though no guarantees need to be made about blocks from
    /// the head tracker also being present in fork choice.
    pub fn persist_head_and_fork_choice(&self) -> Result<(), Error> {
        let mut batch = vec![];

        let _head_timer = metrics::start_timer(&metrics::PERSIST_HEAD);

        // Hold a lock to head_tracker until it has been persisted to disk. Otherwise there's a race
        // condition with the pruning thread which can result in a block present in the head tracker
        // but absent in the DB. This inconsistency halts pruning and dramastically increases disk
        // size. Ref: https://github.com/sigp/lighthouse/issues/4773
        let head_tracker = self.head_tracker.0.read();
        batch.push(self.persist_head_in_batch(&head_tracker));

        let _fork_choice_timer = metrics::start_timer(&metrics::PERSIST_FORK_CHOICE);
        batch.push(self.persist_fork_choice_in_batch());

        self.store.hot_db.do_atomically(batch)?;
        drop(head_tracker);

        Ok(())
    }

    /// Return a `PersistedBeaconChain` without reference to a `BeaconChain`.
    pub fn make_persisted_head(
        genesis_block_root: Hash256,
        head_tracker_reader: &HeadTrackerReader,
    ) -> PersistedBeaconChain {
        PersistedBeaconChain {
            _canonical_head_block_root: DUMMY_CANONICAL_HEAD_BLOCK_ROOT,
            genesis_block_root,
            ssz_head_tracker: SszHeadTracker::from_map(head_tracker_reader),
        }
    }

    /// Return a database operation for writing the beacon chain head to disk.
    pub fn persist_head_in_batch(
        &self,
        head_tracker_reader: &HeadTrackerReader,
    ) -> KeyValueStoreOp {
        Self::persist_head_in_batch_standalone(self.genesis_block_root, head_tracker_reader)
    }

    pub fn persist_head_in_batch_standalone(
        genesis_block_root: Hash256,
        head_tracker_reader: &HeadTrackerReader,
    ) -> KeyValueStoreOp {
        Self::make_persisted_head(genesis_block_root, head_tracker_reader)
            .as_kv_store_op(BEACON_CHAIN_DB_KEY)
    }

    /// Load fork choice from disk, returning `None` if it isn't found.
    pub fn load_fork_choice(
        store: BeaconStore<T>,
        reset_payload_statuses: ResetPayloadStatuses,
        spec: &ChainSpec,
        log: &Logger,
    ) -> Result<Option<BeaconForkChoice<T>>, Error> {
        let Some(persisted_fork_choice) =
            store.get_item::<PersistedForkChoice>(&FORK_CHOICE_DB_KEY)?
        else {
            return Ok(None);
        };

        let fc_store =
            BeaconForkChoiceStore::from_persisted(persisted_fork_choice.fork_choice_store, store)?;

        Ok(Some(ForkChoice::from_persisted(
            persisted_fork_choice.fork_choice,
            reset_payload_statuses,
            fc_store,
            spec,
            log,
        )?))
    }

    /// Persists `self.op_pool` to disk.
    ///
    /// ## Notes
    ///
    /// This operation is typically slow and causes a lot of allocations. It should be used
    /// sparingly.
    pub fn persist_op_pool(&self) -> Result<(), Error> {
        let _timer = metrics::start_timer(&metrics::PERSIST_OP_POOL);

        self.store.put_item(
            &OP_POOL_DB_KEY,
            &PersistedOperationPool::from_operation_pool(&self.op_pool),
        )?;

        Ok(())
    }

    /// Persists `self.eth1_chain` and its caches to disk.
    pub fn persist_eth1_cache(&self) -> Result<(), Error> {
        let _timer = metrics::start_timer(&metrics::PERSIST_ETH1_CACHE);

        if let Some(eth1_chain) = self.eth1_chain.as_ref() {
            self.store
                .put_item(&ETH1_CACHE_DB_KEY, &eth1_chain.as_ssz_container())?;
        }

        Ok(())
    }

    pub fn persist_data_availability_checker(&self) -> Result<(), Error> {
        let _timer = metrics::start_timer(&metrics::PERSIST_DATA_AVAILABILITY_CHECKER);
        self.data_availability_checker.persist_all()?;

        Ok(())
    }

    /// Returns the slot _right now_ according to `self.slot_clock`. Returns `Err` if the slot is
    /// unavailable.
    ///
    /// The slot might be unavailable due to an error with the system clock, or if the present time
    /// is before genesis (i.e., a negative slot).
    pub fn slot(&self) -> Result<Slot, Error> {
        self.slot_clock.now().ok_or(Error::UnableToReadSlot)
    }

    /// Returns the epoch _right now_ according to `self.slot_clock`. Returns `Err` if the epoch is
    /// unavailable.
    ///
    /// The epoch might be unavailable due to an error with the system clock, or if the present time
    /// is before genesis (i.e., a negative epoch).
    pub fn epoch(&self) -> Result<Epoch, Error> {
        self.slot()
            .map(|slot| slot.epoch(T::EthSpec::slots_per_epoch()))
    }

    /// Iterates across all `(block_root, slot)` pairs from `start_slot`
    /// to the head of the chain (inclusive).
    ///
    /// ## Notes
    ///
    /// - `slot` always increases by `1`.
    /// - Skipped slots contain the root of the closest prior
    ///     non-skipped slot (identical to the way they are stored in `state.block_roots`).
    /// - Iterator returns `(Hash256, Slot)`.
    ///
    /// Will return a `BlockOutOfRange` error if the requested start slot is before the period of
    /// history for which we have blocks stored. See `get_oldest_block_slot`.
    pub fn forwards_iter_block_roots(
        &self,
        start_slot: Slot,
    ) -> Result<impl Iterator<Item = Result<(Hash256, Slot), Error>> + '_, Error> {
        let oldest_block_slot = self.store.get_oldest_block_slot();
        if start_slot < oldest_block_slot {
            return Err(Error::HistoricalBlockError(
                HistoricalBlockError::BlockOutOfRange {
                    slot: start_slot,
                    oldest_block_slot,
                },
            ));
        }

        let local_head = self.head_snapshot();

        let iter = self.store.forwards_block_roots_iterator(
            start_slot,
            local_head.beacon_state.clone_with(CloneConfig::none()),
            local_head.beacon_block_root,
            &self.spec,
        )?;

        Ok(iter.map(|result| result.map_err(Into::into)))
    }

    /// Even more efficient variant of `forwards_iter_block_roots` that will avoid cloning the head
    /// state if it isn't required for the requested range of blocks.
    /// The range [start_slot, end_slot] is inclusive (ie `start_slot <= end_slot`)
    pub fn forwards_iter_block_roots_until(
        &self,
        start_slot: Slot,
        end_slot: Slot,
    ) -> Result<impl Iterator<Item = Result<(Hash256, Slot), Error>> + '_, Error> {
        let oldest_block_slot = self.store.get_oldest_block_slot();
        if start_slot < oldest_block_slot {
            return Err(Error::HistoricalBlockError(
                HistoricalBlockError::BlockOutOfRange {
                    slot: start_slot,
                    oldest_block_slot,
                },
            ));
        }

        self.with_head(move |head| {
            let iter = self.store.forwards_block_roots_iterator_until(
                start_slot,
                end_slot,
                || {
                    Ok((
                        head.beacon_state.clone_with_only_committee_caches(),
                        head.beacon_block_root,
                    ))
                },
                &self.spec,
            )?;
            Ok(iter
                .map(|result| result.map_err(Into::into))
                .take_while(move |result| {
                    result.as_ref().map_or(true, |(_, slot)| *slot <= end_slot)
                }))
        })
    }

    /// Traverse backwards from `block_root` to find the block roots of its ancestors.
    ///
    /// ## Notes
    ///
    /// - `slot` always decreases by `1`.
    /// - Skipped slots contain the root of the closest prior
    ///     non-skipped slot (identical to the way they are stored in `state.block_roots`) .
    /// - Iterator returns `(Hash256, Slot)`.
    /// - The provided `block_root` is included as the first item in the iterator.
    pub fn rev_iter_block_roots_from(
        &self,
        block_root: Hash256,
    ) -> Result<impl Iterator<Item = Result<(Hash256, Slot), Error>> + '_, Error> {
        let block = self
            .get_blinded_block(&block_root)?
            .ok_or(Error::MissingBeaconBlock(block_root))?;
        let state = self
            .get_state(&block.state_root(), Some(block.slot()))?
            .ok_or_else(|| Error::MissingBeaconState(block.state_root()))?;
        let iter = BlockRootsIterator::owned(&self.store, state);
        Ok(std::iter::once(Ok((block_root, block.slot())))
            .chain(iter)
            .map(|result| result.map_err(|e| e.into())))
    }

    /// Iterates backwards across all `(state_root, slot)` pairs starting from
    /// an arbitrary `BeaconState` to the earliest reachable ancestor (may or may not be genesis).
    ///
    /// ## Notes
    ///
    /// - `slot` always decreases by `1`.
    /// - Iterator returns `(Hash256, Slot)`.
    /// - As this iterator starts at the `head` of the chain (viz., the best block), the first slot
    ///     returned may be earlier than the wall-clock slot.
    pub fn rev_iter_state_roots_from<'a>(
        &'a self,
        state_root: Hash256,
        state: &'a BeaconState<T::EthSpec>,
    ) -> impl Iterator<Item = Result<(Hash256, Slot), Error>> + 'a {
        std::iter::once(Ok((state_root, state.slot())))
            .chain(StateRootsIterator::new(&self.store, state))
            .map(|result| result.map_err(Into::into))
    }

    /// Iterates across all `(state_root, slot)` pairs from `start_slot`
    /// to the head of the chain (inclusive).
    ///
    /// ## Notes
    ///
    /// - `slot` always increases by `1`.
    /// - Iterator returns `(Hash256, Slot)`.
    pub fn forwards_iter_state_roots(
        &self,
        start_slot: Slot,
    ) -> Result<impl Iterator<Item = Result<(Hash256, Slot), Error>> + '_, Error> {
        let local_head = self.head_snapshot();

        let iter = self.store.forwards_state_roots_iterator(
            start_slot,
            local_head.beacon_state_root(),
            local_head.beacon_state.clone_with(CloneConfig::none()),
            &self.spec,
        )?;

        Ok(iter.map(|result| result.map_err(Into::into)))
    }

    /// Super-efficient forwards state roots iterator that avoids cloning the head if the state
    /// roots lie entirely within the freezer database.
    ///
    /// The iterator returned will include roots for `start_slot..=end_slot`, i.e.  it
    /// is endpoint inclusive.
    pub fn forwards_iter_state_roots_until(
        &self,
        start_slot: Slot,
        end_slot: Slot,
    ) -> Result<impl Iterator<Item = Result<(Hash256, Slot), Error>> + '_, Error> {
        self.with_head(move |head| {
            let iter = self.store.forwards_state_roots_iterator_until(
                start_slot,
                end_slot,
                || {
                    Ok((
                        head.beacon_state.clone_with_only_committee_caches(),
                        head.beacon_state_root(),
                    ))
                },
                &self.spec,
            )?;
            Ok(iter
                .map(|result| result.map_err(Into::into))
                .take_while(move |result| {
                    result.as_ref().map_or(true, |(_, slot)| *slot <= end_slot)
                }))
        })
    }

    /// Returns the block at the given slot, if any. Only returns blocks in the canonical chain.
    ///
    /// Use the `skips` parameter to define the behaviour when `request_slot` is a skipped slot.
    ///
    /// ## Errors
    ///
    /// May return a database error.
    pub fn block_at_slot(
        &self,
        request_slot: Slot,
        skips: WhenSlotSkipped,
    ) -> Result<Option<SignedBlindedBeaconBlock<T::EthSpec>>, Error> {
        let root = self.block_root_at_slot(request_slot, skips)?;

        if let Some(block_root) = root {
            Ok(self.store.get_blinded_block(&block_root)?)
        } else {
            Ok(None)
        }
    }

    /// Returns the state root at the given slot, if any. Only returns state roots in the canonical chain.
    ///
    /// ## Errors
    ///
    /// May return a database error.
    pub fn state_root_at_slot(&self, request_slot: Slot) -> Result<Option<Hash256>, Error> {
        if request_slot == self.spec.genesis_slot {
            return Ok(Some(self.genesis_state_root));
        } else if request_slot > self.slot()? {
            return Ok(None);
        }

        // Check limits w.r.t historic state bounds.
        let (historic_lower_limit, historic_upper_limit) = self.store.get_historic_state_limits();
        if request_slot > historic_lower_limit && request_slot < historic_upper_limit {
            return Ok(None);
        }

        // Try an optimized path of reading the root directly from the head state.
        let fast_lookup: Option<Hash256> = self.with_head(|head| {
            if head.beacon_block.slot() <= request_slot {
                // Return the head state root if all slots between the request and the head are skipped.
                Ok(Some(head.beacon_state_root()))
            } else if let Ok(root) = head.beacon_state.get_state_root(request_slot) {
                // Return the root if it's easily accessible from the head state.
                Ok(Some(*root))
            } else {
                // Fast lookup is not possible.
                Ok::<_, Error>(None)
            }
        })?;

        if let Some(root) = fast_lookup {
            return Ok(Some(root));
        }

        process_results(
            self.forwards_iter_state_roots_until(request_slot, request_slot)?,
            |mut iter| {
                if let Some((root, slot)) = iter.next() {
                    if slot == request_slot {
                        Ok(Some(root))
                    } else {
                        // Sanity check.
                        Err(Error::InconsistentForwardsIter { request_slot, slot })
                    }
                } else {
                    Ok(None)
                }
            },
        )?
    }

    /// Returns the block root at the given slot, if any. Only returns roots in the canonical chain.
    ///
    /// ## Notes
    ///
    /// - Use the `skips` parameter to define the behaviour when `request_slot` is a skipped slot.
    /// - Returns `Ok(None)` for any slot higher than the current wall-clock slot, or less than
    ///   the oldest known block slot.
    pub fn block_root_at_slot(
        &self,
        request_slot: Slot,
        skips: WhenSlotSkipped,
    ) -> Result<Option<Hash256>, Error> {
        match skips {
            WhenSlotSkipped::None => self.block_root_at_slot_skips_none(request_slot),
            WhenSlotSkipped::Prev => self.block_root_at_slot_skips_prev(request_slot),
        }
        .or_else(|e| match e {
            Error::HistoricalBlockError(_) => Ok(None),
            e => Err(e),
        })
    }

    /// Returns the block root at the given slot, if any. Only returns roots in the canonical chain.
    ///
    /// ## Notes
    ///
    /// - Returns `Ok(None)` if the given `Slot` was skipped.
    /// - Returns `Ok(None)` for any slot higher than the current wall-clock slot.
    ///
    /// ## Errors
    ///
    /// May return a database error.
    fn block_root_at_slot_skips_none(&self, request_slot: Slot) -> Result<Option<Hash256>, Error> {
        if request_slot == self.spec.genesis_slot {
            return Ok(Some(self.genesis_block_root));
        } else if request_slot > self.slot()? {
            return Ok(None);
        }

        let prev_slot = request_slot.saturating_sub(1_u64);

        // Try an optimized path of reading the root directly from the head state.
        let fast_lookup: Option<Option<Hash256>> = self.with_head(|head| {
            let state = &head.beacon_state;

            // Try find the root for the `request_slot`.
            let request_root_opt = match state.slot().cmp(&request_slot) {
                // It's always a skip slot if the head is less than the request slot, return early.
                Ordering::Less => return Ok(Some(None)),
                // The request slot is the head slot.
                Ordering::Equal => Some(head.beacon_block_root),
                // Try find the request slot in the state.
                Ordering::Greater => state.get_block_root(request_slot).ok().copied(),
            };

            if let Some(request_root) = request_root_opt {
                if let Ok(prev_root) = state.get_block_root(prev_slot) {
                    return Ok(Some((*prev_root != request_root).then_some(request_root)));
                }
            }

            // Fast lookup is not possible.
            Ok::<_, Error>(None)
        })?;
        if let Some(root_opt) = fast_lookup {
            return Ok(root_opt);
        }

        if let Some(((prev_root, _), (curr_root, curr_slot))) = process_results(
            self.forwards_iter_block_roots_until(prev_slot, request_slot)?,
            |iter| iter.tuple_windows().next(),
        )? {
            // Sanity check.
            if curr_slot != request_slot {
                return Err(Error::InconsistentForwardsIter {
                    request_slot,
                    slot: curr_slot,
                });
            }
            Ok((curr_root != prev_root).then_some(curr_root))
        } else {
            Ok(None)
        }
    }

    /// Returns the block root at the given slot, if any. Only returns roots in the canonical chain.
    ///
    /// ## Notes
    ///
    /// - Returns the root at the previous non-skipped slot if the given `Slot` was skipped.
    /// - Returns `Ok(None)` for any slot higher than the current wall-clock slot.
    ///
    /// ## Errors
    ///
    /// May return a database error.
    fn block_root_at_slot_skips_prev(&self, request_slot: Slot) -> Result<Option<Hash256>, Error> {
        if request_slot == self.spec.genesis_slot {
            return Ok(Some(self.genesis_block_root));
        } else if request_slot > self.slot()? {
            return Ok(None);
        }

        // Try an optimized path of reading the root directly from the head state.
        let fast_lookup: Option<Hash256> = self.with_head(|head| {
            if head.beacon_block.slot() <= request_slot {
                // Return the head root if all slots between the request and the head are skipped.
                Ok(Some(head.beacon_block_root))
            } else if let Ok(root) = head.beacon_state.get_block_root(request_slot) {
                // Return the root if it's easily accessible from the head state.
                Ok(Some(*root))
            } else {
                // Fast lookup is not possible.
                Ok::<_, Error>(None)
            }
        })?;
        if let Some(root) = fast_lookup {
            return Ok(Some(root));
        }

        process_results(
            self.forwards_iter_block_roots_until(request_slot, request_slot)?,
            |mut iter| {
                if let Some((root, slot)) = iter.next() {
                    if slot == request_slot {
                        Ok(Some(root))
                    } else {
                        // Sanity check.
                        Err(Error::InconsistentForwardsIter { request_slot, slot })
                    }
                } else {
                    Ok(None)
                }
            },
        )?
    }

    /// Returns the block at the given root, if any.
    ///
    /// Will also check the early attester cache for the block. Because of this, there's no
    /// guarantee that a block returned from this function has a `BeaconState` available in
    /// `self.store`. The expected use for this function is *only* for returning blocks requested
    /// from P2P peers.
    ///
    /// ## Errors
    ///
    /// May return a database error.
    pub fn get_blocks_checking_caches(
        self: &Arc<Self>,
        block_roots: Vec<Hash256>,
        executor: &TaskExecutor,
    ) -> Result<
        impl Stream<
            Item = (
                Hash256,
                Arc<Result<Option<Arc<SignedBeaconBlock<T::EthSpec>>>, Error>>,
            ),
        >,
        Error,
    > {
        Ok(BeaconBlockStreamer::<T>::new(self, CheckCaches::Yes)?
            .launch_stream(block_roots, executor))
    }

    pub fn get_blocks(
        self: &Arc<Self>,
        block_roots: Vec<Hash256>,
        executor: &TaskExecutor,
    ) -> Result<
        impl Stream<
            Item = (
                Hash256,
                Arc<Result<Option<Arc<SignedBeaconBlock<T::EthSpec>>>, Error>>,
            ),
        >,
        Error,
    > {
        Ok(BeaconBlockStreamer::<T>::new(self, CheckCaches::No)?
            .launch_stream(block_roots, executor))
    }

    pub fn get_blobs_checking_early_attester_cache(
        &self,
        block_root: &Hash256,
    ) -> Result<BlobSidecarList<T::EthSpec>, Error> {
        self.early_attester_cache
            .get_blobs(*block_root)
            .map_or_else(|| self.get_blobs(block_root), Ok)
    }

    /// Returns the block at the given root, if any.
    ///
    /// ## Errors
    ///
    /// May return a database error.
    pub async fn get_block(
        &self,
        block_root: &Hash256,
    ) -> Result<Option<SignedBeaconBlock<T::EthSpec>>, Error> {
        // Load block from database, returning immediately if we have the full block w payload
        // stored.
        let blinded_block = match self.store.try_get_full_block(block_root)? {
            Some(DatabaseBlock::Full(block)) => return Ok(Some(block)),
            Some(DatabaseBlock::Blinded(block)) => block,
            None => return Ok(None),
        };
        let fork = blinded_block.fork_name(&self.spec)?;

        // If we only have a blinded block, load the execution payload from the EL.
        let block_message = blinded_block.message();
        let execution_payload_header = block_message
            .execution_payload()
            .map_err(|_| Error::BlockVariantLacksExecutionPayload(*block_root))?
            .to_execution_payload_header();

        let exec_block_hash = execution_payload_header.block_hash();

        let execution_payload = self
            .execution_layer
            .as_ref()
            .ok_or(Error::ExecutionLayerMissing)?
            .get_payload_for_header(&execution_payload_header, fork)
            .await
            .map_err(|e| {
                Error::ExecutionLayerErrorPayloadReconstruction(exec_block_hash, Box::new(e))
            })?
            .ok_or(Error::BlockHashMissingFromExecutionLayer(exec_block_hash))?;

        // Verify payload integrity.
        let header_from_payload = ExecutionPayloadHeader::from(execution_payload.to_ref());
        if header_from_payload != execution_payload_header {
            for txn in execution_payload.transactions() {
                debug!(
                    self.log,
                    "Reconstructed txn";
                    "bytes" => format!("0x{}", hex::encode(&**txn)),
                );
            }

            return Err(Error::InconsistentPayloadReconstructed {
                slot: blinded_block.slot(),
                exec_block_hash,
                canonical_transactions_root: execution_payload_header.transactions_root(),
                reconstructed_transactions_root: header_from_payload.transactions_root(),
            });
        }

        // Add the payload to the block to form a full block.
        blinded_block
            .try_into_full_block(Some(execution_payload))
            .ok_or(Error::AddPayloadLogicError)
            .map(Some)
    }

    /// Returns the blobs at the given root, if any.
    ///
    /// ## Errors
    /// May return a database error.
    pub fn get_blobs(&self, block_root: &Hash256) -> Result<BlobSidecarList<T::EthSpec>, Error> {
        match self.store.get_blobs(block_root)? {
            Some(blobs) => Ok(blobs),
            None => Ok(BlobSidecarList::default()),
        }
    }

    pub fn get_blinded_block(
        &self,
        block_root: &Hash256,
    ) -> Result<Option<SignedBlindedBeaconBlock<T::EthSpec>>, Error> {
        Ok(self.store.get_blinded_block(block_root)?)
    }

    /// Returns the state at the given root, if any.
    ///
    /// ## Errors
    ///
    /// May return a database error.
    pub fn get_state(
        &self,
        state_root: &Hash256,
        slot: Option<Slot>,
    ) -> Result<Option<BeaconState<T::EthSpec>>, Error> {
        Ok(self.store.get_state(state_root, slot)?)
    }

    /// Return the sync committee at `slot + 1` from the canonical chain.
    ///
    /// This is useful when dealing with sync committee messages, because messages are signed
    /// and broadcast one slot prior to the slot of the sync committee (which is relevant at
    /// sync committee period boundaries).
    pub fn sync_committee_at_next_slot(
        &self,
        slot: Slot,
    ) -> Result<Arc<SyncCommittee<T::EthSpec>>, Error> {
        let epoch = slot.safe_add(1)?.epoch(T::EthSpec::slots_per_epoch());
        self.sync_committee_at_epoch(epoch)
    }

    /// Return the sync committee at `epoch` from the canonical chain.
    pub fn sync_committee_at_epoch(
        &self,
        epoch: Epoch,
    ) -> Result<Arc<SyncCommittee<T::EthSpec>>, Error> {
        // Try to read a committee from the head. This will work most of the time, but will fail
        // for faraway committees, or if there are skipped slots at the transition to Altair.
        let spec = &self.spec;
        let committee_from_head =
            self.with_head(
                |head| match head.beacon_state.get_built_sync_committee(epoch, spec) {
                    Ok(committee) => Ok(Some(committee.clone())),
                    Err(BeaconStateError::SyncCommitteeNotKnown { .. })
                    | Err(BeaconStateError::IncorrectStateVariant) => Ok(None),
                    Err(e) => Err(Error::from(e)),
                },
            )?;

        if let Some(committee) = committee_from_head {
            Ok(committee)
        } else {
            // Slow path: load a state (or advance the head).
            let sync_committee_period = epoch.sync_committee_period(spec)?;
            let committee = self
                .state_for_sync_committee_period(sync_committee_period)?
                .get_built_sync_committee(epoch, spec)?
                .clone();
            Ok(committee)
        }
    }

    /// Load a state suitable for determining the sync committee for the given period.
    ///
    /// Specifically, the state at the start of the *previous* sync committee period.
    ///
    /// This is sufficient for historical duties, and efficient in the case where the head
    /// is lagging the current period and we need duties for the next period (because we only
    /// have to transition the head to start of the current period).
    ///
    /// We also need to ensure that the load slot is after the Altair fork.
    ///
    /// **WARNING**: the state returned will have dummy state roots. It should only be used
    /// for its sync committees (determining duties, etc).
    pub fn state_for_sync_committee_period(
        &self,
        sync_committee_period: u64,
    ) -> Result<BeaconState<T::EthSpec>, Error> {
        let altair_fork_epoch = self
            .spec
            .altair_fork_epoch
            .ok_or(Error::AltairForkDisabled)?;

        let load_slot = std::cmp::max(
            self.spec.epochs_per_sync_committee_period * sync_committee_period.saturating_sub(1),
            altair_fork_epoch,
        )
        .start_slot(T::EthSpec::slots_per_epoch());

        self.state_at_slot(load_slot, StateSkipConfig::WithoutStateRoots)
    }

    pub fn recompute_and_cache_light_client_updates(
        &self,
        (parent_root, slot, sync_aggregate): LightClientProducerEvent<T::EthSpec>,
    ) -> Result<(), Error> {
        self.light_client_server_cache.recompute_and_cache_updates(
            self.store.clone(),
            &parent_root,
            slot,
            &sync_aggregate,
            &self.log,
            &self.spec,
        )
    }

    /// Returns the current heads of the `BeaconChain`. For the canonical head, see `Self::head`.
    ///
    /// Returns `(block_root, block_slot)`.
    pub fn heads(&self) -> Vec<(Hash256, Slot)> {
        self.head_tracker.heads()
    }

    /// Only used in tests.
    pub fn knows_head(&self, block_hash: &SignedBeaconBlockHash) -> bool {
        self.head_tracker.contains_head((*block_hash).into())
    }

    /// Returns the `BeaconState` at the given slot.
    ///
    /// Returns `None` when the state is not found in the database or there is an error skipping
    /// to a future state.
    pub fn state_at_slot(
        &self,
        slot: Slot,
        config: StateSkipConfig,
    ) -> Result<BeaconState<T::EthSpec>, Error> {
        let head_state = self.head_beacon_state_cloned();

        match slot.cmp(&head_state.slot()) {
            Ordering::Equal => Ok(head_state),
            Ordering::Greater => {
                if slot > head_state.slot() + T::EthSpec::slots_per_epoch() {
                    warn!(
                        self.log,
                        "Skipping more than an epoch";
                        "head_slot" => head_state.slot(),
                        "request_slot" => slot
                    )
                }

                let start_slot = head_state.slot();
                let task_start = Instant::now();
                let max_task_runtime = Duration::from_secs(self.spec.seconds_per_slot);

                let head_state_slot = head_state.slot();
                let mut state = head_state;

                let skip_state_root = match config {
                    StateSkipConfig::WithStateRoots => None,
                    StateSkipConfig::WithoutStateRoots => Some(Hash256::zero()),
                };

                while state.slot() < slot {
                    // Do not allow and forward state skip that takes longer than the maximum task duration.
                    //
                    // This is a protection against nodes doing too much work when they're not synced
                    // to a chain.
                    if task_start + max_task_runtime < Instant::now() {
                        return Err(Error::StateSkipTooLarge {
                            start_slot,
                            requested_slot: slot,
                            max_task_runtime,
                        });
                    }

                    // Note: supplying some `state_root` when it is known would be a cheap and easy
                    // optimization.
                    match per_slot_processing(&mut state, skip_state_root, &self.spec) {
                        Ok(_) => (),
                        Err(e) => {
                            warn!(
                                self.log,
                                "Unable to load state at slot";
                                "error" => ?e,
                                "head_slot" => head_state_slot,
                                "requested_slot" => slot
                            );
                            return Err(Error::NoStateForSlot(slot));
                        }
                    };
                }
                Ok(state)
            }
            Ordering::Less => {
                let state_root =
                    process_results(self.forwards_iter_state_roots_until(slot, slot)?, |iter| {
                        iter.take_while(|(_, current_slot)| *current_slot >= slot)
                            .find(|(_, current_slot)| *current_slot == slot)
                            .map(|(root, _slot)| root)
                    })?
                    .ok_or(Error::NoStateForSlot(slot))?;

                Ok(self
                    .get_state(&state_root, Some(slot))?
                    .ok_or(Error::NoStateForSlot(slot))?)
            }
        }
    }

    /// Returns the `BeaconState` the current slot (viz., `self.slot()`).
    ///
    ///  - A reference to the head state (note: this keeps a read lock on the head, try to use
    ///  sparingly).
    ///  - The head state, but with skipped slots (for states later than the head).
    ///
    ///  Returns `None` when there is an error skipping to a future state or the slot clock cannot
    ///  be read.
    pub fn wall_clock_state(&self) -> Result<BeaconState<T::EthSpec>, Error> {
        self.state_at_slot(self.slot()?, StateSkipConfig::WithStateRoots)
    }

    /// Returns the validator index (if any) for the given public key.
    ///
    /// ## Notes
    ///
    /// This query uses the `validator_pubkey_cache` which contains _all_ validators ever seen,
    /// even if those validators aren't included in the head state. It is important to remember
    /// that just because a validator exists here, it doesn't necessarily exist in all
    /// `BeaconStates`.
    ///
    /// ## Errors
    ///
    /// May return an error if acquiring a read-lock on the `validator_pubkey_cache` times out.
    pub fn validator_index(&self, pubkey: &PublicKeyBytes) -> Result<Option<usize>, Error> {
        let pubkey_cache = self
            .validator_pubkey_cache
            .try_read_for(VALIDATOR_PUBKEY_CACHE_LOCK_TIMEOUT)
            .ok_or(Error::ValidatorPubkeyCacheLockTimeout)?;

        Ok(pubkey_cache.get_index(pubkey))
    }

    /// Return the validator indices of all public keys fetched from an iterator.
    ///
    /// If any public key doesn't belong to a known validator then an error will be returned.
    /// We could consider relaxing this by returning `Vec<Option<usize>>` in future.
    pub fn validator_indices<'a>(
        &self,
        validator_pubkeys: impl Iterator<Item = &'a PublicKeyBytes>,
    ) -> Result<Vec<u64>, Error> {
        let pubkey_cache = self
            .validator_pubkey_cache
            .try_read_for(VALIDATOR_PUBKEY_CACHE_LOCK_TIMEOUT)
            .ok_or(Error::ValidatorPubkeyCacheLockTimeout)?;

        validator_pubkeys
            .map(|pubkey| {
                pubkey_cache
                    .get_index(pubkey)
                    .map(|id| id as u64)
                    .ok_or(Error::ValidatorPubkeyUnknown(*pubkey))
            })
            .collect()
    }

    /// Returns the validator pubkey (if any) for the given validator index.
    ///
    /// ## Notes
    ///
    /// This query uses the `validator_pubkey_cache` which contains _all_ validators ever seen,
    /// even if those validators aren't included in the head state. It is important to remember
    /// that just because a validator exists here, it doesn't necessarily exist in all
    /// `BeaconStates`.
    ///
    /// ## Errors
    ///
    /// May return an error if acquiring a read-lock on the `validator_pubkey_cache` times out.
    pub fn validator_pubkey(&self, validator_index: usize) -> Result<Option<PublicKey>, Error> {
        let pubkey_cache = self
            .validator_pubkey_cache
            .try_read_for(VALIDATOR_PUBKEY_CACHE_LOCK_TIMEOUT)
            .ok_or(Error::ValidatorPubkeyCacheLockTimeout)?;

        Ok(pubkey_cache.get(validator_index).cloned())
    }

    /// As per `Self::validator_pubkey`, but returns `PublicKeyBytes`.
    pub fn validator_pubkey_bytes(
        &self,
        validator_index: usize,
    ) -> Result<Option<PublicKeyBytes>, Error> {
        let pubkey_cache = self
            .validator_pubkey_cache
            .try_read_for(VALIDATOR_PUBKEY_CACHE_LOCK_TIMEOUT)
            .ok_or(Error::ValidatorPubkeyCacheLockTimeout)?;

        Ok(pubkey_cache.get_pubkey_bytes(validator_index).copied())
    }

    /// As per `Self::validator_pubkey_bytes` but will resolve multiple indices at once to avoid
    /// bouncing the read-lock on the pubkey cache.
    ///
    /// Returns a map that may have a length less than `validator_indices.len()` if some indices
    /// were unable to be resolved.
    pub fn validator_pubkey_bytes_many(
        &self,
        validator_indices: &[usize],
    ) -> Result<HashMap<usize, PublicKeyBytes>, Error> {
        let pubkey_cache = self
            .validator_pubkey_cache
            .try_read_for(VALIDATOR_PUBKEY_CACHE_LOCK_TIMEOUT)
            .ok_or(Error::ValidatorPubkeyCacheLockTimeout)?;

        let mut map = HashMap::with_capacity(validator_indices.len());
        for &validator_index in validator_indices {
            if let Some(pubkey) = pubkey_cache.get_pubkey_bytes(validator_index) {
                map.insert(validator_index, *pubkey);
            }
        }
        Ok(map)
    }

    /// Returns the block canonical root of the current canonical chain at a given slot, starting from the given state.
    ///
    /// Returns `None` if the given slot doesn't exist in the chain.
    pub fn root_at_slot_from_state(
        &self,
        target_slot: Slot,
        beacon_block_root: Hash256,
        state: &BeaconState<T::EthSpec>,
    ) -> Result<Option<Hash256>, Error> {
        let iter = BlockRootsIterator::new(&self.store, state);
        let iter_with_head = std::iter::once(Ok((beacon_block_root, state.slot())))
            .chain(iter)
            .map(|result| result.map_err(|e| e.into()));

        process_results(iter_with_head, |mut iter| {
            iter.find(|(_, slot)| *slot == target_slot)
                .map(|(root, _)| root)
        })
    }

    /// Returns the attestation duties for the given validator indices using the shuffling cache.
    ///
    /// An error may be returned if `head_block_root` is a finalized block, this function is only
    /// designed for operations at the head of the chain.
    ///
    /// The returned `Vec` will have the same length as `validator_indices`, any
    /// non-existing/inactive validators will have `None` values.
    ///
    /// ## Notes
    ///
    /// This function will try to use the shuffling cache to return the value. If the value is not
    /// in the shuffling cache, it will be added. Care should be taken not to wash out the
    /// shuffling cache with historical/useless values.
    pub fn validator_attestation_duties(
        &self,
        validator_indices: &[u64],
        epoch: Epoch,
        head_block_root: Hash256,
    ) -> Result<(Vec<Option<AttestationDuty>>, Hash256, ExecutionStatus), Error> {
        let execution_status = self
            .canonical_head
            .fork_choice_read_lock()
            .get_block_execution_status(&head_block_root)
            .ok_or(Error::AttestationHeadNotInForkChoice(head_block_root))?;

        let (duties, dependent_root) = self.with_committee_cache(
            head_block_root,
            epoch,
            |committee_cache, dependent_root| {
                let duties = validator_indices
                    .iter()
                    .map(|validator_index| {
                        let validator_index = *validator_index as usize;
                        committee_cache.get_attestation_duties(validator_index)
                    })
                    .collect();

                Ok((duties, dependent_root))
            },
        )?;
        Ok((duties, dependent_root, execution_status))
    }

    /// Returns an aggregated `Attestation`, if any, that has a matching `attestation.data`.
    ///
    /// The attestation will be obtained from `self.naive_aggregation_pool`.
    pub fn get_aggregated_attestation(
        &self,
        data: &AttestationData,
    ) -> Result<Option<Attestation<T::EthSpec>>, Error> {
        if let Some(attestation) = self.naive_aggregation_pool.read().get(data) {
            self.filter_optimistic_attestation(attestation)
                .map(Option::Some)
        } else {
            Ok(None)
        }
    }

    /// Returns an aggregated `Attestation`, if any, that has a matching
    /// `attestation.data.tree_hash_root()`.
    ///
    /// The attestation will be obtained from `self.naive_aggregation_pool`.
    pub fn get_aggregated_attestation_by_slot_and_root(
        &self,
        slot: Slot,
        attestation_data_root: &Hash256,
    ) -> Result<Option<Attestation<T::EthSpec>>, Error> {
        if let Some(attestation) = self
            .naive_aggregation_pool
            .read()
            .get_by_slot_and_root(slot, attestation_data_root)
        {
            self.filter_optimistic_attestation(attestation)
                .map(Option::Some)
        } else {
            Ok(None)
        }
    }

    /// Returns `Ok(attestation)` if the supplied `attestation` references a valid
    /// `beacon_block_root`.
    fn filter_optimistic_attestation(
        &self,
        attestation: Attestation<T::EthSpec>,
    ) -> Result<Attestation<T::EthSpec>, Error> {
        let beacon_block_root = attestation.data.beacon_block_root;
        match self
            .canonical_head
            .fork_choice_read_lock()
            .get_block_execution_status(&beacon_block_root)
        {
            // The attestation references a block that is not in fork choice, it must be
            // pre-finalization.
            None => Err(Error::CannotAttestToFinalizedBlock { beacon_block_root }),
            // The attestation references a fully valid `beacon_block_root`.
            Some(execution_status) if execution_status.is_valid_or_irrelevant() => Ok(attestation),
            // The attestation references a block that has not been verified by an EL (i.e. it
            // is optimistic or invalid). Don't return the block, return an error instead.
            Some(execution_status) => Err(Error::HeadBlockNotFullyVerified {
                beacon_block_root,
                execution_status,
            }),
        }
    }

    /// Return an aggregated `SyncCommitteeContribution` matching the given `root`.
    pub fn get_aggregated_sync_committee_contribution(
        &self,
        sync_contribution_data: &SyncContributionData,
    ) -> Result<Option<SyncCommitteeContribution<T::EthSpec>>, Error> {
        if let Some(contribution) = self
            .naive_sync_aggregation_pool
            .read()
            .get(sync_contribution_data)
        {
            self.filter_optimistic_sync_committee_contribution(contribution)
                .map(Option::Some)
        } else {
            Ok(None)
        }
    }

    fn filter_optimistic_sync_committee_contribution(
        &self,
        contribution: SyncCommitteeContribution<T::EthSpec>,
    ) -> Result<SyncCommitteeContribution<T::EthSpec>, Error> {
        let beacon_block_root = contribution.beacon_block_root;
        match self
            .canonical_head
            .fork_choice_read_lock()
            .get_block_execution_status(&beacon_block_root)
        {
            // The contribution references a block that is not in fork choice, it must be
            // pre-finalization.
            None => Err(Error::SyncContributionDataReferencesFinalizedBlock { beacon_block_root }),
            // The contribution references a fully valid `beacon_block_root`.
            Some(execution_status) if execution_status.is_valid_or_irrelevant() => Ok(contribution),
            // The contribution references a block that has not been verified by an EL (i.e. it
            // is optimistic or invalid). Don't return the block, return an error instead.
            Some(execution_status) => Err(Error::HeadBlockNotFullyVerified {
                beacon_block_root,
                execution_status,
            }),
        }
    }

    /// Produce an unaggregated `Attestation` that is valid for the given `slot` and `index`.
    ///
    /// The produced `Attestation` will not be valid until it has been signed by exactly one
    /// validator that is in the committee for `slot` and `index` in the canonical chain.
    ///
    /// Always attests to the canonical chain.
    ///
    /// ## Errors
    ///
    /// May return an error if the `request_slot` is too far behind the head state.
    pub fn produce_unaggregated_attestation(
        &self,
        request_slot: Slot,
        request_index: CommitteeIndex,
    ) -> Result<Attestation<T::EthSpec>, Error> {
        let _total_timer = metrics::start_timer(&metrics::ATTESTATION_PRODUCTION_SECONDS);

        // The early attester cache will return `Some(attestation)` in the scenario where there is a
        // block being imported that will become the head block, but that block has not yet been
        // inserted into the database and set as `self.canonical_head`.
        //
        // In effect, the early attester cache prevents slow database IO from causing missed
        // head/target votes.
        //
        // The early attester cache should never contain an optimistically imported block.
        match self
            .early_attester_cache
            .try_attest(request_slot, request_index, &self.spec)
        {
            // The cache matched this request, return the value.
            Ok(Some(attestation)) => return Ok(attestation),
            // The cache did not match this request, proceed with the rest of this function.
            Ok(None) => (),
            // The cache returned an error. Log the error and proceed with the rest of this
            // function.
            Err(e) => warn!(
                self.log,
                "Early attester cache failed";
                "error" => ?e
            ),
        }

        let slots_per_epoch = T::EthSpec::slots_per_epoch();
        let request_epoch = request_slot.epoch(slots_per_epoch);

        /*
         * Phase 1/2:
         *
         * Take a short-lived read-lock on the head and copy the necessary information from it.
         *
         * It is important that this first phase is as quick as possible; creating contention for
         * the head-lock is not desirable.
         */

        let head_state_slot;
        let beacon_block_root;
        let beacon_state_root;
        let target;
        let current_epoch_attesting_info: Option<(Checkpoint, usize)>;
        let attester_cache_key;
        let head_timer = metrics::start_timer(&metrics::ATTESTATION_PRODUCTION_HEAD_SCRAPE_SECONDS);
        // The following braces are to prevent the `cached_head` Arc from being held for longer than
        // required. It also helps reduce the diff for a very large PR (#3244).
        {
            let head = self.head_snapshot();
            let head_state = &head.beacon_state;
            head_state_slot = head_state.slot();

            // There is no value in producing an attestation to a block that is pre-finalization and
            // it is likely to cause expensive and pointless reads to the freezer database. Exit
            // early if this is the case.
            let finalized_slot = head_state
                .finalized_checkpoint()
                .epoch
                .start_slot(slots_per_epoch);
            if request_slot < finalized_slot {
                return Err(Error::AttestingToFinalizedSlot {
                    finalized_slot,
                    request_slot,
                });
            }

            // This function will eventually fail when trying to access a slot which is
            // out-of-bounds of `state.block_roots`. This explicit error is intended to provide a
            // clearer message to the user than an ambiguous `SlotOutOfBounds` error.
            let slots_per_historical_root = T::EthSpec::slots_per_historical_root() as u64;
            let lowest_permissible_slot =
                head_state.slot().saturating_sub(slots_per_historical_root);
            if request_slot < lowest_permissible_slot {
                return Err(Error::AttestingToAncientSlot {
                    lowest_permissible_slot,
                    request_slot,
                });
            }

            if request_slot >= head_state.slot() {
                // When attesting to the head slot or later, always use the head of the chain.
                beacon_block_root = head.beacon_block_root;
                beacon_state_root = head.beacon_state_root();
            } else {
                // Permit attesting to slots *prior* to the current head. This is desirable when
                // the VC and BN are out-of-sync due to time issues or overloading.
                beacon_block_root = *head_state.get_block_root(request_slot)?;
                beacon_state_root = *head_state.get_state_root(request_slot)?;
            };

            let target_slot = request_epoch.start_slot(T::EthSpec::slots_per_epoch());
            let target_root = if head_state.slot() <= target_slot {
                // If the state is earlier than the target slot then the target *must* be the head
                // block root.
                beacon_block_root
            } else {
                *head_state.get_block_root(target_slot)?
            };
            target = Checkpoint {
                epoch: request_epoch,
                root: target_root,
            };

            current_epoch_attesting_info = if head_state.current_epoch() == request_epoch {
                // When the head state is in the same epoch as the request, all the information
                // required to attest is available on the head state.
                Some((
                    head_state.current_justified_checkpoint(),
                    head_state
                        .get_beacon_committee(request_slot, request_index)?
                        .committee
                        .len(),
                ))
            } else {
                // If the head state is in a *different* epoch to the request, more work is required
                // to determine the justified checkpoint and committee length.
                None
            };

            // Determine the key for `self.attester_cache`, in case it is required later in this
            // routine.
            attester_cache_key =
                AttesterCacheKey::new(request_epoch, head_state, beacon_block_root)?;
        }
        drop(head_timer);

        // Only attest to a block if it is fully verified (i.e. not optimistic or invalid).
        match self
            .canonical_head
            .fork_choice_read_lock()
            .get_block_execution_status(&beacon_block_root)
        {
            Some(execution_status) if execution_status.is_valid_or_irrelevant() => (),
            Some(execution_status) => {
                return Err(Error::HeadBlockNotFullyVerified {
                    beacon_block_root,
                    execution_status,
                })
            }
            None => return Err(Error::HeadMissingFromForkChoice(beacon_block_root)),
        };

        /*
         *  Phase 2/2:
         *
         *  If the justified checkpoint and committee length from the head are suitable for this
         *  attestation, use them. If not, try the attester cache. If the cache misses, load a state
         *  from disk and prime the cache with it.
         */

        let cache_timer =
            metrics::start_timer(&metrics::ATTESTATION_PRODUCTION_CACHE_INTERACTION_SECONDS);
        let (justified_checkpoint, committee_len) =
            if let Some((justified_checkpoint, committee_len)) = current_epoch_attesting_info {
                // The head state is in the same epoch as the attestation, so there is no more
                // required information.
                (justified_checkpoint, committee_len)
            } else if let Some(cached_values) = self.attester_cache.get::<T::EthSpec>(
                &attester_cache_key,
                request_slot,
                request_index,
                &self.spec,
            )? {
                // The suitable values were already cached. Return them.
                cached_values
            } else {
                debug!(
                    self.log,
                    "Attester cache miss";
                    "beacon_block_root" => ?beacon_block_root,
                    "head_state_slot" => %head_state_slot,
                    "request_slot" => %request_slot,
                );

                // Neither the head state, nor the attester cache was able to produce the required
                // information to attest in this epoch. So, load a `BeaconState` from disk and use
                // it to fulfil the request (and prime the cache to avoid this next time).
                let _cache_build_timer =
                    metrics::start_timer(&metrics::ATTESTATION_PRODUCTION_CACHE_PRIME_SECONDS);
                self.attester_cache.load_and_cache_state(
                    beacon_state_root,
                    attester_cache_key,
                    request_slot,
                    request_index,
                    self,
                )?
            };
        drop(cache_timer);

        match self.spec.fork_name_at_slot::<T::EthSpec>(request_slot) {
            ForkName::Base
            | ForkName::Altair
            | ForkName::Merge
            | ForkName::Capella
            | ForkName::Deneb => Ok(Attestation {
                aggregation_bits: BitList::with_capacity(committee_len)?,
                index: <_>::default(),
                data: AttestationData {
                    slot: request_slot,
                    index: request_index,
                    beacon_block_root,
                    source: justified_checkpoint,
                    target,
                },
                signature: AggregateSignature::empty(),
            }),
            ForkName::Electra => Ok(Attestation {
                aggregation_bits: BitList::with_capacity(committee_len)?,
                index: request_index,
                data: AttestationData {
                    slot: request_slot,
                    index: <_>::default(),
                    beacon_block_root,
                    source: justified_checkpoint,
                    target,
                },
                signature: AggregateSignature::empty(),
            }),
        }
    }

    /// Performs the same validation as `Self::verify_unaggregated_attestation_for_gossip`, but for
    /// multiple attestations using batch BLS verification. Batch verification can provide
    /// significant CPU-time savings compared to individual verification.
    pub fn batch_verify_unaggregated_attestations_for_gossip<'a, I>(
        &self,
        attestations: I,
    ) -> Result<
        Vec<Result<VerifiedUnaggregatedAttestation<'a, T>, AttestationError>>,
        AttestationError,
    >
    where
        I: Iterator<Item = (&'a Attestation<T::EthSpec>, Option<SubnetId>)> + ExactSizeIterator,
    {
        batch_verify_unaggregated_attestations(attestations, self)
    }

    /// Accepts some `Attestation` from the network and attempts to verify it, returning `Ok(_)` if
    /// it is valid to be (re)broadcast on the gossip network.
    ///
    /// The attestation must be "unaggregated", that is it must have exactly one
    /// aggregation bit set.
    pub fn verify_unaggregated_attestation_for_gossip<'a>(
        &self,
        unaggregated_attestation: &'a Attestation<T::EthSpec>,
        subnet_id: Option<SubnetId>,
    ) -> Result<VerifiedUnaggregatedAttestation<'a, T>, AttestationError> {
        metrics::inc_counter(&metrics::UNAGGREGATED_ATTESTATION_PROCESSING_REQUESTS);
        let _timer =
            metrics::start_timer(&metrics::UNAGGREGATED_ATTESTATION_GOSSIP_VERIFICATION_TIMES);

        VerifiedUnaggregatedAttestation::verify(unaggregated_attestation, subnet_id, self).map(
            |v| {
                // This method is called for API and gossip attestations, so this covers all unaggregated attestation events
                if let Some(event_handler) = self.event_handler.as_ref() {
                    if event_handler.has_attestation_subscribers() {
                        event_handler
                            .register(EventKind::Attestation(Box::new(v.attestation().clone())));
                    }
                }
                metrics::inc_counter(&metrics::UNAGGREGATED_ATTESTATION_PROCESSING_SUCCESSES);
                v
            },
        )
    }

    /// Performs the same validation as `Self::verify_aggregated_attestation_for_gossip`, but for
    /// multiple attestations using batch BLS verification. Batch verification can provide
    /// significant CPU-time savings compared to individual verification.
    pub fn batch_verify_aggregated_attestations_for_gossip<'a, I>(
        &self,
        aggregates: I,
    ) -> Result<Vec<Result<VerifiedAggregatedAttestation<'a, T>, AttestationError>>, AttestationError>
    where
        I: Iterator<Item = &'a SignedAggregateAndProof<T::EthSpec>> + ExactSizeIterator,
    {
        batch_verify_aggregated_attestations(aggregates, self)
    }

    /// Accepts some `SignedAggregateAndProof` from the network and attempts to verify it,
    /// returning `Ok(_)` if it is valid to be (re)broadcast on the gossip network.
    pub fn verify_aggregated_attestation_for_gossip<'a>(
        &self,
        signed_aggregate: &'a SignedAggregateAndProof<T::EthSpec>,
    ) -> Result<VerifiedAggregatedAttestation<'a, T>, AttestationError> {
        metrics::inc_counter(&metrics::AGGREGATED_ATTESTATION_PROCESSING_REQUESTS);
        let _timer =
            metrics::start_timer(&metrics::AGGREGATED_ATTESTATION_GOSSIP_VERIFICATION_TIMES);

        VerifiedAggregatedAttestation::verify(signed_aggregate, self).map(|v| {
            // This method is called for API and gossip attestations, so this covers all aggregated attestation events
            if let Some(event_handler) = self.event_handler.as_ref() {
                if event_handler.has_attestation_subscribers() {
                    event_handler
                        .register(EventKind::Attestation(Box::new(v.attestation().clone())));
                }
            }
            metrics::inc_counter(&metrics::AGGREGATED_ATTESTATION_PROCESSING_SUCCESSES);
            v
        })
    }

    /// Accepts some `SyncCommitteeMessage` from the network and attempts to verify it, returning `Ok(_)` if
    /// it is valid to be (re)broadcast on the gossip network.
    pub fn verify_sync_committee_message_for_gossip(
        &self,
        sync_message: SyncCommitteeMessage,
        subnet_id: SyncSubnetId,
    ) -> Result<VerifiedSyncCommitteeMessage, SyncCommitteeError> {
        metrics::inc_counter(&metrics::SYNC_MESSAGE_PROCESSING_REQUESTS);
        let _timer = metrics::start_timer(&metrics::SYNC_MESSAGE_GOSSIP_VERIFICATION_TIMES);

        VerifiedSyncCommitteeMessage::verify(sync_message, subnet_id, self).map(|v| {
            metrics::inc_counter(&metrics::SYNC_MESSAGE_PROCESSING_SUCCESSES);
            v
        })
    }

    /// Accepts some `SignedContributionAndProof` from the network and attempts to verify it,
    /// returning `Ok(_)` if it is valid to be (re)broadcast on the gossip network.
    pub fn verify_sync_contribution_for_gossip(
        &self,
        sync_contribution: SignedContributionAndProof<T::EthSpec>,
    ) -> Result<VerifiedSyncContribution<T>, SyncCommitteeError> {
        metrics::inc_counter(&metrics::SYNC_CONTRIBUTION_PROCESSING_REQUESTS);
        let _timer = metrics::start_timer(&metrics::SYNC_CONTRIBUTION_GOSSIP_VERIFICATION_TIMES);
        VerifiedSyncContribution::verify(sync_contribution, self).map(|v| {
            if let Some(event_handler) = self.event_handler.as_ref() {
                if event_handler.has_contribution_subscribers() {
                    event_handler.register(EventKind::ContributionAndProof(Box::new(
                        v.aggregate().clone(),
                    )));
                }
            }
            metrics::inc_counter(&metrics::SYNC_CONTRIBUTION_PROCESSING_SUCCESSES);
            v
        })
    }

    /// Accepts some 'LightClientFinalityUpdate' from the network and attempts to verify it
    pub fn verify_finality_update_for_gossip(
        self: &Arc<Self>,
        light_client_finality_update: LightClientFinalityUpdate<T::EthSpec>,
        seen_timestamp: Duration,
    ) -> Result<VerifiedLightClientFinalityUpdate<T>, LightClientFinalityUpdateError> {
        VerifiedLightClientFinalityUpdate::verify(
            light_client_finality_update,
            self,
            seen_timestamp,
        )
        .map(|v| {
            metrics::inc_counter(&metrics::FINALITY_UPDATE_PROCESSING_SUCCESSES);
            v
        })
    }

    pub fn verify_blob_sidecar_for_gossip(
        self: &Arc<Self>,
        blob_sidecar: Arc<BlobSidecar<T::EthSpec>>,
        subnet_id: u64,
    ) -> Result<GossipVerifiedBlob<T>, GossipBlobError<T::EthSpec>> {
        metrics::inc_counter(&metrics::BLOBS_SIDECAR_PROCESSING_REQUESTS);
        let _timer = metrics::start_timer(&metrics::BLOBS_SIDECAR_GOSSIP_VERIFICATION_TIMES);
        GossipVerifiedBlob::new(blob_sidecar, subnet_id, self).map(|v| {
            metrics::inc_counter(&metrics::BLOBS_SIDECAR_PROCESSING_SUCCESSES);
            v
        })
    }

    /// Accepts some 'LightClientOptimisticUpdate' from the network and attempts to verify it
    pub fn verify_optimistic_update_for_gossip(
        self: &Arc<Self>,
        light_client_optimistic_update: LightClientOptimisticUpdate<T::EthSpec>,
        seen_timestamp: Duration,
    ) -> Result<VerifiedLightClientOptimisticUpdate<T>, LightClientOptimisticUpdateError> {
        VerifiedLightClientOptimisticUpdate::verify(
            light_client_optimistic_update,
            self,
            seen_timestamp,
        )
        .map(|v| {
            metrics::inc_counter(&metrics::OPTIMISTIC_UPDATE_PROCESSING_SUCCESSES);
            v
        })
    }

    /// Accepts some attestation-type object and attempts to verify it in the context of fork
    /// choice. If it is valid it is applied to `self.fork_choice`.
    ///
    /// Common items that implement `VerifiedAttestation`:
    ///
    /// - `VerifiedUnaggregatedAttestation`
    /// - `VerifiedAggregatedAttestation`
    pub fn apply_attestation_to_fork_choice(
        &self,
        verified: &impl VerifiedAttestation<T>,
    ) -> Result<(), Error> {
        let _timer = metrics::start_timer(&metrics::FORK_CHOICE_PROCESS_ATTESTATION_TIMES);

        self.canonical_head
            .fork_choice_write_lock()
            .on_attestation(
                self.slot()?,
                verified.indexed_attestation(),
                AttestationFromBlock::False,
            )
            .map_err(Into::into)
    }

    /// Accepts an `VerifiedUnaggregatedAttestation` and attempts to apply it to the "naive
    /// aggregation pool".
    ///
    /// The naive aggregation pool is used by local validators to produce
    /// `SignedAggregateAndProof`.
    ///
    /// If the attestation is too old (low slot) to be included in the pool it is simply dropped
    /// and no error is returned.
    pub fn add_to_naive_aggregation_pool(
        &self,
        unaggregated_attestation: &impl VerifiedAttestation<T>,
    ) -> Result<(), AttestationError> {
        let _timer = metrics::start_timer(&metrics::ATTESTATION_PROCESSING_APPLY_TO_AGG_POOL);

        let attestation = unaggregated_attestation.attestation();

        match self.naive_aggregation_pool.write().insert(attestation) {
            Ok(outcome) => trace!(
                self.log,
                "Stored unaggregated attestation";
                "outcome" => ?outcome,
                "index" => attestation.data.index,
                "slot" => attestation.data.slot.as_u64(),
            ),
            Err(NaiveAggregationError::SlotTooLow {
                slot,
                lowest_permissible_slot,
            }) => {
                trace!(
                    self.log,
                    "Refused to store unaggregated attestation";
                    "lowest_permissible_slot" => lowest_permissible_slot.as_u64(),
                    "slot" => slot.as_u64(),
                );
            }
            Err(e) => {
                error!(
                        self.log,
                        "Failed to store unaggregated attestation";
                        "error" => ?e,
                        "index" => attestation.data.index,
                        "slot" => attestation.data.slot.as_u64(),
                );
                return Err(Error::from(e).into());
            }
        };

        Ok(())
    }

    /// Accepts a `VerifiedSyncCommitteeMessage` and attempts to apply it to the "naive
    /// aggregation pool".
    ///
    /// The naive aggregation pool is used by local validators to produce
    /// `SignedContributionAndProof`.
    ///
    /// If the sync message is too old (low slot) to be included in the pool it is simply dropped
    /// and no error is returned.
    pub fn add_to_naive_sync_aggregation_pool(
        &self,
        verified_sync_committee_message: VerifiedSyncCommitteeMessage,
    ) -> Result<VerifiedSyncCommitteeMessage, SyncCommitteeError> {
        let sync_message = verified_sync_committee_message.sync_message();
        let positions_by_subnet_id: &HashMap<SyncSubnetId, Vec<usize>> =
            verified_sync_committee_message.subnet_positions();
        for (subnet_id, positions) in positions_by_subnet_id.iter() {
            for position in positions {
                let _timer =
                    metrics::start_timer(&metrics::SYNC_CONTRIBUTION_PROCESSING_APPLY_TO_AGG_POOL);
                let contribution = SyncCommitteeContribution::from_message(
                    sync_message,
                    subnet_id.into(),
                    *position,
                )?;

                match self
                    .naive_sync_aggregation_pool
                    .write()
                    .insert(&contribution)
                {
                    Ok(outcome) => trace!(
                        self.log,
                        "Stored unaggregated sync committee message";
                        "outcome" => ?outcome,
                        "index" => sync_message.validator_index,
                        "slot" => sync_message.slot.as_u64(),
                    ),
                    Err(NaiveAggregationError::SlotTooLow {
                        slot,
                        lowest_permissible_slot,
                    }) => {
                        trace!(
                            self.log,
                            "Refused to store unaggregated sync committee message";
                            "lowest_permissible_slot" => lowest_permissible_slot.as_u64(),
                            "slot" => slot.as_u64(),
                        );
                    }
                    Err(e) => {
                        error!(
                                self.log,
                                "Failed to store unaggregated sync committee message";
                                "error" => ?e,
                                "index" => sync_message.validator_index,
                                "slot" => sync_message.slot.as_u64(),
                        );
                        return Err(Error::from(e).into());
                    }
                };
            }
        }
        Ok(verified_sync_committee_message)
    }

    /// Accepts a `VerifiedAttestation` and attempts to apply it to `self.op_pool`.
    ///
    /// The op pool is used by local block producers to pack blocks with operations.
    pub fn add_to_block_inclusion_pool<A>(
        &self,
        verified_attestation: A,
    ) -> Result<(), AttestationError>
    where
        A: VerifiedAttestation<T>,
    {
        let _timer = metrics::start_timer(&metrics::ATTESTATION_PROCESSING_APPLY_TO_OP_POOL);

        // If there's no eth1 chain then it's impossible to produce blocks and therefore
        // useless to put things in the op pool.
        if self.eth1_chain.is_some() {
            let (attestation, attesting_indices) =
                verified_attestation.into_attestation_and_indices();
            self.op_pool
                .insert_attestation(attestation, attesting_indices)
                .map_err(Error::from)?;
        }

        Ok(())
    }

    /// Accepts a `VerifiedSyncContribution` and attempts to apply it to `self.op_pool`.
    ///
    /// The op pool is used by local block producers to pack blocks with operations.
    pub fn add_contribution_to_block_inclusion_pool(
        &self,
        contribution: VerifiedSyncContribution<T>,
    ) -> Result<(), SyncCommitteeError> {
        let _timer = metrics::start_timer(&metrics::SYNC_CONTRIBUTION_PROCESSING_APPLY_TO_OP_POOL);

        // If there's no eth1 chain then it's impossible to produce blocks and therefore
        // useless to put things in the op pool.
        if self.eth1_chain.is_some() {
            self.op_pool
                .insert_sync_contribution(contribution.contribution())
                .map_err(Error::from)?;
        }

        Ok(())
    }

    /// Filter an attestation from the op pool for shuffling compatibility.
    ///
    /// Use the provided `filter_cache` map to memoize results.
    pub fn filter_op_pool_attestation(
        &self,
        filter_cache: &mut HashMap<(Hash256, Epoch), bool>,
        att: &AttestationRef<T::EthSpec>,
        state: &BeaconState<T::EthSpec>,
    ) -> bool {
        *filter_cache
            .entry((att.data.beacon_block_root, att.checkpoint.target_epoch))
            .or_insert_with(|| {
                self.shuffling_is_compatible(
                    &att.data.beacon_block_root,
                    att.checkpoint.target_epoch,
                    state,
                )
            })
    }

    /// Check that the shuffling at `block_root` is equal to one of the shufflings of `state`.
    ///
    /// The `target_epoch` argument determines which shuffling to check compatibility with, it
    /// should be equal to the current or previous epoch of `state`, or else `false` will be
    /// returned.
    ///
    /// The compatibility check is designed to be fast: we check that the block that
    /// determined the RANDAO mix for the `target_epoch` matches the ancestor of the block
    /// identified by `block_root` (at that slot).
    pub fn shuffling_is_compatible(
        &self,
        block_root: &Hash256,
        target_epoch: Epoch,
        state: &BeaconState<T::EthSpec>,
    ) -> bool {
        self.shuffling_is_compatible_result(block_root, target_epoch, state)
            .unwrap_or_else(|e| {
                debug!(
                    self.log,
                    "Skipping attestation with incompatible shuffling";
                    "block_root" => ?block_root,
                    "target_epoch" => target_epoch,
                    "reason" => ?e,
                );
                false
            })
    }

    fn shuffling_is_compatible_result(
        &self,
        block_root: &Hash256,
        target_epoch: Epoch,
        state: &BeaconState<T::EthSpec>,
    ) -> Result<bool, Error> {
        // Compute the shuffling ID for the head state in the `target_epoch`.
        let relative_epoch = RelativeEpoch::from_epoch(state.current_epoch(), target_epoch)
            .map_err(|e| Error::BeaconStateError(e.into()))?;
        let head_shuffling_id =
            AttestationShufflingId::new(self.genesis_block_root, state, relative_epoch)?;

        // Load the block's shuffling ID from fork choice. We use the variant of `get_block` that
        // checks descent from the finalized block, so there's one case where we'll spuriously
        // return `false`: where an attestation for the previous epoch nominates the pivot block
        // which is the parent block of the finalized block. Such attestations are not useful, so
        // this doesn't matter.
        let fork_choice_lock = self.canonical_head.fork_choice_read_lock();
        let block = fork_choice_lock
            .get_block(block_root)
            .ok_or(Error::AttestationHeadNotInForkChoice(*block_root))?;
        drop(fork_choice_lock);

        let block_shuffling_id = if target_epoch == block.current_epoch_shuffling_id.shuffling_epoch
        {
            block.current_epoch_shuffling_id
        } else if target_epoch == block.next_epoch_shuffling_id.shuffling_epoch {
            block.next_epoch_shuffling_id
        } else if target_epoch > block.next_epoch_shuffling_id.shuffling_epoch {
            AttestationShufflingId {
                shuffling_epoch: target_epoch,
                shuffling_decision_block: *block_root,
            }
        } else {
            debug!(
                self.log,
                "Skipping attestation with incompatible shuffling";
                "block_root" => ?block_root,
                "target_epoch" => target_epoch,
                "reason" => "target epoch less than block epoch"
            );
            return Ok(false);
        };

        if head_shuffling_id == block_shuffling_id {
            Ok(true)
        } else {
            debug!(
                self.log,
                "Skipping attestation with incompatible shuffling";
                "block_root" => ?block_root,
                "target_epoch" => target_epoch,
                "head_shuffling_id" => ?head_shuffling_id,
                "block_shuffling_id" => ?block_shuffling_id,
            );
            Ok(false)
        }
    }

    /// Verify a voluntary exit before allowing it to propagate on the gossip network.
    pub fn verify_voluntary_exit_for_gossip(
        &self,
        exit: SignedVoluntaryExit,
    ) -> Result<ObservationOutcome<SignedVoluntaryExit, T::EthSpec>, Error> {
        let head_snapshot = self.head().snapshot;
        let head_state = &head_snapshot.beacon_state;
        let wall_clock_epoch = self.epoch()?;

        Ok(self
            .observed_voluntary_exits
            .lock()
            .verify_and_observe_at(exit, wall_clock_epoch, head_state, &self.spec)
            .map(|exit| {
                // this method is called for both API and gossip exits, so this covers all exit events
                if let Some(event_handler) = self.event_handler.as_ref() {
                    if event_handler.has_exit_subscribers() {
                        if let ObservationOutcome::New(exit) = exit.clone() {
                            event_handler.register(EventKind::VoluntaryExit(exit.into_inner()));
                        }
                    }
                }
                exit
            })?)
    }

    /// Accept a pre-verified exit and queue it for inclusion in an appropriate block.
    pub fn import_voluntary_exit(&self, exit: SigVerifiedOp<SignedVoluntaryExit, T::EthSpec>) {
        if self.eth1_chain.is_some() {
            self.op_pool.insert_voluntary_exit(exit)
        }
    }

    /// Verify a proposer slashing before allowing it to propagate on the gossip network.
    pub fn verify_proposer_slashing_for_gossip(
        &self,
        proposer_slashing: ProposerSlashing,
    ) -> Result<ObservationOutcome<ProposerSlashing, T::EthSpec>, Error> {
        let wall_clock_state = self.wall_clock_state()?;
        Ok(self.observed_proposer_slashings.lock().verify_and_observe(
            proposer_slashing,
            &wall_clock_state,
            &self.spec,
        )?)
    }

    /// Accept some proposer slashing and queue it for inclusion in an appropriate block.
    pub fn import_proposer_slashing(
        &self,
        proposer_slashing: SigVerifiedOp<ProposerSlashing, T::EthSpec>,
    ) {
        if self.eth1_chain.is_some() {
            self.op_pool.insert_proposer_slashing(proposer_slashing)
        }
    }

    /// Verify an attester slashing before allowing it to propagate on the gossip network.
    pub fn verify_attester_slashing_for_gossip(
        &self,
        attester_slashing: AttesterSlashing<T::EthSpec>,
    ) -> Result<ObservationOutcome<AttesterSlashing<T::EthSpec>, T::EthSpec>, Error> {
        let wall_clock_state = self.wall_clock_state()?;
        Ok(self.observed_attester_slashings.lock().verify_and_observe(
            attester_slashing,
            &wall_clock_state,
            &self.spec,
        )?)
    }

    /// Accept a verified attester slashing and:
    ///
    /// 1. Apply it to fork choice.
    /// 2. Add it to the op pool.
    pub fn import_attester_slashing(
        &self,
        attester_slashing: SigVerifiedOp<AttesterSlashing<T::EthSpec>, T::EthSpec>,
    ) {
        // Add to fork choice.
        self.canonical_head
            .fork_choice_write_lock()
            .on_attester_slashing(attester_slashing.as_inner());

        // Add to the op pool (if we have the ability to propose blocks).
        if self.eth1_chain.is_some() {
            self.op_pool.insert_attester_slashing(attester_slashing)
        }
    }

    /// Verify a signed BLS to execution change before allowing it to propagate on the gossip network.
    pub fn verify_bls_to_execution_change_for_http_api(
        &self,
        bls_to_execution_change: SignedBlsToExecutionChange,
    ) -> Result<ObservationOutcome<SignedBlsToExecutionChange, T::EthSpec>, Error> {
        // Before checking the gossip duplicate filter, check that no prior change is already
        // in our op pool. Ignore these messages: do not gossip, do not try to override the pool.
        match self
            .op_pool
            .bls_to_execution_change_in_pool_equals(&bls_to_execution_change)
        {
            Some(true) => return Ok(ObservationOutcome::AlreadyKnown),
            Some(false) => return Err(Error::BlsToExecutionConflictsWithPool),
            None => (),
        }

        // Use the head state to save advancing to the wall-clock slot unnecessarily. The message is
        // signed with respect to the genesis fork version, and the slot check for gossip is applied
        // separately. This `Arc` clone of the head is nice and cheap.
        let head_snapshot = self.head().snapshot;
        let head_state = &head_snapshot.beacon_state;

        Ok(self
            .observed_bls_to_execution_changes
            .lock()
            .verify_and_observe(bls_to_execution_change, head_state, &self.spec)?)
    }

    /// Verify a signed BLS to execution change before allowing it to propagate on the gossip network.
    pub fn verify_bls_to_execution_change_for_gossip(
        &self,
        bls_to_execution_change: SignedBlsToExecutionChange,
    ) -> Result<ObservationOutcome<SignedBlsToExecutionChange, T::EthSpec>, Error> {
        // Ignore BLS to execution changes on gossip prior to Capella.
        if !self.current_slot_is_post_capella()? {
            return Err(Error::BlsToExecutionPriorToCapella);
        }
        self.verify_bls_to_execution_change_for_http_api(bls_to_execution_change)
            .or_else(|e| {
                // On gossip treat conflicts the same as duplicates [IGNORE].
                match e {
                    Error::BlsToExecutionConflictsWithPool => Ok(ObservationOutcome::AlreadyKnown),
                    e => Err(e),
                }
            })
    }

    /// Check if the current slot is greater than or equal to the Capella fork epoch.
    pub fn current_slot_is_post_capella(&self) -> Result<bool, Error> {
        let current_fork = self.spec.fork_name_at_slot::<T::EthSpec>(self.slot()?);
        if let ForkName::Base | ForkName::Altair | ForkName::Merge = current_fork {
            Ok(false)
        } else {
            Ok(true)
        }
    }

    /// Import a BLS to execution change to the op pool.
    ///
    /// Return `true` if the change was added to the pool.
    pub fn import_bls_to_execution_change(
        &self,
        bls_to_execution_change: SigVerifiedOp<SignedBlsToExecutionChange, T::EthSpec>,
        received_pre_capella: ReceivedPreCapella,
    ) -> bool {
        if self.eth1_chain.is_some() {
            self.op_pool
                .insert_bls_to_execution_change(bls_to_execution_change, received_pre_capella)
        } else {
            false
        }
    }

    /// Attempt to obtain sync committee duties from the head.
    pub fn sync_committee_duties_from_head(
        &self,
        epoch: Epoch,
        validator_indices: &[u64],
    ) -> Result<Vec<Result<Option<SyncDuty>, BeaconStateError>>, Error> {
        self.with_head(move |head| {
            head.beacon_state
                .get_sync_committee_duties(epoch, validator_indices, &self.spec)
                .map_err(Error::SyncDutiesError)
        })
    }

    /// A convenience method for spawning a blocking task. It maps an `Option` and
    /// `tokio::JoinError` into a single `BeaconChainError`.
    pub(crate) async fn spawn_blocking_handle<F, R>(
        &self,
        task: F,
        name: &'static str,
    ) -> Result<R, Error>
    where
        F: FnOnce() -> R + Send + 'static,
        R: Send + 'static,
    {
        let handle = self
            .task_executor
            .spawn_blocking_handle(task, name)
            .ok_or(Error::RuntimeShutdown)?;

        handle.await.map_err(Error::TokioJoin)
    }

    /// Accepts a `chain_segment` and filters out any uninteresting blocks (e.g., pre-finalization
    /// or already-known).
    ///
    /// This method is potentially long-running and should not run on the core executor.
    pub fn filter_chain_segment(
        self: &Arc<Self>,
        chain_segment: Vec<RpcBlock<T::EthSpec>>,
    ) -> Result<Vec<HashBlockTuple<T::EthSpec>>, ChainSegmentResult<T::EthSpec>> {
        // This function will never import any blocks.
        let imported_blocks = 0;
        let mut filtered_chain_segment = Vec::with_capacity(chain_segment.len());

        // Produce a list of the parent root and slot of the child of each block.
        //
        // E.g., `children[0] == (chain_segment[1].parent_root(), chain_segment[1].slot())`
        let children = chain_segment
            .iter()
            .skip(1)
            .map(|block| (block.parent_root(), block.slot()))
            .collect::<Vec<_>>();

        for (i, block) in chain_segment.into_iter().enumerate() {
            // Ensure the block is the correct structure for the fork at `block.slot()`.
            if let Err(e) = block.as_block().fork_name(&self.spec) {
                return Err(ChainSegmentResult::Failed {
                    imported_blocks,
                    error: BlockError::InconsistentFork(e),
                });
            }

            let block_root = block.block_root();

            if let Some((child_parent_root, child_slot)) = children.get(i) {
                // If this block has a child in this chain segment, ensure that its parent root matches
                // the root of this block.
                //
                // Without this check it would be possible to have a block verified using the
                // incorrect shuffling. That would be bad, mmkay.
                if block_root != *child_parent_root {
                    return Err(ChainSegmentResult::Failed {
                        imported_blocks,
                        error: BlockError::NonLinearParentRoots,
                    });
                }

                // Ensure that the slots are strictly increasing throughout the chain segment.
                if *child_slot <= block.slot() {
                    return Err(ChainSegmentResult::Failed {
                        imported_blocks,
                        error: BlockError::NonLinearSlots,
                    });
                }
            }

            match check_block_relevancy(block.as_block(), block_root, self) {
                // If the block is relevant, add it to the filtered chain segment.
                Ok(_) => filtered_chain_segment.push((block_root, block)),
                // If the block is already known, simply ignore this block.
                Err(BlockError::BlockIsAlreadyKnown(_)) => continue,
                // If the block is the genesis block, simply ignore this block.
                Err(BlockError::GenesisBlock) => continue,
                // If the block is is for a finalized slot, simply ignore this block.
                //
                // The block is either:
                //
                // 1. In the canonical finalized chain.
                // 2. In some non-canonical chain at a slot that has been finalized already.
                //
                // In the case of (1), there's no need to re-import and later blocks in this
                // segement might be useful.
                //
                // In the case of (2), skipping the block is valid since we should never import it.
                // However, we will potentially get a `ParentUnknown` on a later block. The sync
                // protocol will need to ensure this is handled gracefully.
                Err(BlockError::WouldRevertFinalizedSlot { .. }) => continue,
                // The block has a known parent that does not descend from the finalized block.
                // There is no need to process this block or any children.
                Err(BlockError::NotFinalizedDescendant { block_parent_root }) => {
                    return Err(ChainSegmentResult::Failed {
                        imported_blocks,
                        error: BlockError::NotFinalizedDescendant { block_parent_root },
                    });
                }
                // If there was an error whilst determining if the block was invalid, return that
                // error.
                Err(BlockError::BeaconChainError(e)) => {
                    return Err(ChainSegmentResult::Failed {
                        imported_blocks,
                        error: BlockError::BeaconChainError(e),
                    });
                }
                // If the block was decided to be irrelevant for any other reason, don't include
                // this block or any of it's children in the filtered chain segment.
                _ => break,
            }
        }

        Ok(filtered_chain_segment)
    }

    /// Attempt to verify and import a chain of blocks to `self`.
    ///
    /// The provided blocks _must_ each reference the previous block via `block.parent_root` (i.e.,
    /// be a chain). An error will be returned if this is not the case.
    ///
    /// This operation is not atomic; if one of the blocks in the chain is invalid then some prior
    /// blocks might be imported.
    ///
    /// This method is generally much more efficient than importing each block using
    /// `Self::process_block`.
    pub async fn process_chain_segment(
        self: &Arc<Self>,
        chain_segment: Vec<RpcBlock<T::EthSpec>>,
        notify_execution_layer: NotifyExecutionLayer,
    ) -> ChainSegmentResult<T::EthSpec> {
        let mut imported_blocks = 0;

        // Filter uninteresting blocks from the chain segment in a blocking task.
        let chain = self.clone();
        let filtered_chain_segment_future = self.spawn_blocking_handle(
            move || chain.filter_chain_segment(chain_segment),
            "filter_chain_segment",
        );
        let mut filtered_chain_segment = match filtered_chain_segment_future.await {
            Ok(Ok(filtered_segment)) => filtered_segment,
            Ok(Err(segment_result)) => return segment_result,
            Err(error) => {
                return ChainSegmentResult::Failed {
                    imported_blocks,
                    error: BlockError::BeaconChainError(error),
                }
            }
        };

        while let Some((_root, block)) = filtered_chain_segment.first() {
            // Determine the epoch of the first block in the remaining segment.
            let start_epoch = block.epoch();

            // The `last_index` indicates the position of the first block in an epoch greater
            // than the current epoch: partitioning the blocks into a run of blocks in the same
            // epoch and everything else. These same-epoch blocks can all be signature-verified with
            // the same `BeaconState`.
            let last_index = filtered_chain_segment
                .iter()
                .position(|(_root, block)| block.epoch() > start_epoch)
                .unwrap_or(filtered_chain_segment.len());

            let mut blocks = filtered_chain_segment.split_off(last_index);
            std::mem::swap(&mut blocks, &mut filtered_chain_segment);

            let chain = self.clone();
            let signature_verification_future = self.spawn_blocking_handle(
                move || signature_verify_chain_segment(blocks, &chain),
                "signature_verify_chain_segment",
            );

            // Verify the signature of the blocks, returning early if the signature is invalid.
            let signature_verified_blocks = match signature_verification_future.await {
                Ok(Ok(blocks)) => blocks,
                Ok(Err(error)) => {
                    return ChainSegmentResult::Failed {
                        imported_blocks,
                        error,
                    };
                }
                Err(error) => {
                    return ChainSegmentResult::Failed {
                        imported_blocks,
                        error: BlockError::BeaconChainError(error),
                    };
                }
            };

            // Import the blocks into the chain.
            for signature_verified_block in signature_verified_blocks {
                match self
                    .process_block(
                        signature_verified_block.block_root(),
                        signature_verified_block,
                        notify_execution_layer,
                        || Ok(()),
                    )
                    .await
                {
                    Ok(status) => {
                        match status {
                            AvailabilityProcessingStatus::Imported(_) => {
                                // The block was imported successfully.
                                imported_blocks += 1;
                            }
                            AvailabilityProcessingStatus::MissingComponents(slot, block_root) => {
                                warn!(self.log, "Blobs missing in response to range request";
                                    "block_root" => ?block_root, "slot" => slot);
                                return ChainSegmentResult::Failed {
                                    imported_blocks,
                                    error: BlockError::AvailabilityCheck(
                                        AvailabilityCheckError::MissingBlobs,
                                    ),
                                };
                            }
                        }
                    }
                    Err(BlockError::BlockIsAlreadyKnown(block_root)) => {
                        debug!(self.log,
                            "Ignoring already known blocks while processing chain segment";
                            "block_root" => ?block_root);
                        continue;
                    }
                    Err(error) => {
                        return ChainSegmentResult::Failed {
                            imported_blocks,
                            error,
                        };
                    }
                }
            }
        }

        ChainSegmentResult::Successful { imported_blocks }
    }

    /// Returns `Ok(GossipVerifiedBlock)` if the supplied `block` should be forwarded onto the
    /// gossip network. The block is not imported into the chain, it is just partially verified.
    ///
    /// The returned `GossipVerifiedBlock` should be provided to `Self::process_block` immediately
    /// after it is returned, unless some other circumstance decides it should not be imported at
    /// all.
    ///
    /// ## Errors
    ///
    /// Returns an `Err` if the given block was invalid, or an error was encountered during
    pub async fn verify_block_for_gossip(
        self: &Arc<Self>,
        block: Arc<SignedBeaconBlock<T::EthSpec>>,
    ) -> Result<GossipVerifiedBlock<T>, BlockError<T::EthSpec>> {
        let chain = self.clone();
        self.task_executor
            .clone()
            .spawn_blocking_handle(
                move || {
                    let slot = block.slot();
                    let graffiti_string = block.message().body().graffiti().as_utf8_lossy();

                    match GossipVerifiedBlock::new(block, &chain) {
                        Ok(verified) => {
                            let commitments_formatted = verified.block.commitments_formatted();
                            debug!(
                                chain.log,
                                "Successfully verified gossip block";
                                "graffiti" => graffiti_string,
                                "slot" => slot,
                                "root" => ?verified.block_root(),
                                "commitments" => commitments_formatted,
                            );

                            Ok(verified)
                        }
                        Err(e) => {
                            debug!(
                                chain.log,
                                "Rejected gossip block";
                                "error" => e.to_string(),
                                "graffiti" => graffiti_string,
                                "slot" => slot,
                            );

                            Err(e)
                        }
                    }
                },
                "payload_verification_handle",
            )
            .ok_or(BeaconChainError::RuntimeShutdown)?
            .await
            .map_err(BeaconChainError::TokioJoin)?
    }

    /// Cache the blob in the processing cache, process it, then evict it from the cache if it was
    /// imported or errors.
    pub async fn process_gossip_blob(
        self: &Arc<Self>,
        blob: GossipVerifiedBlob<T>,
    ) -> Result<AvailabilityProcessingStatus, BlockError<T::EthSpec>> {
        let block_root = blob.block_root();

        // If this block has already been imported to forkchoice it must have been available, so
        // we don't need to process its blobs again.
        if self
            .canonical_head
            .fork_choice_read_lock()
            .contains_block(&block_root)
        {
            return Err(BlockError::BlockIsAlreadyKnown(blob.block_root()));
        }

        if let Some(event_handler) = self.event_handler.as_ref() {
            if event_handler.has_blob_sidecar_subscribers() {
                event_handler.register(EventKind::BlobSidecar(SseBlobSidecar::from_blob_sidecar(
                    blob.as_blob(),
                )));
            }
        }

        self.data_availability_checker
            .notify_gossip_blob(block_root, &blob);
        let r = self.check_gossip_blob_availability_and_import(blob).await;
        self.remove_notified(&block_root, r)
    }

    /// Cache the blobs in the processing cache, process it, then evict it from the cache if it was
    /// imported or errors.
    pub async fn process_rpc_blobs(
        self: &Arc<Self>,
        slot: Slot,
        block_root: Hash256,
        blobs: FixedBlobSidecarList<T::EthSpec>,
    ) -> Result<AvailabilityProcessingStatus, BlockError<T::EthSpec>> {
        // If this block has already been imported to forkchoice it must have been available, so
        // we don't need to process its blobs again.
        if self
            .canonical_head
            .fork_choice_read_lock()
            .contains_block(&block_root)
        {
            return Err(BlockError::BlockIsAlreadyKnown(block_root));
        }

        if let Some(event_handler) = self.event_handler.as_ref() {
            if event_handler.has_blob_sidecar_subscribers() {
                for blob in blobs.iter().filter_map(|maybe_blob| maybe_blob.as_ref()) {
                    event_handler.register(EventKind::BlobSidecar(
                        SseBlobSidecar::from_blob_sidecar(blob),
                    ));
                }
            }
        }

        self.data_availability_checker
            .notify_rpc_blobs(block_root, &blobs);
        let r = self
            .check_rpc_blob_availability_and_import(slot, block_root, blobs)
            .await;
        self.remove_notified(&block_root, r)
    }

    /// Remove any block components from the *processing cache* if we no longer require them. If the
    /// block was imported full or erred, we no longer require them.
    fn remove_notified(
        &self,
        block_root: &Hash256,
        r: Result<AvailabilityProcessingStatus, BlockError<T::EthSpec>>,
    ) -> Result<AvailabilityProcessingStatus, BlockError<T::EthSpec>> {
        let has_missing_components =
            matches!(r, Ok(AvailabilityProcessingStatus::MissingComponents(_, _)));
        if !has_missing_components {
            self.data_availability_checker.remove_notified(block_root);
        }
        r
    }

    /// Wraps `process_block` in logic to cache the block's commitments in the processing cache
    /// and evict if the block was imported or erred.
    pub async fn process_block_with_early_caching<B: IntoExecutionPendingBlock<T>>(
        self: &Arc<Self>,
        block_root: Hash256,
        unverified_block: B,
        notify_execution_layer: NotifyExecutionLayer,
    ) -> Result<AvailabilityProcessingStatus, BlockError<T::EthSpec>> {
        self.data_availability_checker
            .notify_block(block_root, unverified_block.block_cloned());
        let r = self
            .process_block(block_root, unverified_block, notify_execution_layer, || {
                Ok(())
            })
            .await;
        self.remove_notified(&block_root, r)
    }

    /// Returns `Ok(block_root)` if the given `unverified_block` was successfully verified and
    /// imported into the chain.
    ///
    /// Items that implement `IntoExecutionPendingBlock` include:
    ///
    /// - `SignedBeaconBlock`
    /// - `GossipVerifiedBlock`
    /// - `RpcBlock`
    ///
    /// ## Errors
    ///
    /// Returns an `Err` if the given block was invalid, or an error was encountered during
    /// verification.
    pub async fn process_block<B: IntoExecutionPendingBlock<T>>(
        self: &Arc<Self>,
        block_root: Hash256,
        unverified_block: B,
        notify_execution_layer: NotifyExecutionLayer,
        publish_fn: impl FnOnce() -> Result<(), BlockError<T::EthSpec>> + Send + 'static,
    ) -> Result<AvailabilityProcessingStatus, BlockError<T::EthSpec>> {
        // Start the Prometheus timer.
        let _full_timer = metrics::start_timer(&metrics::BLOCK_PROCESSING_TIMES);

        // Increment the Prometheus counter for block processing requests.
        metrics::inc_counter(&metrics::BLOCK_PROCESSING_REQUESTS);

        // Set observed time if not already set. Usually this should be set by gossip or RPC,
        // but just in case we set it again here (useful for tests).
        if let (Some(seen_timestamp), Some(current_slot)) =
            (self.slot_clock.now_duration(), self.slot_clock.now())
        {
            self.block_times_cache.write().set_time_observed(
                block_root,
                current_slot,
                seen_timestamp,
                None,
                None,
            );
        }

        let block_slot = unverified_block.block().slot();

        // A small closure to group the verification and import errors.
        let chain = self.clone();
        let import_block = async move {
            let execution_pending = unverified_block.into_execution_pending_block(
                block_root,
                &chain,
                notify_execution_layer,
            )?;
            publish_fn()?;
            let executed_block = chain.into_executed_block(execution_pending).await?;
            match executed_block {
                ExecutedBlock::Available(block) => {
                    self.import_available_block(Box::new(block)).await
                }
                ExecutedBlock::AvailabilityPending(block) => {
                    self.check_block_availability_and_import(block).await
                }
            }
        };

        // Verify and import the block.
        match import_block.await {
            // The block was successfully verified and imported. Yay.
            Ok(status @ AvailabilityProcessingStatus::Imported(block_root)) => {
                debug!(
                    self.log,
                    "Beacon block imported";
                    "block_root" => ?block_root,
                    "block_slot" => block_slot,
                );

                // Increment the Prometheus counter for block processing successes.
                metrics::inc_counter(&metrics::BLOCK_PROCESSING_SUCCESSES);

                Ok(status)
            }
            Ok(status @ AvailabilityProcessingStatus::MissingComponents(slot, block_root)) => {
                debug!(
                    self.log,
                    "Beacon block awaiting blobs";
                    "block_root" => ?block_root,
                    "block_slot" => slot,
                );

                Ok(status)
            }
            Err(e @ BlockError::BeaconChainError(BeaconChainError::TokioJoin(_))) => {
                debug!(
                    self.log,
                    "Beacon block processing cancelled";
                    "error" => ?e,
                );
                Err(e)
            }
            // There was an error whilst attempting to verify and import the block. The block might
            // be partially verified or partially imported.
            Err(BlockError::BeaconChainError(e)) => {
                crit!(
                    self.log,
                    "Beacon block processing error";
                    "error" => ?e,
                );
                Err(BlockError::BeaconChainError(e))
            }
            // The block failed verification.
            Err(other) => {
                debug!(
                    self.log,
                    "Beacon block rejected";
                    "reason" => other.to_string(),
                );
                Err(other)
            }
        }
    }

    /// Accepts a fully-verified block and awaits on it's payload verification handle to
    /// get a fully `ExecutedBlock`
    ///
    /// An error is returned if the verification handle couldn't be awaited.
    pub async fn into_executed_block(
        self: Arc<Self>,
        execution_pending_block: ExecutionPendingBlock<T>,
    ) -> Result<ExecutedBlock<T::EthSpec>, BlockError<T::EthSpec>> {
        let ExecutionPendingBlock {
            block,
            import_data,
            payload_verification_handle,
        } = execution_pending_block;

        let payload_verification_outcome = payload_verification_handle
            .await
            .map_err(BeaconChainError::TokioJoin)?
            .ok_or(BeaconChainError::RuntimeShutdown)??;

        // Log the PoS pandas if a merge transition just occurred.
        if payload_verification_outcome.is_valid_merge_transition_block {
            info!(self.log, "{}", POS_PANDA_BANNER);
            info!(
                self.log,
                "Proof of Stake Activated";
                "slot" => block.slot()
            );
            info!(
                self.log, "";
                "Terminal POW Block Hash" => ?block
                    .message()
                    .execution_payload()?
                    .parent_hash()
                    .into_root()
            );
            info!(
                self.log, "";
                "Merge Transition Block Root" => ?block.message().tree_hash_root()
            );
            info!(
                self.log, "";
                "Merge Transition Execution Hash" => ?block
                    .message()
                    .execution_payload()?
                    .block_hash()
                    .into_root()
            );
        }
        Ok(ExecutedBlock::new(
            block,
            import_data,
            payload_verification_outcome,
        ))
    }

    /* Import methods */

    /// Checks if the block is available, and imports immediately if so, otherwise caches the block
    /// in the data availability checker.
    async fn check_block_availability_and_import(
        self: &Arc<Self>,
        block: AvailabilityPendingExecutedBlock<T::EthSpec>,
    ) -> Result<AvailabilityProcessingStatus, BlockError<T::EthSpec>> {
        let slot = block.block.slot();
        let availability = self
            .data_availability_checker
            .put_pending_executed_block(block)?;
        self.process_availability(slot, availability).await
    }

    /// Checks if the provided blob can make any cached blocks available, and imports immediately
    /// if so, otherwise caches the blob in the data availability checker.
    async fn check_gossip_blob_availability_and_import(
        self: &Arc<Self>,
        blob: GossipVerifiedBlob<T>,
    ) -> Result<AvailabilityProcessingStatus, BlockError<T::EthSpec>> {
        let slot = blob.slot();
        if let Some(slasher) = self.slasher.as_ref() {
            slasher.accept_block_header(blob.signed_block_header());
        }
        let availability = self.data_availability_checker.put_gossip_blob(blob)?;

        self.process_availability(slot, availability).await
    }

    /// Checks if the provided blobs can make any cached blocks available, and imports immediately
    /// if so, otherwise caches the blob in the data availability checker.
    async fn check_rpc_blob_availability_and_import(
        self: &Arc<Self>,
        slot: Slot,
        block_root: Hash256,
        blobs: FixedBlobSidecarList<T::EthSpec>,
    ) -> Result<AvailabilityProcessingStatus, BlockError<T::EthSpec>> {
        // Need to scope this to ensure the lock is dropped before calling `process_availability`
        // Even an explicit drop is not enough to convince the borrow checker.
        {
            let mut slashable_cache = self.observed_slashable.write();
            for header in blobs
                .into_iter()
                .filter_map(|b| b.as_ref().map(|b| b.signed_block_header.clone()))
                .unique()
            {
                if verify_header_signature::<T, BlockError<T::EthSpec>>(self, &header).is_ok() {
                    slashable_cache
                        .observe_slashable(
                            header.message.slot,
                            header.message.proposer_index,
                            block_root,
                        )
                        .map_err(|e| BlockError::BeaconChainError(e.into()))?;
                    if let Some(slasher) = self.slasher.as_ref() {
                        slasher.accept_block_header(header);
                    }
                }
            }
        }
        let availability = self
            .data_availability_checker
            .put_rpc_blobs(block_root, blobs)?;

        self.process_availability(slot, availability).await
    }

    /// Imports a fully available block. Otherwise, returns `AvailabilityProcessingStatus::MissingComponents`
    ///
    /// An error is returned if the block was unable to be imported. It may be partially imported
    /// (i.e., this function is not atomic).
    async fn process_availability(
        self: &Arc<Self>,
        slot: Slot,
        availability: Availability<T::EthSpec>,
    ) -> Result<AvailabilityProcessingStatus, BlockError<T::EthSpec>> {
        match availability {
            Availability::Available(block) => {
                // This is the time since start of the slot where all the components of the block have become available
                let delay =
                    get_slot_delay_ms(timestamp_now(), block.block.slot(), &self.slot_clock);
                metrics::observe_duration(&metrics::BLOCK_AVAILABILITY_DELAY, delay);
                // Block is fully available, import into fork choice
                self.import_available_block(block).await
            }
            Availability::MissingComponents(block_root) => Ok(
                AvailabilityProcessingStatus::MissingComponents(slot, block_root),
            ),
        }
    }

    pub async fn import_available_block(
        self: &Arc<Self>,
        block: Box<AvailableExecutedBlock<T::EthSpec>>,
    ) -> Result<AvailabilityProcessingStatus, BlockError<T::EthSpec>> {
        let AvailableExecutedBlock {
            block,
            import_data,
            payload_verification_outcome,
        } = *block;

        let BlockImportData {
            block_root,
            state,
            parent_block,
            parent_eth1_finalization_data,
            confirmed_state_roots,
            consensus_context,
        } = import_data;

        // import
        let chain = self.clone();
        let block_root = self
            .spawn_blocking_handle(
                move || {
                    chain.import_block(
                        block,
                        block_root,
                        state,
                        confirmed_state_roots,
                        payload_verification_outcome.payload_verification_status,
                        parent_block,
                        parent_eth1_finalization_data,
                        consensus_context,
                    )
                },
                "payload_verification_handle",
            )
            .await??;
        Ok(AvailabilityProcessingStatus::Imported(block_root))
    }

    /// Accepts a fully-verified and available block and imports it into the chain without performing any
    /// additional verification.
    ///
    /// An error is returned if the block was unable to be imported. It may be partially imported
    /// (i.e., this function is not atomic).
    #[allow(clippy::too_many_arguments)]
    fn import_block(
        &self,
        signed_block: AvailableBlock<T::EthSpec>,
        block_root: Hash256,
        mut state: BeaconState<T::EthSpec>,
        confirmed_state_roots: Vec<Hash256>,
        payload_verification_status: PayloadVerificationStatus,
        parent_block: SignedBlindedBeaconBlock<T::EthSpec>,
        parent_eth1_finalization_data: Eth1FinalizationData,
        mut consensus_context: ConsensusContext<T::EthSpec>,
    ) -> Result<Hash256, BlockError<T::EthSpec>> {
        // ----------------------------- BLOCK NOT YET ATTESTABLE ----------------------------------
        // Everything in this initial section is on the hot path between processing the block and
        // being able to attest to it. DO NOT add any extra processing in this initial section
        // unless it must run before fork choice.
        // -----------------------------------------------------------------------------------------
        let current_slot = self.slot()?;
        let current_epoch = current_slot.epoch(T::EthSpec::slots_per_epoch());
        let block = signed_block.message();
        let post_exec_timer = metrics::start_timer(&metrics::BLOCK_PROCESSING_POST_EXEC_PROCESSING);

        // Check against weak subjectivity checkpoint.
        self.check_block_against_weak_subjectivity_checkpoint(block, block_root, &state)?;

        // If there are new validators in this block, update our pubkey cache.
        //
        // The only keys imported here will be ones for validators deposited in this block, because
        // the cache *must* already have been updated for the parent block when it was imported.
        // Newly deposited validators are not active and their keys are not required by other parts
        // of block processing. The reason we do this here and not after making the block attestable
        // is so we don't have to think about lock ordering with respect to the fork choice lock.
        // There are a bunch of places where we lock both fork choice and the pubkey cache and it
        // would be difficult to check that they all lock fork choice first.
        let mut ops = self
            .validator_pubkey_cache
            .try_write_for(VALIDATOR_PUBKEY_CACHE_LOCK_TIMEOUT)
            .ok_or(Error::ValidatorPubkeyCacheLockTimeout)?
            .import_new_pubkeys(&state)?;

        // Apply the state to the attester cache, only if it is from the previous epoch or later.
        //
        // In a perfect scenario there should be no need to add previous-epoch states to the cache.
        // However, latency between the VC and the BN might cause the VC to produce attestations at
        // a previous slot.
        if state.current_epoch().saturating_add(1_u64) >= current_epoch {
            self.attester_cache
                .maybe_cache_state(&state, block_root, &self.spec)
                .map_err(BeaconChainError::from)?;
        }

        // Take an exclusive write-lock on fork choice. It's very important to prevent deadlocks by
        // avoiding taking other locks whilst holding this lock.
        let mut fork_choice = self.canonical_head.fork_choice_write_lock();

        // Do not import a block that doesn't descend from the finalized root.
        let signed_block =
            check_block_is_finalized_checkpoint_or_descendant(self, &fork_choice, signed_block)?;
        let block = signed_block.message();

        // Register the new block with the fork choice service.
        {
            let _fork_choice_block_timer =
                metrics::start_timer(&metrics::FORK_CHOICE_PROCESS_BLOCK_TIMES);
            let block_delay = self
                .slot_clock
                .seconds_from_current_slot_start()
                .ok_or(Error::UnableToComputeTimeAtSlot)?;

            fork_choice
                .on_block(
                    current_slot,
                    block,
                    block_root,
                    block_delay,
                    &state,
                    payload_verification_status,
                    self.config.progressive_balances_mode,
                    &self.spec,
                    &self.log,
                )
                .map_err(|e| BlockError::BeaconChainError(e.into()))?;
        }

        // If the block is recent enough and it was not optimistically imported, check to see if it
        // becomes the head block. If so, apply it to the early attester cache. This will allow
        // attestations to the block without waiting for the block and state to be inserted to the
        // database.
        //
        // Only performing this check on recent blocks avoids slowing down sync with lots of calls
        // to fork choice `get_head`.
        //
        // Optimistically imported blocks are not added to the cache since the cache is only useful
        // for a small window of time and the complexity of keeping track of the optimistic status
        // is not worth it.
        if !payload_verification_status.is_optimistic()
            && block.slot() + EARLY_ATTESTER_CACHE_HISTORIC_SLOTS >= current_slot
        {
            let fork_choice_timer = metrics::start_timer(&metrics::BLOCK_PROCESSING_FORK_CHOICE);
            match fork_choice.get_head(current_slot, &self.spec) {
                // This block became the head, add it to the early attester cache.
                Ok(new_head_root) if new_head_root == block_root => {
                    if let Some(proto_block) = fork_choice.get_block(&block_root) {
                        if let Err(e) = self.early_attester_cache.add_head_block(
                            block_root,
                            signed_block.clone(),
                            proto_block,
                            &state,
                            &self.spec,
                        ) {
                            warn!(
                                self.log,
                                "Early attester cache insert failed";
                                "error" => ?e
                            );
                        }
                    } else {
                        warn!(
                            self.log,
                            "Early attester block missing";
                            "block_root" => ?block_root
                        );
                    }
                }
                // This block did not become the head, nothing to do.
                Ok(_) => (),
                Err(e) => error!(
                    self.log,
                    "Failed to compute head during block import";
                    "error" => ?e
                ),
            }
            drop(fork_choice_timer);
        }
        drop(post_exec_timer);

        // ---------------------------- BLOCK PROBABLY ATTESTABLE ----------------------------------
        // Most blocks are now capable of being attested to thanks to the `early_attester_cache`
        // cache above. Resume non-essential processing.
        //
        // It is important NOT to return errors here before the database commit, because the block
        // has already been added to fork choice and the database would be left in an inconsistent
        // state if we returned early without committing. In other words, an error here would
        // corrupt the node's database permanently.
        // -----------------------------------------------------------------------------------------

        self.import_block_update_shuffling_cache(block_root, &mut state);
        self.import_block_observe_attestations(
            block,
            &state,
            &mut consensus_context,
            current_epoch,
        );
        self.import_block_update_validator_monitor(
            block,
            &state,
            &mut consensus_context,
            current_slot,
            parent_block.slot(),
        );
        self.import_block_update_slasher(block, &state, &mut consensus_context);

        let db_write_timer = metrics::start_timer(&metrics::BLOCK_PROCESSING_DB_WRITE);

        // Store the block and its state, and execute the confirmation batch for the intermediate
        // states, which will delete their temporary flags.
        // If the write fails, revert fork choice to the version from disk, else we can
        // end up with blocks in fork choice that are missing from disk.
        // See https://github.com/sigp/lighthouse/issues/2028
        let (_, signed_block, blobs) = signed_block.deconstruct();
        let block = signed_block.message();
        ops.extend(
            confirmed_state_roots
                .into_iter()
                .map(StoreOp::DeleteStateTemporaryFlag),
        );
        ops.push(StoreOp::PutBlock(block_root, signed_block.clone()));
        ops.push(StoreOp::PutState(block.state_root(), &state));

        if let Some(blobs) = blobs {
            if !blobs.is_empty() {
                debug!(
                    self.log, "Writing blobs to store";
                    "block_root" => %block_root,
                    "count" => blobs.len(),
                );
                ops.push(StoreOp::PutBlobs(block_root, blobs));
            }
        }

        let txn_lock = self.store.hot_db.begin_rw_transaction();

        if let Err(e) = self.store.do_atomically_with_block_and_blobs_cache(ops) {
            error!(
                self.log,
                "Database write failed!";
                "msg" => "Restoring fork choice from disk",
                "error" => ?e,
            );

            // Clear the early attester cache to prevent attestations which we would later be unable
            // to verify due to the failure.
            self.early_attester_cache.clear();

            // Since the write failed, try to revert the canonical head back to what was stored
            // in the database. This attempts to prevent inconsistency between the database and
            // fork choice.
            if let Err(e) = self.canonical_head.restore_from_store(
                fork_choice,
                ResetPayloadStatuses::always_reset_conditionally(
                    self.config.always_reset_payload_statuses,
                ),
                &self.store,
                &self.spec,
                &self.log,
            ) {
                crit!(
                    self.log,
                    "No stored fork choice found to restore from";
                    "error" => ?e,
                    "warning" => "The database is likely corrupt now, consider --purge-db"
                );
                return Err(BlockError::BeaconChainError(e));
            }

            return Err(e.into());
        }
        drop(txn_lock);

        // The fork choice write-lock is dropped *after* the on-disk database has been updated.
        // This prevents inconsistency between the two at the expense of concurrency.
        drop(fork_choice);

        // We're declaring the block "imported" at this point, since fork choice and the DB know
        // about it.
        let block_time_imported = timestamp_now();

        let parent_root = block.parent_root();
        let slot = block.slot();

        let current_eth1_finalization_data = Eth1FinalizationData {
            eth1_data: state.eth1_data().clone(),
            eth1_deposit_index: state.eth1_deposit_index(),
        };
        let current_finalized_checkpoint = state.finalized_checkpoint();

        // compute state proofs for light client updates before inserting the state into the
        // snapshot cache.
        if self.config.enable_light_client_server {
            self.light_client_server_cache
                .cache_state_data(
                    &self.spec, block, block_root,
                    // mutable reference on the state is needed to compute merkle proofs
                    &mut state,
                )
                .unwrap_or_else(|e| {
                    error!(self.log, "error caching light_client data {:?}", e);
                });
        }

        self.snapshot_cache
            .try_write_for(BLOCK_PROCESSING_CACHE_LOCK_TIMEOUT)
            .ok_or(Error::SnapshotCacheLockTimeout)
            .map(|mut snapshot_cache| {
                snapshot_cache.insert(
                    BeaconSnapshot {
                        beacon_state: state,
                        beacon_block: signed_block.clone(),
                        beacon_block_root: block_root,
                    },
                    None,
                    &self.spec,
                )
            })
            .unwrap_or_else(|e| {
                error!(
                    self.log,
                    "Failed to insert snapshot";
                    "error" => ?e,
                    "task" => "process block"
                );
            });

        self.head_tracker
            .register_block(block_root, parent_root, slot);

        metrics::stop_timer(db_write_timer);

        metrics::inc_counter(&metrics::BLOCK_PROCESSING_SUCCESSES);

        // Update the deposit contract cache.
        self.import_block_update_deposit_contract_finalization(
            block,
            block_root,
            current_epoch,
            current_finalized_checkpoint,
            current_eth1_finalization_data,
            parent_eth1_finalization_data,
            parent_block.slot(),
        );

        // Inform the unknown block cache, in case it was waiting on this block.
        self.pre_finalization_block_cache
            .block_processed(block_root);

        self.import_block_update_metrics_and_events(
            block,
            block_root,
            block_time_imported,
            payload_verification_status,
            current_slot,
        );

        Ok(block_root)
    }

    /// Check block's consistentency with any configured weak subjectivity checkpoint.
    fn check_block_against_weak_subjectivity_checkpoint(
        &self,
        block: BeaconBlockRef<T::EthSpec>,
        block_root: Hash256,
        state: &BeaconState<T::EthSpec>,
    ) -> Result<(), BlockError<T::EthSpec>> {
        // Only perform the weak subjectivity check if it was configured.
        let Some(wss_checkpoint) = self.config.weak_subjectivity_checkpoint else {
            return Ok(());
        };
        // Note: we're using the finalized checkpoint from the head state, rather than fork
        // choice.
        //
        // We are doing this to ensure that we detect changes in finalization. It's possible
        // that fork choice has already been updated to the finalized checkpoint in the block
        // we're importing.
        let current_head_finalized_checkpoint =
            self.canonical_head.cached_head().finalized_checkpoint();
        // Compare the existing finalized checkpoint with the incoming block's finalized checkpoint.
        let new_finalized_checkpoint = state.finalized_checkpoint();

        // This ensures we only perform the check once.
        if current_head_finalized_checkpoint.epoch < wss_checkpoint.epoch
            && wss_checkpoint.epoch <= new_finalized_checkpoint.epoch
        {
            if let Err(e) =
                self.verify_weak_subjectivity_checkpoint(wss_checkpoint, block_root, state)
            {
                let mut shutdown_sender = self.shutdown_sender();
                crit!(
                    self.log,
                    "Weak subjectivity checkpoint verification failed while importing block!";
                    "block_root" => ?block_root,
                    "parent_root" => ?block.parent_root(),
                    "old_finalized_epoch" => ?current_head_finalized_checkpoint.epoch,
                    "new_finalized_epoch" => ?new_finalized_checkpoint.epoch,
                    "weak_subjectivity_epoch" => ?wss_checkpoint.epoch,
                    "error" => ?e
                );
                crit!(
                    self.log,
                    "You must use the `--purge-db` flag to clear the database and restart sync. \
                         You may be on a hostile network."
                );
                shutdown_sender
                    .try_send(ShutdownReason::Failure(
                        "Weak subjectivity checkpoint verification failed. \
                             Provided block root is not a checkpoint.",
                    ))
                    .map_err(|err| {
                        BlockError::BeaconChainError(
                            BeaconChainError::WeakSubjectivtyShutdownError(err),
                        )
                    })?;
                return Err(BlockError::WeakSubjectivityConflict);
            }
        }
        Ok(())
    }

    /// Process a block for the validator monitor, including all its constituent messages.
    fn import_block_update_validator_monitor(
        &self,
        block: BeaconBlockRef<T::EthSpec>,
        state: &BeaconState<T::EthSpec>,
        ctxt: &mut ConsensusContext<T::EthSpec>,
        current_slot: Slot,
        parent_block_slot: Slot,
    ) {
        // Only register blocks with the validator monitor when the block is sufficiently close to
        // the current slot.
        if VALIDATOR_MONITOR_HISTORIC_EPOCHS as u64 * T::EthSpec::slots_per_epoch()
            + block.slot().as_u64()
            < current_slot.as_u64()
        {
            return;
        }

        // Allow the validator monitor to learn about a new valid state.
        self.validator_monitor.write().process_valid_state(
            current_slot.epoch(T::EthSpec::slots_per_epoch()),
            state,
            &self.spec,
        );

        let validator_monitor = self.validator_monitor.read();

        // Sync aggregate.
        if let Ok(sync_aggregate) = block.body().sync_aggregate() {
            // `SyncCommittee` for the sync_aggregate should correspond to the duty slot
            let duty_epoch = block.epoch();

            match self.sync_committee_at_epoch(duty_epoch) {
                Ok(sync_committee) => {
                    let participant_pubkeys = sync_committee
                        .pubkeys
                        .iter()
                        .zip(sync_aggregate.sync_committee_bits.iter())
                        .filter_map(|(pubkey, bit)| bit.then_some(pubkey))
                        .collect::<Vec<_>>();

                    validator_monitor.register_sync_aggregate_in_block(
                        block.slot(),
                        block.parent_root(),
                        participant_pubkeys,
                    );
                }
                Err(e) => {
                    warn!(
                        self.log,
                        "Unable to fetch sync committee";
                        "epoch" => duty_epoch,
                        "purpose" => "validator monitor",
                        "error" => ?e,
                    );
                }
            }
        }

        // Attestations.
        for attestation in block.body().attestations() {
            let indexed_attestation = match ctxt.get_indexed_attestation(state, attestation) {
                Ok(indexed) => indexed,
                Err(e) => {
                    debug!(
                        self.log,
                        "Failed to get indexed attestation";
                        "purpose" => "validator monitor",
                        "attestation_slot" => attestation.data.slot,
                        "error" => ?e,
                    );
                    continue;
                }
            };
            validator_monitor.register_attestation_in_block(
                indexed_attestation,
                parent_block_slot,
                &self.spec,
            );
        }

        for exit in block.body().voluntary_exits() {
            validator_monitor.register_block_voluntary_exit(&exit.message)
        }

        for slashing in block.body().attester_slashings() {
            validator_monitor.register_block_attester_slashing(slashing)
        }

        for slashing in block.body().proposer_slashings() {
            validator_monitor.register_block_proposer_slashing(slashing)
        }
    }

    /// Iterate through the attestations in the block and register them as "observed".
    ///
    /// This will stop us from propagating them on the gossip network.
    fn import_block_observe_attestations(
        &self,
        block: BeaconBlockRef<T::EthSpec>,
        state: &BeaconState<T::EthSpec>,
        ctxt: &mut ConsensusContext<T::EthSpec>,
        current_epoch: Epoch,
    ) {
        // To avoid slowing down sync, only observe attestations if the block is from the
        // previous epoch or later.
        if state.current_epoch() + 1 < current_epoch {
            return;
        }

        let _timer = metrics::start_timer(&metrics::BLOCK_PROCESSING_ATTESTATION_OBSERVATION);

        for a in block.body().attestations() {
            match self.observed_attestations.write().observe_item(a, None) {
                // If the observation was successful or if the slot for the attestation was too
                // low, continue.
                //
                // We ignore `SlotTooLow` since this will be very common whilst syncing.
                Ok(_) | Err(AttestationObservationError::SlotTooLow { .. }) => {}
                Err(e) => {
                    debug!(
                        self.log,
                        "Failed to register observed attestation";
                        "error" => ?e,
                        "epoch" => a.data.target.epoch
                    );
                }
            }

            let indexed_attestation = match ctxt.get_indexed_attestation(state, a) {
                Ok(indexed) => indexed,
                Err(e) => {
                    debug!(
                        self.log,
                        "Failed to get indexed attestation";
                        "purpose" => "observation",
                        "attestation_slot" => a.data.slot,
                        "error" => ?e,
                    );
                    continue;
                }
            };

            let mut observed_block_attesters = self.observed_block_attesters.write();

            for &validator_index in &indexed_attestation.attesting_indices {
                if let Err(e) = observed_block_attesters
                    .observe_validator(a.data.target.epoch, validator_index as usize)
                {
                    debug!(
                        self.log,
                        "Failed to register observed block attester";
                        "error" => ?e,
                        "epoch" => a.data.target.epoch,
                        "validator_index" => validator_index,
                    )
                }
            }
        }
    }

    /// If a slasher is configured, provide the attestations from the block.
    fn import_block_update_slasher(
        &self,
        block: BeaconBlockRef<T::EthSpec>,
        state: &BeaconState<T::EthSpec>,
        ctxt: &mut ConsensusContext<T::EthSpec>,
    ) {
        if let Some(slasher) = self.slasher.as_ref() {
            for attestation in block.body().attestations() {
                let indexed_attestation = match ctxt.get_indexed_attestation(state, attestation) {
                    Ok(indexed) => indexed,
                    Err(e) => {
                        debug!(
                            self.log,
                            "Failed to get indexed attestation";
                            "purpose" => "slasher",
                            "attestation_slot" => attestation.data.slot,
                            "error" => ?e,
                        );
                        continue;
                    }
                };
                slasher.accept_attestation(indexed_attestation.clone());
            }
        }
    }

    fn import_block_update_metrics_and_events(
        &self,
        block: BeaconBlockRef<T::EthSpec>,
        block_root: Hash256,
        block_time_imported: Duration,
        payload_verification_status: PayloadVerificationStatus,
        current_slot: Slot,
    ) {
        // Only present some metrics for blocks from the previous epoch or later.
        //
        // This helps avoid noise in the metrics during sync.
        if block.slot() + 2 * T::EthSpec::slots_per_epoch() >= current_slot {
            metrics::observe(
                &metrics::OPERATIONS_PER_BLOCK_ATTESTATION,
                block.body().attestations().len() as f64,
            );

            if let Ok(sync_aggregate) = block.body().sync_aggregate() {
                metrics::set_gauge(
                    &metrics::BLOCK_SYNC_AGGREGATE_SET_BITS,
                    sync_aggregate.num_set_bits() as i64,
                );
            }
        }

        let block_delay_total =
            get_slot_delay_ms(block_time_imported, block.slot(), &self.slot_clock);

        // Do not write to the cache for blocks older than 2 epochs, this helps reduce writes to
        // the cache during sync.
        if block_delay_total < self.slot_clock.slot_duration() * 64 {
            // Store the timestamp of the block being imported into the cache.
            self.block_times_cache.write().set_time_imported(
                block_root,
                current_slot,
                block_time_imported,
            );
        }

        // Do not store metrics if the block was > 4 slots old, this helps prevent noise during
        // sync.
        if block_delay_total < self.slot_clock.slot_duration() * 4 {
            // Observe the delay between when we observed the block and when we imported it.
            let block_delays = self.block_times_cache.read().get_block_delays(
                block_root,
                self.slot_clock
                    .start_of(current_slot)
                    .unwrap_or_else(|| Duration::from_secs(0)),
            );

            metrics::observe_duration(
                &metrics::BEACON_BLOCK_IMPORTED_OBSERVED_DELAY_TIME,
                block_delays
                    .imported
                    .unwrap_or_else(|| Duration::from_secs(0)),
            );
        }

        if let Some(event_handler) = self.event_handler.as_ref() {
            if event_handler.has_block_subscribers() {
                event_handler.register(EventKind::Block(SseBlock {
                    slot: block.slot(),
                    block: block_root,
                    execution_optimistic: payload_verification_status.is_optimistic(),
                }));
            }
        }

        // Do not trigger light_client server update producer for old blocks, to extra work
        // during sync.
        if self.config.enable_light_client_server
            && block_delay_total < self.slot_clock.slot_duration() * 32
        {
            if let Some(mut light_client_server_tx) = self.light_client_server_tx.clone() {
                if let Ok(sync_aggregate) = block.body().sync_aggregate() {
                    if let Err(e) = light_client_server_tx.try_send((
                        block.parent_root(),
                        block.slot(),
                        sync_aggregate.clone(),
                    )) {
                        warn!(
                            self.log,
                            "Failed to send light_client server event";
                            "error" => ?e
                        );
                    }
                }
            }
        }
    }

    // For the current and next epoch of this state, ensure we have the shuffling from this
    // block in our cache.
    fn import_block_update_shuffling_cache(
        &self,
        block_root: Hash256,
        state: &mut BeaconState<T::EthSpec>,
    ) {
        if let Err(e) = self.import_block_update_shuffling_cache_fallible(block_root, state) {
            warn!(
                self.log,
                "Failed to prime shuffling cache";
                "error" => ?e
            );
        }
    }

    fn import_block_update_shuffling_cache_fallible(
        &self,
        block_root: Hash256,
        state: &mut BeaconState<T::EthSpec>,
    ) -> Result<(), BlockError<T::EthSpec>> {
        for relative_epoch in [RelativeEpoch::Current, RelativeEpoch::Next] {
            let shuffling_id = AttestationShufflingId::new(block_root, state, relative_epoch)?;

            let shuffling_is_cached = self
                .shuffling_cache
                .try_read_for(ATTESTATION_CACHE_LOCK_TIMEOUT)
                .ok_or(Error::AttestationCacheLockTimeout)?
                .contains(&shuffling_id);

            if !shuffling_is_cached {
                state.build_committee_cache(relative_epoch, &self.spec)?;
                let committee_cache = state.committee_cache(relative_epoch)?;
                self.shuffling_cache
                    .try_write_for(ATTESTATION_CACHE_LOCK_TIMEOUT)
                    .ok_or(Error::AttestationCacheLockTimeout)?
                    .insert_committee_cache(shuffling_id, committee_cache);
            }
        }
        Ok(())
    }

    #[allow(clippy::too_many_arguments)]
    fn import_block_update_deposit_contract_finalization(
        &self,
        block: BeaconBlockRef<T::EthSpec>,
        block_root: Hash256,
        current_epoch: Epoch,
        current_finalized_checkpoint: Checkpoint,
        current_eth1_finalization_data: Eth1FinalizationData,
        parent_eth1_finalization_data: Eth1FinalizationData,
        parent_block_slot: Slot,
    ) {
        // Do not write to eth1 finalization cache for blocks older than 5 epochs.
        if block.epoch() + 5 < current_epoch {
            return;
        }

        let parent_block_epoch = parent_block_slot.epoch(T::EthSpec::slots_per_epoch());
        if parent_block_epoch < current_epoch {
            // we've crossed epoch boundary, store Eth1FinalizationData
            let (checkpoint, eth1_finalization_data) =
                if block.slot() % T::EthSpec::slots_per_epoch() == 0 {
                    // current block is the checkpoint
                    (
                        Checkpoint {
                            epoch: current_epoch,
                            root: block_root,
                        },
                        current_eth1_finalization_data,
                    )
                } else {
                    // parent block is the checkpoint
                    (
                        Checkpoint {
                            epoch: current_epoch,
                            root: block.parent_root(),
                        },
                        parent_eth1_finalization_data,
                    )
                };

            if let Some(finalized_eth1_data) = self
                .eth1_finalization_cache
                .try_write_for(ETH1_FINALIZATION_CACHE_LOCK_TIMEOUT)
                .and_then(|mut cache| {
                    cache.insert(checkpoint, eth1_finalization_data);
                    cache.finalize(&current_finalized_checkpoint)
                })
            {
                if let Some(eth1_chain) = self.eth1_chain.as_ref() {
                    let finalized_deposit_count = finalized_eth1_data.deposit_count;
                    eth1_chain.finalize_eth1_data(finalized_eth1_data);
                    debug!(
                        self.log,
                        "called eth1_chain.finalize_eth1_data()";
                        "epoch" => current_finalized_checkpoint.epoch,
                        "deposit count" => finalized_deposit_count,
                    );
                }
            }
        }
    }

    /// If configured, wait for the fork choice run at the start of the slot to complete.
    fn wait_for_fork_choice_before_block_production(
        self: &Arc<Self>,
        slot: Slot,
    ) -> Result<(), BlockProductionError> {
        if let Some(rx) = &self.fork_choice_signal_rx {
            let current_slot = self
                .slot()
                .map_err(|_| BlockProductionError::UnableToReadSlot)?;

            let timeout = Duration::from_millis(self.config.fork_choice_before_proposal_timeout_ms);

            if slot == current_slot || slot == current_slot + 1 {
                match rx.wait_for_fork_choice(slot, timeout) {
                    ForkChoiceWaitResult::Success(fc_slot) => {
                        debug!(
                            self.log,
                            "Fork choice successfully updated before block production";
                            "slot" => slot,
                            "fork_choice_slot" => fc_slot,
                        );
                    }
                    ForkChoiceWaitResult::Behind(fc_slot) => {
                        warn!(
                            self.log,
                            "Fork choice notifier out of sync with block production";
                            "fork_choice_slot" => fc_slot,
                            "slot" => slot,
                            "message" => "this block may be orphaned",
                        );
                    }
                    ForkChoiceWaitResult::TimeOut => {
                        warn!(
                            self.log,
                            "Timed out waiting for fork choice before proposal";
                            "message" => "this block may be orphaned",
                        );
                    }
                }
            } else {
                error!(
                    self.log,
                    "Producing block at incorrect slot";
                    "block_slot" => slot,
                    "current_slot" => current_slot,
                    "message" => "check clock sync, this block may be orphaned",
                );
            }
        }
        Ok(())
    }

    pub async fn produce_block_with_verification(
        self: &Arc<Self>,
        randao_reveal: Signature,
        slot: Slot,
        validator_graffiti: Option<Graffiti>,
        verification: ProduceBlockVerification,
        builder_boost_factor: Option<u64>,
        block_production_version: BlockProductionVersion,
    ) -> Result<BeaconBlockResponseWrapper<T::EthSpec>, BlockProductionError> {
        metrics::inc_counter(&metrics::BLOCK_PRODUCTION_REQUESTS);
        let _complete_timer = metrics::start_timer(&metrics::BLOCK_PRODUCTION_TIMES);
        // Part 1/2 (blocking)
        //
        // Load the parent state from disk.
        let chain = self.clone();
        let (state, state_root_opt) = self
            .task_executor
            .spawn_blocking_handle(
                move || chain.load_state_for_block_production(slot),
                "load_state_for_block_production",
            )
            .ok_or(BlockProductionError::ShuttingDown)?
            .await
            .map_err(BlockProductionError::TokioJoin)??;

        // Part 2/2 (async, with some blocking components)
        //
        // Produce the block upon the state
        self.produce_block_on_state(
            state,
            state_root_opt,
            slot,
            randao_reveal,
            validator_graffiti,
            verification,
            builder_boost_factor,
            block_production_version,
        )
        .await
    }

    /// Load a beacon state from the database for block production. This is a long-running process
    /// that should not be performed in an `async` context.
    fn load_state_for_block_production(
        self: &Arc<Self>,
        slot: Slot,
    ) -> Result<(BeaconState<T::EthSpec>, Option<Hash256>), BlockProductionError> {
        let fork_choice_timer = metrics::start_timer(&metrics::BLOCK_PRODUCTION_FORK_CHOICE_TIMES);
        self.wait_for_fork_choice_before_block_production(slot)?;
        drop(fork_choice_timer);

        // Producing a block requires the tree hash cache, so clone a full state corresponding to
        // the head from the snapshot cache. Unfortunately we can't move the snapshot out of the
        // cache (which would be fast), because we need to re-process the block after it has been
        // signed. If we miss the cache or we're producing a block that conflicts with the head,
        // fall back to getting the head from `slot - 1`.
        let state_load_timer = metrics::start_timer(&metrics::BLOCK_PRODUCTION_STATE_LOAD_TIMES);

        // Atomically read some values from the head whilst avoiding holding cached head `Arc` any
        // longer than necessary.
        let (head_slot, head_block_root) = {
            let head = self.canonical_head.cached_head();
            (head.head_slot(), head.head_block_root())
        };
        let (state, state_root_opt) = if head_slot < slot {
            // Attempt an aggressive re-org if configured and the conditions are right.
            if let Some(re_org_state) = self.get_state_for_re_org(slot, head_slot, head_block_root)
            {
                info!(
                    self.log,
                    "Proposing block to re-org current head";
                    "slot" => slot,
                    "head_to_reorg" => %head_block_root,
                );
                (re_org_state.pre_state, re_org_state.state_root)
            }
            // Normal case: proposing a block atop the current head using the cache.
            else if let Some((_, cached_state)) =
                self.get_state_from_block_production_cache(head_block_root)
            {
                (cached_state.pre_state, cached_state.state_root)
            }
            // Fall back to a direct read of the snapshot cache.
            else if let Some(pre_state) =
                self.get_state_from_snapshot_cache_for_block_production(head_block_root)
            {
                warn!(
                    self.log,
                    "Block production cache miss";
                    "message" => "falling back to snapshot cache clone",
                    "slot" => slot
                );
                (pre_state.pre_state, pre_state.state_root)
            } else {
                warn!(
                    self.log,
                    "Block production cache miss";
                    "message" => "this block is more likely to be orphaned",
                    "slot" => slot,
                );
                let state = self
                    .state_at_slot(slot - 1, StateSkipConfig::WithStateRoots)
                    .map_err(|_| BlockProductionError::UnableToProduceAtSlot(slot))?;

                (state, None)
            }
        } else {
            warn!(
                self.log,
                "Producing block that conflicts with head";
                "message" => "this block is more likely to be orphaned",
                "slot" => slot,
            );
            let state = self
                .state_at_slot(slot - 1, StateSkipConfig::WithStateRoots)
                .map_err(|_| BlockProductionError::UnableToProduceAtSlot(slot))?;

            (state, None)
        };

        drop(state_load_timer);

        Ok((state, state_root_opt))
    }

    /// Get the state cached for block production *if* it matches `head_block_root`.
    ///
    /// This will clear the cache regardless of whether the block root matches, so only call this if
    /// you think the `head_block_root` is likely to match!
    fn get_state_from_block_production_cache(
        &self,
        head_block_root: Hash256,
    ) -> Option<(Hash256, BlockProductionPreState<T::EthSpec>)> {
        // Take care to drop the lock as quickly as possible.
        let mut lock = self.block_production_state.lock();
        let result = lock
            .take()
            .filter(|(cached_block_root, _)| *cached_block_root == head_block_root);
        drop(lock);
        result
    }

    /// Get a state for block production from the snapshot cache.
    fn get_state_from_snapshot_cache_for_block_production(
        &self,
        head_block_root: Hash256,
    ) -> Option<BlockProductionPreState<T::EthSpec>> {
        if let Some(lock) = self
            .snapshot_cache
            .try_read_for(BLOCK_PROCESSING_CACHE_LOCK_TIMEOUT)
        {
            let result = lock.get_state_for_block_production(head_block_root);
            drop(lock);
            result
        } else {
            None
        }
    }

    /// Fetch the beacon state to use for producing a block if a 1-slot proposer re-org is viable.
    ///
    /// This function will return `None` if proposer re-orgs are disabled.
    fn get_state_for_re_org(
        &self,
        slot: Slot,
        head_slot: Slot,
        canonical_head: Hash256,
    ) -> Option<BlockProductionPreState<T::EthSpec>> {
        let re_org_threshold = self.config.re_org_threshold?;

        if self.spec.proposer_score_boost.is_none() {
            warn!(
                self.log,
                "Ignoring proposer re-org configuration";
                "reason" => "this network does not have proposer boost enabled"
            );
            return None;
        }

        let slot_delay = self
            .slot_clock
            .seconds_from_current_slot_start()
            .or_else(|| {
                warn!(
                    self.log,
                    "Not attempting re-org";
                    "error" => "unable to read slot clock"
                );
                None
            })?;

        // Attempt a proposer re-org if:
        //
        // 1. It seems we have time to propagate and still receive the proposer boost.
        // 2. The current head block was seen late.
        // 3. The `get_proposer_head` conditions from fork choice pass.
        let proposing_on_time = slot_delay < self.config.re_org_cutoff(self.spec.seconds_per_slot);
        if !proposing_on_time {
            debug!(
                self.log,
                "Not attempting re-org";
                "reason" => "not proposing on time",
            );
            return None;
        }

        let head_late = self.block_observed_after_attestation_deadline(canonical_head, head_slot);
        if !head_late {
            debug!(
                self.log,
                "Not attempting re-org";
                "reason" => "head not late"
            );
            return None;
        }

        // Is the current head weak and appropriate for re-orging?
        let proposer_head_timer =
            metrics::start_timer(&metrics::BLOCK_PRODUCTION_GET_PROPOSER_HEAD_TIMES);
        let proposer_head = self
            .canonical_head
            .fork_choice_read_lock()
            .get_proposer_head(
                slot,
                canonical_head,
                re_org_threshold,
                &self.config.re_org_disallowed_offsets,
                self.config.re_org_max_epochs_since_finalization,
            )
            .map_err(|e| match e {
                ProposerHeadError::DoNotReOrg(reason) => {
                    debug!(
                        self.log,
                        "Not attempting re-org";
                        "reason" => %reason,
                    );
                }
                ProposerHeadError::Error(e) => {
                    warn!(
                        self.log,
                        "Not attempting re-org";
                        "error" => ?e,
                    );
                }
            })
            .ok()?;
        drop(proposer_head_timer);
        let re_org_parent_block = proposer_head.parent_node.root;

        // Only attempt a re-org if we hit the block production cache or snapshot cache.
        let pre_state = self
            .get_state_from_block_production_cache(re_org_parent_block)
            .map(|(_, state)| state)
            .or_else(|| {
                warn!(
                    self.log,
                    "Block production cache miss";
                    "message" => "falling back to snapshot cache during re-org",
                    "slot" => slot,
                    "block_root" => ?re_org_parent_block
                );
                self.get_state_from_snapshot_cache_for_block_production(re_org_parent_block)
            })
            .or_else(|| {
                debug!(
                    self.log,
                    "Not attempting re-org";
                    "reason" => "missed snapshot cache",
                    "parent_block" => ?re_org_parent_block,
                );
                None
            })?;

        info!(
            self.log,
            "Attempting re-org due to weak head";
            "weak_head" => ?canonical_head,
            "parent" => ?re_org_parent_block,
            "head_weight" => proposer_head.head_node.weight,
            "threshold_weight" => proposer_head.re_org_weight_threshold
        );

        Some(pre_state)
    }

    /// Get the proposer index and `prev_randao` value for a proposal at slot `proposal_slot`.
    ///
    /// The `proposer_head` may be the head block of `cached_head` or its parent. An error will
    /// be returned for any other value.
    pub fn get_pre_payload_attributes(
        &self,
        proposal_slot: Slot,
        proposer_head: Hash256,
        cached_head: &CachedHead<T::EthSpec>,
    ) -> Result<Option<PrePayloadAttributes>, Error> {
        let proposal_epoch = proposal_slot.epoch(T::EthSpec::slots_per_epoch());

        let head_block_root = cached_head.head_block_root();
        let head_parent_block_root = cached_head.parent_block_root();

        // The proposer head must be equal to the canonical head or its parent.
        if proposer_head != head_block_root && proposer_head != head_parent_block_root {
            warn!(
                self.log,
                "Unable to compute payload attributes";
                "block_root" => ?proposer_head,
                "head_block_root" => ?head_block_root,
            );
            return Ok(None);
        }

        // Compute the proposer index.
        let head_epoch = cached_head.head_slot().epoch(T::EthSpec::slots_per_epoch());
        let shuffling_decision_root = if head_epoch == proposal_epoch {
            cached_head
                .snapshot
                .beacon_state
                .proposer_shuffling_decision_root(proposer_head)?
        } else {
            proposer_head
        };
        let cached_proposer = self
            .beacon_proposer_cache
            .lock()
            .get_slot::<T::EthSpec>(shuffling_decision_root, proposal_slot);
        let proposer_index = if let Some(proposer) = cached_proposer {
            proposer.index as u64
        } else {
            if head_epoch + 2 < proposal_epoch {
                warn!(
                    self.log,
                    "Skipping proposer preparation";
                    "msg" => "this is a non-critical issue that can happen on unhealthy nodes or \
                              networks.",
                    "proposal_epoch" => proposal_epoch,
                    "head_epoch" => head_epoch,
                );

                // Don't skip the head forward more than two epochs. This avoids burdening an
                // unhealthy node.
                //
                // Although this node might miss out on preparing for a proposal, they should still
                // be able to propose. This will prioritise beacon chain health over efficient
                // packing of execution blocks.
                return Ok(None);
            }

            let (proposers, decision_root, _, fork) =
                compute_proposer_duties_from_head(proposal_epoch, self)?;

            let proposer_offset = (proposal_slot % T::EthSpec::slots_per_epoch()).as_usize();
            let proposer = *proposers
                .get(proposer_offset)
                .ok_or(BeaconChainError::NoProposerForSlot(proposal_slot))?;

            self.beacon_proposer_cache.lock().insert(
                proposal_epoch,
                decision_root,
                proposers,
                fork,
            )?;

            // It's possible that the head changes whilst computing these duties. If so, abandon
            // this routine since the change of head would have also spawned another instance of
            // this routine.
            //
            // Exit now, after updating the cache.
            if decision_root != shuffling_decision_root {
                warn!(
                    self.log,
                    "Head changed during proposer preparation";
                );
                return Ok(None);
            }

            proposer as u64
        };

        // Get the `prev_randao` and parent block number.
        let head_block_number = cached_head.head_block_number()?;
        let (prev_randao, parent_block_number) = if proposer_head == head_parent_block_root {
            (
                cached_head.parent_random()?,
                head_block_number.saturating_sub(1),
            )
        } else {
            (cached_head.head_random()?, head_block_number)
        };

        Ok(Some(PrePayloadAttributes {
            proposer_index,
            prev_randao,
            parent_block_number,
            parent_beacon_block_root: proposer_head,
        }))
    }

    pub fn get_expected_withdrawals(
        &self,
        forkchoice_update_params: &ForkchoiceUpdateParameters,
        proposal_slot: Slot,
    ) -> Result<Withdrawals<T::EthSpec>, Error> {
        let cached_head = self.canonical_head.cached_head();
        let head_state = &cached_head.snapshot.beacon_state;

        let parent_block_root = forkchoice_update_params.head_root;

        let (unadvanced_state, unadvanced_state_root) =
            if cached_head.head_block_root() == parent_block_root {
                (Cow::Borrowed(head_state), cached_head.head_state_root())
            } else if let Some(snapshot) = self
                .snapshot_cache
                .try_read_for(BLOCK_PROCESSING_CACHE_LOCK_TIMEOUT)
                .ok_or(Error::SnapshotCacheLockTimeout)?
                .get_cloned(parent_block_root, CloneConfig::none())
            {
                debug!(
                    self.log,
                    "Hit snapshot cache during withdrawals calculation";
                    "slot" => proposal_slot,
                    "parent_block_root" => ?parent_block_root,
                );
                let state_root = snapshot.beacon_state_root();
                (Cow::Owned(snapshot.beacon_state), state_root)
            } else {
                info!(
                    self.log,
                    "Missed snapshot cache during withdrawals calculation";
                    "slot" => proposal_slot,
                    "parent_block_root" => ?parent_block_root
                );
                let block = self
                    .get_blinded_block(&parent_block_root)?
                    .ok_or(Error::MissingBeaconBlock(parent_block_root))?;
                let state = self
                    .get_state(&block.state_root(), Some(block.slot()))?
                    .ok_or(Error::MissingBeaconState(block.state_root()))?;
                (Cow::Owned(state), block.state_root())
            };

        // Parent state epoch is the same as the proposal, we don't need to advance because the
        // list of expected withdrawals can only change after an epoch advance or a
        // block application.
        let proposal_epoch = proposal_slot.epoch(T::EthSpec::slots_per_epoch());
        if head_state.current_epoch() == proposal_epoch {
            return get_expected_withdrawals(&unadvanced_state, &self.spec)
                .map_err(Error::PrepareProposerFailed);
        }

        // Advance the state using the partial method.
        debug!(
            self.log,
            "Advancing state for withdrawals calculation";
            "proposal_slot" => proposal_slot,
            "parent_block_root" => ?parent_block_root,
        );
        let mut advanced_state = unadvanced_state.into_owned();
        partial_state_advance(
            &mut advanced_state,
            Some(unadvanced_state_root),
            proposal_epoch.start_slot(T::EthSpec::slots_per_epoch()),
            &self.spec,
        )?;
        get_expected_withdrawals(&advanced_state, &self.spec).map_err(Error::PrepareProposerFailed)
    }

    /// Determine whether a fork choice update to the execution layer should be overridden.
    ///
    /// This is *only* necessary when proposer re-orgs are enabled, because we have to prevent the
    /// execution layer from enshrining the block we want to re-org as the head.
    ///
    /// This function uses heuristics that align quite closely but not exactly with the re-org
    /// conditions set out in `get_state_for_re_org` and `get_proposer_head`. The differences are
    /// documented below.
    pub fn overridden_forkchoice_update_params(
        &self,
        canonical_forkchoice_params: ForkchoiceUpdateParameters,
    ) -> Result<ForkchoiceUpdateParameters, Error> {
        self.overridden_forkchoice_update_params_or_failure_reason(&canonical_forkchoice_params)
            .or_else(|e| match e {
                ProposerHeadError::DoNotReOrg(reason) => {
                    trace!(
                        self.log,
                        "Not suppressing fork choice update";
                        "reason" => %reason,
                    );
                    Ok(canonical_forkchoice_params)
                }
                ProposerHeadError::Error(e) => Err(e),
            })
    }

    pub fn overridden_forkchoice_update_params_or_failure_reason(
        &self,
        canonical_forkchoice_params: &ForkchoiceUpdateParameters,
    ) -> Result<ForkchoiceUpdateParameters, ProposerHeadError<Error>> {
        let _timer = metrics::start_timer(&metrics::FORK_CHOICE_OVERRIDE_FCU_TIMES);

        // Never override if proposer re-orgs are disabled.
        let re_org_threshold = self
            .config
            .re_org_threshold
            .ok_or(DoNotReOrg::ReOrgsDisabled)?;

        let head_block_root = canonical_forkchoice_params.head_root;

        // Perform initial checks and load the relevant info from fork choice.
        let info = self
            .canonical_head
            .fork_choice_read_lock()
            .get_preliminary_proposer_head(
                head_block_root,
                re_org_threshold,
                &self.config.re_org_disallowed_offsets,
                self.config.re_org_max_epochs_since_finalization,
            )
            .map_err(|e| e.map_inner_error(Error::ProposerHeadForkChoiceError))?;

        // The slot of our potential re-org block is always 1 greater than the head block because we
        // only attempt single-slot re-orgs.
        let head_slot = info.head_node.slot;
        let re_org_block_slot = head_slot + 1;
        let fork_choice_slot = info.current_slot;

        // If a re-orging proposal isn't made by the `re_org_cutoff` then we give up
        // and allow the fork choice update for the canonical head through so that we may attest
        // correctly.
        let current_slot_ok = if head_slot == fork_choice_slot {
            true
        } else if re_org_block_slot == fork_choice_slot {
            self.slot_clock
                .start_of(re_org_block_slot)
                .and_then(|slot_start| {
                    let now = self.slot_clock.now_duration()?;
                    let slot_delay = now.saturating_sub(slot_start);
                    Some(slot_delay <= self.config.re_org_cutoff(self.spec.seconds_per_slot))
                })
                .unwrap_or(false)
        } else {
            false
        };
        if !current_slot_ok {
            return Err(DoNotReOrg::HeadDistance.into());
        }

        // Only attempt a re-org if we have a proposer registered for the re-org slot.
        let proposing_at_re_org_slot = {
            // The proposer shuffling has the same decision root as the next epoch attestation
            // shuffling. We know our re-org block is not on the epoch boundary, so it has the
            // same proposer shuffling as the head (but not necessarily the parent which may lie
            // in the previous epoch).
            let shuffling_decision_root = info
                .head_node
                .next_epoch_shuffling_id
                .shuffling_decision_block;
            let proposer_index = self
                .beacon_proposer_cache
                .lock()
                .get_slot::<T::EthSpec>(shuffling_decision_root, re_org_block_slot)
                .ok_or_else(|| {
                    debug!(
                        self.log,
                        "Fork choice override proposer shuffling miss";
                        "slot" => re_org_block_slot,
                        "decision_root" => ?shuffling_decision_root,
                    );
                    DoNotReOrg::NotProposing
                })?
                .index as u64;

            self.execution_layer
                .as_ref()
                .ok_or(ProposerHeadError::Error(Error::ExecutionLayerMissing))?
                .has_proposer_preparation_data_blocking(proposer_index)
        };
        if !proposing_at_re_org_slot {
            return Err(DoNotReOrg::NotProposing.into());
        }

        // If the current slot is already equal to the proposal slot (or we are in the tail end of
        // the prior slot), then check the actual weight of the head against the re-org threshold.
        let head_weak = if fork_choice_slot == re_org_block_slot {
            info.head_node.weight < info.re_org_weight_threshold
        } else {
            true
        };
        if !head_weak {
            return Err(DoNotReOrg::HeadNotWeak {
                head_weight: info.head_node.weight,
                re_org_weight_threshold: info.re_org_weight_threshold,
            }
            .into());
        }

        // Check that the head block arrived late and is vulnerable to a re-org. This check is only
        // a heuristic compared to the proper weight check in `get_state_for_re_org`, the reason
        // being that we may have only *just* received the block and not yet processed any
        // attestations for it. We also can't dequeue attestations for the block during the
        // current slot, which would be necessary for determining its weight.
        let head_block_late =
            self.block_observed_after_attestation_deadline(head_block_root, head_slot);
        if !head_block_late {
            return Err(DoNotReOrg::HeadNotLate.into());
        }

        let parent_head_hash = info.parent_node.execution_status.block_hash();
        let forkchoice_update_params = ForkchoiceUpdateParameters {
            head_root: info.parent_node.root,
            head_hash: parent_head_hash,
            justified_hash: canonical_forkchoice_params.justified_hash,
            finalized_hash: canonical_forkchoice_params.finalized_hash,
        };

        debug!(
            self.log,
            "Fork choice update overridden";
            "canonical_head" => ?head_block_root,
            "override" => ?info.parent_node.root,
            "slot" => fork_choice_slot,
        );

        Ok(forkchoice_update_params)
    }

    /// Check if the block with `block_root` was observed after the attestation deadline of `slot`.
    fn block_observed_after_attestation_deadline(&self, block_root: Hash256, slot: Slot) -> bool {
        let block_delays = self.block_times_cache.read().get_block_delays(
            block_root,
            self.slot_clock
                .start_of(slot)
                .unwrap_or_else(|| Duration::from_secs(0)),
        );
        block_delays.observed.map_or(false, |delay| {
            delay >= self.slot_clock.unagg_attestation_production_delay()
        })
    }

    /// Produce a block for some `slot` upon the given `state`.
    ///
    /// Typically the `self.produce_block()` function should be used, instead of calling this
    /// function directly. This function is useful for purposefully creating forks or blocks at
    /// non-current slots.
    ///
    /// If required, the given state will be advanced to the given `produce_at_slot`, then a block
    /// will be produced at that slot height.
    ///
    /// The provided `state_root_opt` should only ever be set to `Some` if the contained value is
    /// equal to the root of `state`. Providing this value will serve as an optimization to avoid
    /// performing a tree hash in some scenarios.
    #[allow(clippy::too_many_arguments)]
    pub async fn produce_block_on_state(
        self: &Arc<Self>,
        state: BeaconState<T::EthSpec>,
        state_root_opt: Option<Hash256>,
        produce_at_slot: Slot,
        randao_reveal: Signature,
        validator_graffiti: Option<Graffiti>,
        verification: ProduceBlockVerification,
        builder_boost_factor: Option<u64>,
        block_production_version: BlockProductionVersion,
    ) -> Result<BeaconBlockResponseWrapper<T::EthSpec>, BlockProductionError> {
        // Part 1/3 (blocking)
        //
        // Perform the state advance and block-packing functions.
        let chain = self.clone();
        let mut partial_beacon_block = self
            .task_executor
            .spawn_blocking_handle(
                move || {
                    chain.produce_partial_beacon_block(
                        state,
                        state_root_opt,
                        produce_at_slot,
                        randao_reveal,
                        validator_graffiti,
                        builder_boost_factor,
                        block_production_version,
                    )
                },
                "produce_partial_beacon_block",
            )
            .ok_or(BlockProductionError::ShuttingDown)?
            .await
            .map_err(BlockProductionError::TokioJoin)??;
        // Part 2/3 (async)
        //
        // Wait for the execution layer to return an execution payload (if one is required).
        let prepare_payload_handle = partial_beacon_block.prepare_payload_handle.take();
        let block_contents_type_option =
            if let Some(prepare_payload_handle) = prepare_payload_handle {
                Some(
                    prepare_payload_handle
                        .await
                        .map_err(BlockProductionError::TokioJoin)?
                        .ok_or(BlockProductionError::ShuttingDown)??,
                )
            } else {
                None
            };
        // Part 3/3 (blocking)
        if let Some(block_contents_type) = block_contents_type_option {
            match block_contents_type {
                BlockProposalContentsType::Full(block_contents) => {
                    let chain = self.clone();
                    let beacon_block_response = self
                        .task_executor
                        .spawn_blocking_handle(
                            move || {
                                chain.complete_partial_beacon_block(
                                    partial_beacon_block,
                                    Some(block_contents),
                                    verification,
                                )
                            },
                            "complete_partial_beacon_block",
                        )
                        .ok_or(BlockProductionError::ShuttingDown)?
                        .await
                        .map_err(BlockProductionError::TokioJoin)??;

                    Ok(BeaconBlockResponseWrapper::Full(beacon_block_response))
                }
                BlockProposalContentsType::Blinded(block_contents) => {
                    let chain = self.clone();
                    let beacon_block_response = self
                        .task_executor
                        .spawn_blocking_handle(
                            move || {
                                chain.complete_partial_beacon_block(
                                    partial_beacon_block,
                                    Some(block_contents),
                                    verification,
                                )
                            },
                            "complete_partial_beacon_block",
                        )
                        .ok_or(BlockProductionError::ShuttingDown)?
                        .await
                        .map_err(BlockProductionError::TokioJoin)??;

                    Ok(BeaconBlockResponseWrapper::Blinded(beacon_block_response))
                }
            }
        } else {
            let chain = self.clone();
            let beacon_block_response = self
                .task_executor
                .spawn_blocking_handle(
                    move || {
                        chain.complete_partial_beacon_block(
                            partial_beacon_block,
                            None,
                            verification,
                        )
                    },
                    "complete_partial_beacon_block",
                )
                .ok_or(BlockProductionError::ShuttingDown)?
                .await
                .map_err(BlockProductionError::TokioJoin)??;

            Ok(BeaconBlockResponseWrapper::Full(beacon_block_response))
        }
    }

    #[allow(clippy::too_many_arguments)]
    fn produce_partial_beacon_block(
        self: &Arc<Self>,
        mut state: BeaconState<T::EthSpec>,
        state_root_opt: Option<Hash256>,
        produce_at_slot: Slot,
        randao_reveal: Signature,
        validator_graffiti: Option<Graffiti>,
        builder_boost_factor: Option<u64>,
        block_production_version: BlockProductionVersion,
    ) -> Result<PartialBeaconBlock<T::EthSpec>, BlockProductionError> {
        let eth1_chain = self
            .eth1_chain
            .as_ref()
            .ok_or(BlockProductionError::NoEth1ChainConnection)?;

        // It is invalid to try to produce a block using a state from a future slot.
        if state.slot() > produce_at_slot {
            return Err(BlockProductionError::StateSlotTooHigh {
                produce_at_slot,
                state_slot: state.slot(),
            });
        }

        let slot_timer = metrics::start_timer(&metrics::BLOCK_PRODUCTION_SLOT_PROCESS_TIMES);

        // Ensure the state has performed a complete transition into the required slot.
        complete_state_advance(&mut state, state_root_opt, produce_at_slot, &self.spec)?;

        drop(slot_timer);

        state.build_committee_cache(RelativeEpoch::Current, &self.spec)?;

        let parent_root = if state.slot() > 0 {
            *state
                .get_block_root(state.slot() - 1)
                .map_err(|_| BlockProductionError::UnableToGetBlockRootFromState)?
        } else {
            state.latest_block_header().canonical_root()
        };

        let proposer_index = state.get_beacon_proposer_index(state.slot(), &self.spec)? as u64;

        let pubkey = state
            .validators()
            .get(proposer_index as usize)
            .map(|v| v.pubkey)
            .ok_or(BlockProductionError::BeaconChain(
                BeaconChainError::ValidatorIndexUnknown(proposer_index as usize),
            ))?;

        let builder_params = BuilderParams {
            pubkey,
            slot: state.slot(),
            chain_health: self
                .is_healthy(&parent_root)
                .map_err(BlockProductionError::BeaconChain)?,
        };

        // If required, start the process of loading an execution payload from the EL early. This
        // allows it to run concurrently with things like attestation packing.
        let prepare_payload_handle = match &state {
            BeaconState::Base(_) | BeaconState::Altair(_) => None,
            BeaconState::Merge(_)
            | BeaconState::Capella(_)
            | BeaconState::Deneb(_)
            | BeaconState::Electra(_) => {
                let prepare_payload_handle = get_execution_payload(
                    self.clone(),
                    &state,
                    parent_root,
                    proposer_index,
                    builder_params,
                    builder_boost_factor,
                    block_production_version,
                )?;
                Some(prepare_payload_handle)
            }
        };

        let (mut proposer_slashings, mut attester_slashings, mut voluntary_exits) =
            self.op_pool.get_slashings_and_exits(&state, &self.spec);

        let eth1_data = eth1_chain.eth1_data_for_block_production(&state, &self.spec)?;

        let deposits = eth1_chain.deposits_for_block_inclusion(&state, &eth1_data, &self.spec)?;

        let bls_to_execution_changes = self
            .op_pool
            .get_bls_to_execution_changes(&state, &self.spec);

        // Iterate through the naive aggregation pool and ensure all the attestations from there
        // are included in the operation pool.
        let unagg_import_timer =
            metrics::start_timer(&metrics::BLOCK_PRODUCTION_UNAGGREGATED_TIMES);
        for attestation in self.naive_aggregation_pool.read().iter() {
            let import = |attestation: &Attestation<T::EthSpec>| {
                let attesting_indices = get_attesting_indices_from_state(&state, attestation)?;
                self.op_pool
                    .insert_attestation(attestation.clone(), attesting_indices)
            };
            if let Err(e) = import(attestation) {
                // Don't stop block production if there's an error, just create a log.
                error!(
                    self.log,
                    "Attestation did not transfer to op pool";
                    "reason" => ?e
                );
            }
        }
        drop(unagg_import_timer);

        // Override the beacon node's graffiti with graffiti from the validator, if present.
        let graffiti = match validator_graffiti {
            Some(graffiti) => graffiti,
            None => self.graffiti,
        };

        let attestation_packing_timer =
            metrics::start_timer(&metrics::BLOCK_PRODUCTION_ATTESTATION_TIMES);

        let mut prev_filter_cache = HashMap::new();
        let prev_attestation_filter = |att: &AttestationRef<T::EthSpec>| {
            self.filter_op_pool_attestation(&mut prev_filter_cache, att, &state)
        };
        let mut curr_filter_cache = HashMap::new();
        let curr_attestation_filter = |att: &AttestationRef<T::EthSpec>| {
            self.filter_op_pool_attestation(&mut curr_filter_cache, att, &state)
        };

        let mut attestations = self
            .op_pool
            .get_attestations(
                &state,
                prev_attestation_filter,
                curr_attestation_filter,
                &self.spec,
            )
            .map_err(BlockProductionError::OpPoolError)?;
        drop(attestation_packing_timer);

        // If paranoid mode is enabled re-check the signatures of every included message.
        // This will be a lot slower but guards against bugs in block production and can be
        // quickly rolled out without a release.
        if self.config.paranoid_block_proposal {
            let mut tmp_ctxt = ConsensusContext::new(state.slot());
            attestations.retain(|att| {
                verify_attestation_for_block_inclusion(
                    &state,
                    att,
                    &mut tmp_ctxt,
                    VerifySignatures::True,
                    &self.spec,
                )
                .map_err(|e| {
                    warn!(
                        self.log,
                        "Attempted to include an invalid attestation";
                        "err" => ?e,
                        "block_slot" => state.slot(),
                        "attestation" => ?att
                    );
                })
                .is_ok()
            });

            proposer_slashings.retain(|slashing| {
                slashing
                    .clone()
                    .validate(&state, &self.spec)
                    .map_err(|e| {
                        warn!(
                            self.log,
                            "Attempted to include an invalid proposer slashing";
                            "err" => ?e,
                            "block_slot" => state.slot(),
                            "slashing" => ?slashing
                        );
                    })
                    .is_ok()
            });

            attester_slashings.retain(|slashing| {
                slashing
                    .clone()
                    .validate(&state, &self.spec)
                    .map_err(|e| {
                        warn!(
                            self.log,
                            "Attempted to include an invalid attester slashing";
                            "err" => ?e,
                            "block_slot" => state.slot(),
                            "slashing" => ?slashing
                        );
                    })
                    .is_ok()
            });

            voluntary_exits.retain(|exit| {
                exit.clone()
                    .validate(&state, &self.spec)
                    .map_err(|e| {
                        warn!(
                            self.log,
                            "Attempted to include an invalid proposer slashing";
                            "err" => ?e,
                            "block_slot" => state.slot(),
                            "exit" => ?exit
                        );
                    })
                    .is_ok()
            });
        }

        let slot = state.slot();

        let sync_aggregate = if matches!(&state, BeaconState::Base(_)) {
            None
        } else {
            let sync_aggregate = self
                .op_pool
                .get_sync_aggregate(&state)
                .map_err(BlockProductionError::OpPoolError)?
                .unwrap_or_else(|| {
                    warn!(
                        self.log,
                        "Producing block with no sync contributions";
                        "slot" => state.slot(),
                    );
                    SyncAggregate::new()
                });
            Some(sync_aggregate)
        };

        Ok(PartialBeaconBlock {
            state,
            slot,
            proposer_index,
            parent_root,
            randao_reveal,
            eth1_data,
            graffiti,
            proposer_slashings,
            attester_slashings,
            attestations,
            deposits,
            voluntary_exits,
            sync_aggregate,
            prepare_payload_handle,
            bls_to_execution_changes,
        })
    }

    fn complete_partial_beacon_block<Payload: AbstractExecPayload<T::EthSpec>>(
        &self,
        partial_beacon_block: PartialBeaconBlock<T::EthSpec>,
        block_contents: Option<BlockProposalContents<T::EthSpec, Payload>>,
        verification: ProduceBlockVerification,
    ) -> Result<BeaconBlockResponse<T::EthSpec, Payload>, BlockProductionError> {
        let PartialBeaconBlock {
            mut state,
            slot,
            proposer_index,
            parent_root,
            randao_reveal,
            eth1_data,
            graffiti,
            proposer_slashings,
            attester_slashings,
            attestations,
            deposits,
            voluntary_exits,
            sync_aggregate,
            // We don't need the prepare payload handle since the `execution_payload` is passed into
            // this function. We can assume that the handle has already been consumed in order to
            // produce said `execution_payload`.
            prepare_payload_handle: _,
            bls_to_execution_changes,
        } = partial_beacon_block;

        let (inner_block, maybe_blobs_and_proofs, execution_payload_value) = match &state {
            BeaconState::Base(_) => (
                BeaconBlock::Base(BeaconBlockBase {
                    slot,
                    proposer_index,
                    parent_root,
                    state_root: Hash256::zero(),
                    body: BeaconBlockBodyBase {
                        randao_reveal,
                        eth1_data,
                        graffiti,
                        proposer_slashings: proposer_slashings.into(),
                        attester_slashings: attester_slashings.into(),
                        attestations: attestations.into(),
                        deposits: deposits.into(),
                        voluntary_exits: voluntary_exits.into(),
                        _phantom: PhantomData,
                    },
                }),
                None,
                Uint256::zero(),
            ),
            BeaconState::Altair(_) => (
                BeaconBlock::Altair(BeaconBlockAltair {
                    slot,
                    proposer_index,
                    parent_root,
                    state_root: Hash256::zero(),
                    body: BeaconBlockBodyAltair {
                        randao_reveal,
                        eth1_data,
                        graffiti,
                        proposer_slashings: proposer_slashings.into(),
                        attester_slashings: attester_slashings.into(),
                        attestations: attestations.into(),
                        deposits: deposits.into(),
                        voluntary_exits: voluntary_exits.into(),
                        sync_aggregate: sync_aggregate
                            .ok_or(BlockProductionError::MissingSyncAggregate)?,
                        _phantom: PhantomData,
                    },
                }),
                None,
                Uint256::zero(),
            ),
            BeaconState::Merge(_) => {
                let block_proposal_contents =
                    block_contents.ok_or(BlockProductionError::MissingExecutionPayload)?;
                let execution_payload_value = block_proposal_contents.block_value().to_owned();
                (
                    BeaconBlock::Merge(BeaconBlockMerge {
                        slot,
                        proposer_index,
                        parent_root,
                        state_root: Hash256::zero(),
                        body: BeaconBlockBodyMerge {
                            randao_reveal,
                            eth1_data,
                            graffiti,
                            proposer_slashings: proposer_slashings.into(),
                            attester_slashings: attester_slashings.into(),
                            attestations: attestations.into(),
                            deposits: deposits.into(),
                            voluntary_exits: voluntary_exits.into(),
                            sync_aggregate: sync_aggregate
                                .ok_or(BlockProductionError::MissingSyncAggregate)?,
                            execution_payload: block_proposal_contents
                                .to_payload()
                                .try_into()
                                .map_err(|_| BlockProductionError::InvalidPayloadFork)?,
                        },
                    }),
                    None,
                    execution_payload_value,
                )
            }
            BeaconState::Capella(_) => {
                let block_proposal_contents =
                    block_contents.ok_or(BlockProductionError::MissingExecutionPayload)?;
                let execution_payload_value = block_proposal_contents.block_value().to_owned();

                (
                    BeaconBlock::Capella(BeaconBlockCapella {
                        slot,
                        proposer_index,
                        parent_root,
                        state_root: Hash256::zero(),
                        body: BeaconBlockBodyCapella {
                            randao_reveal,
                            eth1_data,
                            graffiti,
                            proposer_slashings: proposer_slashings.into(),
                            attester_slashings: attester_slashings.into(),
                            attestations: attestations.into(),
                            deposits: deposits.into(),
                            voluntary_exits: voluntary_exits.into(),
                            sync_aggregate: sync_aggregate
                                .ok_or(BlockProductionError::MissingSyncAggregate)?,
                            execution_payload: block_proposal_contents
                                .to_payload()
                                .try_into()
                                .map_err(|_| BlockProductionError::InvalidPayloadFork)?,
                            bls_to_execution_changes: bls_to_execution_changes.into(),
                        },
                    }),
                    None,
                    execution_payload_value,
                )
            }
            BeaconState::Deneb(_) => {
                let (payload, kzg_commitments, maybe_blobs_and_proofs, execution_payload_value) =
                    block_contents
                        .ok_or(BlockProductionError::MissingExecutionPayload)?
                        .deconstruct();

                (
                    BeaconBlock::Deneb(BeaconBlockDeneb {
                        slot,
                        proposer_index,
                        parent_root,
                        state_root: Hash256::zero(),
                        body: BeaconBlockBodyDeneb {
                            randao_reveal,
                            eth1_data,
                            graffiti,
                            proposer_slashings: proposer_slashings.into(),
                            attester_slashings: attester_slashings.into(),
                            attestations: attestations.into(),
                            deposits: deposits.into(),
                            voluntary_exits: voluntary_exits.into(),
                            sync_aggregate: sync_aggregate
                                .ok_or(BlockProductionError::MissingSyncAggregate)?,
                            execution_payload: payload
                                .try_into()
                                .map_err(|_| BlockProductionError::InvalidPayloadFork)?,
                            bls_to_execution_changes: bls_to_execution_changes.into(),
                            blob_kzg_commitments: kzg_commitments.ok_or(
                                BlockProductionError::MissingKzgCommitment(
                                    "Kzg commitments missing from block contents".to_string(),
                                ),
                            )?,
                        },
                    }),
                    maybe_blobs_and_proofs,
                    execution_payload_value,
                )
            }
            BeaconState::Electra(_) => {
                let (payload, kzg_commitments, maybe_blobs_and_proofs, execution_payload_value) =
                    block_contents
                        .ok_or(BlockProductionError::MissingExecutionPayload)?
                        .deconstruct();

                (
                    BeaconBlock::Electra(BeaconBlockElectra {
                        slot,
                        proposer_index,
                        parent_root,
                        state_root: Hash256::zero(),
                        body: BeaconBlockBodyElectra {
                            randao_reveal,
                            eth1_data,
                            graffiti,
                            proposer_slashings: proposer_slashings.into(),
                            attester_slashings: attester_slashings.into(),
                            attestations: attestations.into(),
                            deposits: deposits.into(),
                            voluntary_exits: voluntary_exits.into(),
                            sync_aggregate: sync_aggregate
                                .ok_or(BlockProductionError::MissingSyncAggregate)?,
                            execution_payload: payload
                                .try_into()
                                .map_err(|_| BlockProductionError::InvalidPayloadFork)?,
                            bls_to_execution_changes: bls_to_execution_changes.into(),
                            blob_kzg_commitments: kzg_commitments
                                .ok_or(BlockProductionError::InvalidPayloadFork)?,
                        },
                    }),
                    maybe_blobs_and_proofs,
                    execution_payload_value,
                )
            }
        };

        let block = SignedBeaconBlock::from_block(
            inner_block,
            // The block is not signed here, that is the task of a validator client.
            Signature::empty(),
        );

        let block_size = block.ssz_bytes_len();
        debug!(
            self.log,
            "Produced block on state";
            "block_size" => block_size,
        );

        metrics::observe(&metrics::BLOCK_SIZE, block_size as f64);

        if block_size > self.config.max_network_size {
            return Err(BlockProductionError::BlockTooLarge(block_size));
        }

        let process_timer = metrics::start_timer(&metrics::BLOCK_PRODUCTION_PROCESS_TIMES);
        let signature_strategy = match verification {
            ProduceBlockVerification::VerifyRandao => BlockSignatureStrategy::VerifyRandao,
            ProduceBlockVerification::NoVerification => BlockSignatureStrategy::NoVerification,
        };

        // Use a context without block root or proposer index so that both are checked.
        let mut ctxt = ConsensusContext::new(block.slot());

        let consensus_block_value = self
            .compute_beacon_block_reward(block.message(), Hash256::zero(), &mut state)
            .map(|reward| reward.total)
            .unwrap_or(0);

        per_block_processing(
            &mut state,
            &block,
            signature_strategy,
            StateProcessingStrategy::Accurate,
            VerifyBlockRoot::True,
            &mut ctxt,
            &self.spec,
        )?;
        drop(process_timer);

        let state_root_timer = metrics::start_timer(&metrics::BLOCK_PRODUCTION_STATE_ROOT_TIMES);
        let state_root = state.update_tree_hash_cache()?;
        drop(state_root_timer);

        let (mut block, _) = block.deconstruct();
        *block.state_root_mut() = state_root;

        let blobs_verification_timer =
            metrics::start_timer(&metrics::BLOCK_PRODUCTION_BLOBS_VERIFICATION_TIMES);
        let blob_items = match maybe_blobs_and_proofs {
            Some((blobs, proofs)) => {
                let expected_kzg_commitments =
                    block.body().blob_kzg_commitments().map_err(|_| {
                        BlockProductionError::InvalidBlockVariant(
                            "deneb block does not contain kzg commitments".to_string(),
                        )
                    })?;

                if expected_kzg_commitments.len() != blobs.len() {
                    return Err(BlockProductionError::MissingKzgCommitment(format!(
                        "Missing KZG commitment for slot {}. Expected {}, got: {}",
                        block.slot(),
                        blobs.len(),
                        expected_kzg_commitments.len()
                    )));
                }

                let kzg_proofs = Vec::from(proofs);

                let kzg = self
                    .kzg
                    .as_ref()
                    .ok_or(BlockProductionError::TrustedSetupNotInitialized)?;
                kzg_utils::validate_blobs::<T::EthSpec>(
                    kzg,
                    expected_kzg_commitments,
                    blobs.iter().collect(),
                    &kzg_proofs,
                )
                .map_err(BlockProductionError::KzgError)?;

                Some((kzg_proofs.into(), blobs))
            }
            None => None,
        };

        drop(blobs_verification_timer);

        metrics::inc_counter(&metrics::BLOCK_PRODUCTION_SUCCESSES);

        trace!(
            self.log,
            "Produced beacon block";
            "parent" => ?block.parent_root(),
            "attestations" => block.body().attestations().len(),
            "slot" => block.slot()
        );

        Ok(BeaconBlockResponse {
            block,
            state,
            blob_items,
            execution_payload_value,
            consensus_block_value,
        })
    }

    /// This method must be called whenever an execution engine indicates that a payload is
    /// invalid.
    ///
    /// Fork choice will be run after the invalidation. The client may be shut down if the `op`
    /// results in the justified checkpoint being invalidated.
    ///
    /// See the documentation of `InvalidationOperation` for information about defining `op`.
    pub async fn process_invalid_execution_payload(
        self: &Arc<Self>,
        op: &InvalidationOperation,
    ) -> Result<(), Error> {
        debug!(
            self.log,
            "Processing payload invalidation";
            "op" => ?op,
        );

        // Update the execution status in fork choice.
        //
        // Use a blocking task since it interacts with the `canonical_head` lock. Lock contention
        // on the core executor is bad.
        let chain = self.clone();
        let inner_op = op.clone();
        let fork_choice_result = self
            .spawn_blocking_handle(
                move || {
                    chain
                        .canonical_head
                        .fork_choice_write_lock()
                        .on_invalid_execution_payload(&inner_op)
                },
                "invalid_payload_fork_choice_update",
            )
            .await?;

        // Update fork choice.
        if let Err(e) = fork_choice_result {
            crit!(
                self.log,
                "Failed to process invalid payload";
                "error" => ?e,
                "latest_valid_ancestor" => ?op.latest_valid_ancestor(),
                "block_root" => ?op.block_root(),
            );
        }

        // Run fork choice since it's possible that the payload invalidation might result in a new
        // head.
        self.recompute_head_at_current_slot().await;

        // Obtain the justified root from fork choice.
        //
        // Use a blocking task since it interacts with the `canonical_head` lock. Lock contention
        // on the core executor is bad.
        let chain = self.clone();
        let justified_block = self
            .spawn_blocking_handle(
                move || {
                    chain
                        .canonical_head
                        .fork_choice_read_lock()
                        .get_justified_block()
                },
                "invalid_payload_fork_choice_get_justified",
            )
            .await??;

        if justified_block.execution_status.is_invalid() {
            crit!(
                self.log,
                "The justified checkpoint is invalid";
                "msg" => "ensure you are not connected to a malicious network. This error is not \
                recoverable, please reach out to the lighthouse developers for assistance."
            );

            let mut shutdown_sender = self.shutdown_sender();
            if let Err(e) = shutdown_sender.try_send(ShutdownReason::Failure(
                INVALID_JUSTIFIED_PAYLOAD_SHUTDOWN_REASON,
            )) {
                crit!(
                    self.log,
                    "Unable to trigger client shut down";
                    "msg" => "shut down may already be under way",
                    "error" => ?e
                );
            }

            // Return an error here to try and prevent progression by upstream functions.
            return Err(Error::JustifiedPayloadInvalid {
                justified_root: justified_block.root,
                execution_block_hash: justified_block.execution_status.block_hash(),
            });
        }

        Ok(())
    }

    pub fn block_is_known_to_fork_choice(&self, root: &Hash256) -> bool {
        self.canonical_head
            .fork_choice_read_lock()
            .contains_block(root)
    }

    /// Determines the beacon proposer for the next slot. If that proposer is registered in the
    /// `execution_layer`, provide the `execution_layer` with the necessary information to produce
    /// `PayloadAttributes` for future calls to fork choice.
    ///
    /// The `PayloadAttributes` are used by the EL to give it a look-ahead for preparing an optimal
    /// set of transactions for a new `ExecutionPayload`.
    ///
    /// This function will result in a call to `forkchoiceUpdated` on the EL if we're in the
    /// tail-end of the slot (as defined by `self.config.prepare_payload_lookahead`).
    ///
    /// Return `Ok(Some(head_block_root))` if this node prepared to propose at the next slot on
    /// top of `head_block_root`.
    pub async fn prepare_beacon_proposer(
        self: &Arc<Self>,
        current_slot: Slot,
    ) -> Result<Option<Hash256>, Error> {
        let prepare_slot = current_slot + 1;

        // There's no need to run the proposer preparation routine before the bellatrix fork.
        if self.slot_is_prior_to_bellatrix(prepare_slot) {
            return Ok(None);
        }

        let execution_layer = self
            .execution_layer
            .clone()
            .ok_or(Error::ExecutionLayerMissing)?;

        // Nothing to do if there are no proposers registered with the EL, exit early to avoid
        // wasting cycles.
        if !self.config.always_prepare_payload
            && !execution_layer.has_any_proposer_preparation_data().await
        {
            return Ok(None);
        }

        // Load the cached head and its forkchoice update parameters.
        //
        // Use a blocking task since blocking the core executor on the canonical head read lock can
        // block the core tokio executor.
        let chain = self.clone();
        let maybe_prep_data = self
            .spawn_blocking_handle(
                move || {
                    let cached_head = chain.canonical_head.cached_head();

                    // Don't bother with proposer prep if the head is more than
                    // `PREPARE_PROPOSER_HISTORIC_EPOCHS` prior to the current slot.
                    //
                    // This prevents the routine from running during sync.
                    let head_slot = cached_head.head_slot();
                    if head_slot + T::EthSpec::slots_per_epoch() * PREPARE_PROPOSER_HISTORIC_EPOCHS
                        < current_slot
                    {
                        debug!(
                            chain.log,
                            "Head too old for proposer prep";
                            "head_slot" => head_slot,
                            "current_slot" => current_slot,
                        );
                        return Ok(None);
                    }

                    let canonical_fcu_params = cached_head.forkchoice_update_parameters();
                    let fcu_params =
                        chain.overridden_forkchoice_update_params(canonical_fcu_params)?;
                    let pre_payload_attributes = chain.get_pre_payload_attributes(
                        prepare_slot,
                        fcu_params.head_root,
                        &cached_head,
                    )?;
                    Ok::<_, Error>(Some((fcu_params, pre_payload_attributes)))
                },
                "prepare_beacon_proposer_head_read",
            )
            .await??;

        let Some((forkchoice_update_params, Some(pre_payload_attributes))) = maybe_prep_data else {
            // Appropriate log messages have already been logged above and in
            // `get_pre_payload_attributes`.
            return Ok(None);
        };

        // If the execution layer doesn't have any proposer data for this validator then we assume
        // it's not connected to this BN and no action is required.
        let proposer = pre_payload_attributes.proposer_index;
        if !self.config.always_prepare_payload
            && !execution_layer
                .has_proposer_preparation_data(proposer)
                .await
        {
            return Ok(None);
        }

        // Fetch payload attributes from the execution layer's cache, or compute them from scratch
        // if no matching entry is found. This saves recomputing the withdrawals which can take
        // considerable time to compute if a state load is required.
        let head_root = forkchoice_update_params.head_root;
        let payload_attributes = if let Some(payload_attributes) = execution_layer
            .payload_attributes(prepare_slot, head_root)
            .await
        {
            payload_attributes
        } else {
            let prepare_slot_fork = self.spec.fork_name_at_slot::<T::EthSpec>(prepare_slot);
            let withdrawals = match prepare_slot_fork {
                ForkName::Base | ForkName::Altair | ForkName::Merge => None,
                ForkName::Capella | ForkName::Deneb | ForkName::Electra => {
                    let chain = self.clone();
                    self.spawn_blocking_handle(
                        move || {
                            chain.get_expected_withdrawals(&forkchoice_update_params, prepare_slot)
                        },
                        "prepare_beacon_proposer_withdrawals",
                    )
                    .await?
                    .map(Some)?
                }
            };

            let parent_beacon_block_root = match prepare_slot_fork {
                ForkName::Base | ForkName::Altair | ForkName::Merge | ForkName::Capella => None,
                ForkName::Deneb | ForkName::Electra => {
                    Some(pre_payload_attributes.parent_beacon_block_root)
                }
            };

            let payload_attributes = PayloadAttributes::new(
                self.slot_clock
                    .start_of(prepare_slot)
                    .ok_or(Error::InvalidSlot(prepare_slot))?
                    .as_secs(),
                pre_payload_attributes.prev_randao,
                execution_layer.get_suggested_fee_recipient(proposer).await,
                withdrawals.map(Into::into),
                parent_beacon_block_root,
            );

            execution_layer
                .insert_proposer(
                    prepare_slot,
                    head_root,
                    proposer,
                    payload_attributes.clone(),
                )
                .await;

            // Only push a log to the user if this is the first time we've seen this proposer for
            // this slot.
            info!(
                self.log,
                "Prepared beacon proposer";
                "prepare_slot" => prepare_slot,
                "validator" => proposer,
                "parent_root" => ?head_root,
            );
            payload_attributes
        };

        // Push a server-sent event (probably to a block builder or relay).
        if let Some(event_handler) = &self.event_handler {
            if event_handler.has_payload_attributes_subscribers() {
                event_handler.register(EventKind::PayloadAttributes(ForkVersionedResponse {
                    data: SseExtendedPayloadAttributes {
                        proposal_slot: prepare_slot,
                        proposer_index: proposer,
                        parent_block_root: head_root,
                        parent_block_number: pre_payload_attributes.parent_block_number,
                        parent_block_hash: forkchoice_update_params.head_hash.unwrap_or_default(),
                        payload_attributes: payload_attributes.into(),
                    },
                    metadata: Default::default(),
                    version: Some(self.spec.fork_name_at_slot::<T::EthSpec>(prepare_slot)),
                }));
            }
        }

        let Some(till_prepare_slot) = self.slot_clock.duration_to_slot(prepare_slot) else {
            // `SlotClock::duration_to_slot` will return `None` when we are past the start
            // of `prepare_slot`. Don't bother sending a `forkchoiceUpdated` in that case,
            // it's too late.
            //
            // This scenario might occur on an overloaded/under-resourced node.
            warn!(
                self.log,
                "Delayed proposer preparation";
                "prepare_slot" => prepare_slot,
                "validator" => proposer,
            );
            return Ok(None);
        };

        // If we are close enough to the proposal slot, send an fcU, which will have payload
        // attributes filled in by the execution layer cache we just primed.
        if self.config.always_prepare_payload
            || till_prepare_slot <= self.config.prepare_payload_lookahead
        {
            debug!(
                self.log,
                "Sending forkchoiceUpdate for proposer prep";
                "till_prepare_slot" => ?till_prepare_slot,
                "prepare_slot" => prepare_slot
            );

            self.update_execution_engine_forkchoice(
                current_slot,
                forkchoice_update_params,
                OverrideForkchoiceUpdate::AlreadyApplied,
            )
            .await?;
        }

        Ok(Some(head_root))
    }

    pub async fn update_execution_engine_forkchoice(
        self: &Arc<Self>,
        current_slot: Slot,
        input_params: ForkchoiceUpdateParameters,
        override_forkchoice_update: OverrideForkchoiceUpdate,
    ) -> Result<(), Error> {
        let next_slot = current_slot + 1;

        // There is no need to issue a `forkchoiceUpdated` (fcU) message unless the Bellatrix fork
        // has:
        //
        // 1. Already happened.
        // 2. Will happen in the next slot.
        //
        // The reason for a fcU message in the slot prior to the Bellatrix fork is in case the
        // terminal difficulty has already been reached and a payload preparation message needs to
        // be issued.
        if self.slot_is_prior_to_bellatrix(next_slot) {
            return Ok(());
        }

        let execution_layer = self
            .execution_layer
            .as_ref()
            .ok_or(Error::ExecutionLayerMissing)?;

        // Determine whether to override the forkchoiceUpdated message if we want to re-org
        // the current head at the next slot.
        let params = if override_forkchoice_update == OverrideForkchoiceUpdate::Yes {
            let chain = self.clone();
            self.spawn_blocking_handle(
                move || chain.overridden_forkchoice_update_params(input_params),
                "update_execution_engine_forkchoice_override",
            )
            .await??
        } else {
            input_params
        };

        // Take the global lock for updating the execution engine fork choice.
        //
        // Whilst holding this lock we must:
        //
        // 1. Read the canonical head.
        // 2. Issue a forkchoiceUpdated call to the execution engine.
        //
        // This will allow us to ensure that we provide the execution layer with an *ordered* view
        // of the head. I.e., we will never communicate a past head after communicating a later
        // one.
        //
        // There is a "deadlock warning" in this function. The downside of this nice ordering is the
        // potential for deadlock. I would advise against any other use of
        // `execution_engine_forkchoice_lock` apart from the one here.
        let forkchoice_lock = execution_layer.execution_engine_forkchoice_lock().await;

        let (head_block_root, head_hash, justified_hash, finalized_hash) = if let Some(head_hash) =
            params.head_hash
        {
            (
                params.head_root,
                head_hash,
                params
                    .justified_hash
                    .unwrap_or_else(ExecutionBlockHash::zero),
                params
                    .finalized_hash
                    .unwrap_or_else(ExecutionBlockHash::zero),
            )
        } else {
            // The head block does not have an execution block hash. We must check to see if we
            // happen to be the proposer of the transition block, in which case we still need to
            // send forkchoice_updated.
            match self.spec.fork_name_at_slot::<T::EthSpec>(next_slot) {
                // We are pre-bellatrix; no need to update the EL.
                ForkName::Base | ForkName::Altair => return Ok(()),
                _ => {
                    // We are post-bellatrix
                    if let Some(payload_attributes) = execution_layer
                        .payload_attributes(next_slot, params.head_root)
                        .await
                    {
                        // We are a proposer, check for terminal_pow_block_hash
                        if let Some(terminal_pow_block_hash) = execution_layer
                            .get_terminal_pow_block_hash(&self.spec, payload_attributes.timestamp())
                            .await
                            .map_err(Error::ForkchoiceUpdate)?
                        {
                            info!(
                                self.log,
                                "Prepared POS transition block proposer"; "slot" => next_slot
                            );
                            (
                                params.head_root,
                                terminal_pow_block_hash,
                                params
                                    .justified_hash
                                    .unwrap_or_else(ExecutionBlockHash::zero),
                                params
                                    .finalized_hash
                                    .unwrap_or_else(ExecutionBlockHash::zero),
                            )
                        } else {
                            // TTD hasn't been reached yet, no need to update the EL.
                            return Ok(());
                        }
                    } else {
                        // We are not a proposer, no need to update the EL.
                        return Ok(());
                    }
                }
            }
        };

        let forkchoice_updated_response = execution_layer
            .notify_forkchoice_updated(
                head_hash,
                justified_hash,
                finalized_hash,
                current_slot,
                head_block_root,
            )
            .await
            .map_err(Error::ExecutionForkChoiceUpdateFailed);

        // The head has been read and the execution layer has been updated. It is now valid to send
        // another fork choice update.
        drop(forkchoice_lock);

        match forkchoice_updated_response {
            Ok(status) => match status {
                PayloadStatus::Valid => {
                    // Ensure that fork choice knows that the block is no longer optimistic.
                    let chain = self.clone();
                    let fork_choice_update_result = self
                        .spawn_blocking_handle(
                            move || {
                                chain
                                    .canonical_head
                                    .fork_choice_write_lock()
                                    .on_valid_execution_payload(head_block_root)
                            },
                            "update_execution_engine_valid_payload",
                        )
                        .await?;
                    if let Err(e) = fork_choice_update_result {
                        error!(
                            self.log,
                            "Failed to validate payload";
                            "error" => ?e
                        )
                    };
                    Ok(())
                }
                // There's nothing to be done for a syncing response. If the block is already
                // `SYNCING` in fork choice, there's nothing to do. If already known to be `VALID`
                // or `INVALID` then we don't want to change it to syncing.
                PayloadStatus::Syncing => Ok(()),
                // The specification doesn't list `ACCEPTED` as a valid response to a fork choice
                // update. This response *seems* innocent enough, so we won't return early with an
                // error. However, we create a log to bring attention to the issue.
                PayloadStatus::Accepted => {
                    warn!(
                        self.log,
                        "Fork choice update received ACCEPTED";
                        "msg" => "execution engine provided an unexpected response to a fork \
                        choice update. although this is not a serious issue, please raise \
                        an issue."
                    );
                    Ok(())
                }
                PayloadStatus::Invalid {
                    latest_valid_hash,
                    ref validation_error,
                } => {
                    warn!(
                        self.log,
                        "Invalid execution payload";
                        "validation_error" => ?validation_error,
                        "latest_valid_hash" => ?latest_valid_hash,
                        "head_hash" => ?head_hash,
                        "head_block_root" => ?head_block_root,
                        "method" => "fcU",
                    );

                    match latest_valid_hash {
                        // The `latest_valid_hash` is set to `None` when the EE
                        // "cannot determine the ancestor of the invalid
                        // payload". In such a scenario we should only
                        // invalidate the head block and nothing else.
                        None => {
                            self.process_invalid_execution_payload(
                                &InvalidationOperation::InvalidateOne {
                                    block_root: head_block_root,
                                },
                            )
                            .await?;
                        }
                        // An all-zeros execution block hash implies that
                        // the terminal block was invalid. We are being
                        // explicit in invalidating only the head block in
                        // this case.
                        Some(hash) if hash == ExecutionBlockHash::zero() => {
                            self.process_invalid_execution_payload(
                                &InvalidationOperation::InvalidateOne {
                                    block_root: head_block_root,
                                },
                            )
                            .await?;
                        }
                        // The execution engine has stated that all blocks between the
                        // `head_execution_block_hash` and `latest_valid_hash` are invalid.
                        Some(latest_valid_hash) => {
                            self.process_invalid_execution_payload(
                                &InvalidationOperation::InvalidateMany {
                                    head_block_root,
                                    always_invalidate_head: true,
                                    latest_valid_ancestor: latest_valid_hash,
                                },
                            )
                            .await?;
                        }
                    }

                    Err(BeaconChainError::ExecutionForkChoiceUpdateInvalid { status })
                }
                PayloadStatus::InvalidBlockHash {
                    ref validation_error,
                } => {
                    warn!(
                        self.log,
                        "Invalid execution payload block hash";
                        "validation_error" => ?validation_error,
                        "head_hash" => ?head_hash,
                        "head_block_root" => ?head_block_root,
                        "method" => "fcU",
                    );
                    // The execution engine has stated that the head block is invalid, however it
                    // hasn't returned a latest valid ancestor.
                    //
                    // Using a `None` latest valid ancestor will result in only the head block
                    // being invalidated (no ancestors).
                    self.process_invalid_execution_payload(&InvalidationOperation::InvalidateOne {
                        block_root: head_block_root,
                    })
                    .await?;

                    Err(BeaconChainError::ExecutionForkChoiceUpdateInvalid { status })
                }
            },
            Err(e) => Err(e),
        }
    }

    /// Returns `true` if the given slot is prior to the `bellatrix_fork_epoch`.
    pub fn slot_is_prior_to_bellatrix(&self, slot: Slot) -> bool {
        self.spec.bellatrix_fork_epoch.map_or(true, |bellatrix| {
            slot.epoch(T::EthSpec::slots_per_epoch()) < bellatrix
        })
    }

    /// Returns the value of `execution_optimistic` for `block`.
    ///
    /// Returns `Ok(false)` if the block is pre-Bellatrix, or has `ExecutionStatus::Valid`.
    /// Returns `Ok(true)` if the block has `ExecutionStatus::Optimistic` or has
    /// `ExecutionStatus::Invalid`.
    pub fn is_optimistic_or_invalid_block<Payload: AbstractExecPayload<T::EthSpec>>(
        &self,
        block: &SignedBeaconBlock<T::EthSpec, Payload>,
    ) -> Result<bool, BeaconChainError> {
        // Check if the block is pre-Bellatrix.
        if self.slot_is_prior_to_bellatrix(block.slot()) {
            Ok(false)
        } else {
            self.canonical_head
                .fork_choice_read_lock()
                .is_optimistic_or_invalid_block(&block.canonical_root())
                .map_err(BeaconChainError::ForkChoiceError)
        }
    }

    /// Returns the value of `execution_optimistic` for `head_block`.
    ///
    /// Returns `Ok(false)` if the block is pre-Bellatrix, or has `ExecutionStatus::Valid`.
    /// Returns `Ok(true)` if the block has `ExecutionStatus::Optimistic` or `ExecutionStatus::Invalid`.
    ///
    /// This function will return an error if `head_block` is not present in the fork choice store
    /// and so should only be used on the head block or when the block *should* be present in the
    /// fork choice store.
    ///
    /// There is a potential race condition when syncing where the block_root of `head_block` could
    /// be pruned from the fork choice store before being read.
    pub fn is_optimistic_or_invalid_head_block<Payload: AbstractExecPayload<T::EthSpec>>(
        &self,
        head_block: &SignedBeaconBlock<T::EthSpec, Payload>,
    ) -> Result<bool, BeaconChainError> {
        // Check if the block is pre-Bellatrix.
        if self.slot_is_prior_to_bellatrix(head_block.slot()) {
            Ok(false)
        } else {
            self.canonical_head
                .fork_choice_read_lock()
                .is_optimistic_or_invalid_block_no_fallback(&head_block.canonical_root())
                .map_err(BeaconChainError::ForkChoiceError)
        }
    }

    /// Returns the value of `execution_optimistic` for the current head block.
    /// You can optionally provide `head_info` if it was computed previously.
    ///
    /// Returns `Ok(false)` if the head block is pre-Bellatrix, or has `ExecutionStatus::Valid`.
    /// Returns `Ok(true)` if the head block has `ExecutionStatus::Optimistic` or `ExecutionStatus::Invalid`.
    ///
    /// There is a potential race condition when syncing where the block root of `head_info` could
    /// be pruned from the fork choice store before being read.
    pub fn is_optimistic_or_invalid_head(&self) -> Result<bool, BeaconChainError> {
        self.canonical_head
            .head_execution_status()
            .map(|status| status.is_optimistic_or_invalid())
    }

    pub fn is_optimistic_or_invalid_block_root(
        &self,
        block_slot: Slot,
        block_root: &Hash256,
    ) -> Result<bool, BeaconChainError> {
        // Check if the block is pre-Bellatrix.
        if self.slot_is_prior_to_bellatrix(block_slot) {
            Ok(false)
        } else {
            self.canonical_head
                .fork_choice_read_lock()
                .is_optimistic_or_invalid_block_no_fallback(block_root)
                .map_err(BeaconChainError::ForkChoiceError)
        }
    }

    /// This function takes a configured weak subjectivity `Checkpoint` and the latest finalized `Checkpoint`.
    /// If the weak subjectivity checkpoint and finalized checkpoint share the same epoch, we compare
    /// roots. If we the weak subjectivity checkpoint is from an older epoch, we iterate back through
    /// roots in the canonical chain until we reach the finalized checkpoint from the correct epoch, and
    /// compare roots. This must called on startup and during verification of any block which causes a finality
    /// change affecting the weak subjectivity checkpoint.
    pub fn verify_weak_subjectivity_checkpoint(
        &self,
        wss_checkpoint: Checkpoint,
        beacon_block_root: Hash256,
        state: &BeaconState<T::EthSpec>,
    ) -> Result<(), BeaconChainError> {
        let finalized_checkpoint = state.finalized_checkpoint();
        info!(self.log, "Verifying the configured weak subjectivity checkpoint"; "weak_subjectivity_epoch" => wss_checkpoint.epoch, "weak_subjectivity_root" => ?wss_checkpoint.root);
        // If epochs match, simply compare roots.
        if wss_checkpoint.epoch == finalized_checkpoint.epoch
            && wss_checkpoint.root != finalized_checkpoint.root
        {
            crit!(
                self.log,
                 "Root found at the specified checkpoint differs";
                  "weak_subjectivity_root" => ?wss_checkpoint.root,
                  "finalized_checkpoint_root" => ?finalized_checkpoint.root
            );
            return Err(BeaconChainError::WeakSubjectivtyVerificationFailure);
        } else if wss_checkpoint.epoch < finalized_checkpoint.epoch {
            let slot = wss_checkpoint
                .epoch
                .start_slot(T::EthSpec::slots_per_epoch());

            // Iterate backwards through block roots from the given state. If first slot of the epoch is a skip-slot,
            // this will return the root of the closest prior non-skipped slot.
            match self.root_at_slot_from_state(slot, beacon_block_root, state)? {
                Some(root) => {
                    if root != wss_checkpoint.root {
                        crit!(
                            self.log,
                             "Root found at the specified checkpoint differs";
                              "weak_subjectivity_root" => ?wss_checkpoint.root,
                              "finalized_checkpoint_root" => ?finalized_checkpoint.root
                        );
                        return Err(BeaconChainError::WeakSubjectivtyVerificationFailure);
                    }
                }
                None => {
                    crit!(self.log, "The root at the start slot of the given epoch could not be found";
                    "wss_checkpoint_slot" => ?slot);
                    return Err(BeaconChainError::WeakSubjectivtyVerificationFailure);
                }
            }
        }
        Ok(())
    }

    /// Called by the timer on every slot.
    ///
    /// Note: this function **MUST** be called from a non-async context since
    /// it contains a call to `fork_choice` which may eventually call
    /// `tokio::runtime::block_on` in certain cases.
    pub async fn per_slot_task(self: &Arc<Self>) {
        if let Some(slot) = self.slot_clock.now() {
            debug!(
                self.log,
                "Running beacon chain per slot tasks";
                "slot" => ?slot
            );

            // Always run the light-weight pruning tasks (these structures should be empty during
            // sync anyway).
            self.naive_aggregation_pool.write().prune(slot);
            self.block_times_cache.write().prune(slot);

            // Don't run heavy-weight tasks during sync.
            if self.best_slot() + MAX_PER_SLOT_FORK_CHOICE_DISTANCE < slot {
                return;
            }

            // Run fork choice and signal to any waiting task that it has completed.
            self.recompute_head_at_current_slot().await;

            // Send the notification regardless of fork choice success, this is a "best effort"
            // notification and we don't want block production to hit the timeout in case of error.
            // Use a blocking task to avoid blocking the core executor whilst waiting for locks
            // in `ForkChoiceSignalTx`.
            let chain = self.clone();
            self.task_executor.clone().spawn_blocking(
                move || {
                    // Signal block proposal for the next slot (if it happens to be waiting).
                    if let Some(tx) = &chain.fork_choice_signal_tx {
                        if let Err(e) = tx.notify_fork_choice_complete(slot) {
                            warn!(
                                chain.log,
                                "Error signalling fork choice waiter";
                                "error" => ?e,
                                "slot" => slot,
                            );
                        }
                    }
                },
                "per_slot_task_fc_signal_tx",
            );
        }
    }

    /// Runs the `map_fn` with the committee cache for `shuffling_epoch` from the chain with head
    /// `head_block_root`. The `map_fn` will be supplied two values:
    ///
    /// - `&CommitteeCache`: the committee cache that serves the given parameters.
    /// - `Hash256`: the "shuffling decision root" which uniquely identifies the `CommitteeCache`.
    ///
    /// It's not necessary that `head_block_root` matches our current view of the chain, it can be
    /// any block that is:
    ///
    /// - Known to us.
    /// - The finalized block or a descendant of the finalized block.
    ///
    /// It would be quite common for attestation verification operations to use a `head_block_root`
    /// that differs from our view of the head.
    ///
    /// ## Important
    ///
    /// This function is **not** suitable for determining proposer duties (only attester duties).
    ///
    /// ## Notes
    ///
    /// This function exists in this odd "map" pattern because efficiently obtaining a committee
    /// can be complex. It might involve reading straight from the `beacon_chain.shuffling_cache`
    /// or it might involve reading it from a state from the DB. Due to the complexities of
    /// `RwLock`s on the shuffling cache, a simple `Cow` isn't suitable here.
    ///
    /// If the committee for `(head_block_root, shuffling_epoch)` isn't found in the
    /// `shuffling_cache`, we will read a state from disk and then update the `shuffling_cache`.
    pub fn with_committee_cache<F, R>(
        &self,
        head_block_root: Hash256,
        shuffling_epoch: Epoch,
        map_fn: F,
    ) -> Result<R, Error>
    where
        F: Fn(&CommitteeCache, Hash256) -> Result<R, Error>,
    {
        let head_block = self
            .canonical_head
            .fork_choice_read_lock()
            .get_block(&head_block_root)
            .ok_or(Error::MissingBeaconBlock(head_block_root))?;

        let shuffling_id = BlockShufflingIds {
            current: head_block.current_epoch_shuffling_id.clone(),
            next: head_block.next_epoch_shuffling_id.clone(),
            previous: None,
            block_root: head_block.root,
        }
        .id_for_epoch(shuffling_epoch)
        .ok_or_else(|| Error::InvalidShufflingId {
            shuffling_epoch,
            head_block_epoch: head_block.slot.epoch(T::EthSpec::slots_per_epoch()),
        })?;

        // Obtain the shuffling cache, timing how long we wait.
        let cache_wait_timer =
            metrics::start_timer(&metrics::ATTESTATION_PROCESSING_SHUFFLING_CACHE_WAIT_TIMES);

        let mut shuffling_cache = self
            .shuffling_cache
            .try_write_for(ATTESTATION_CACHE_LOCK_TIMEOUT)
            .ok_or(Error::AttestationCacheLockTimeout)?;

        metrics::stop_timer(cache_wait_timer);

        if let Some(cache_item) = shuffling_cache.get(&shuffling_id) {
            // The shuffling cache is no longer required, drop the write-lock to allow concurrent
            // access.
            drop(shuffling_cache);

            let committee_cache = cache_item.wait()?;
            map_fn(&committee_cache, shuffling_id.shuffling_decision_block)
        } else {
            // Create an entry in the cache that "promises" this value will eventually be computed.
            // This avoids the case where multiple threads attempt to produce the same value at the
            // same time.
            //
            // Creating the promise whilst we hold the `shuffling_cache` lock will prevent the same
            // promise from being created twice.
            let sender = shuffling_cache.create_promise(shuffling_id.clone())?;

            // Drop the shuffling cache to avoid holding the lock for any longer than
            // required.
            drop(shuffling_cache);

            debug!(
                self.log,
                "Committee cache miss";
                "shuffling_id" => ?shuffling_epoch,
                "head_block_root" => head_block_root.to_string(),
            );

            let state_read_timer =
                metrics::start_timer(&metrics::ATTESTATION_PROCESSING_STATE_READ_TIMES);

            // If the head of the chain can serve this request, use it.
            //
            // This code is a little awkward because we need to ensure that the head we read and
            // the head we copy is identical. Taking one lock to read the head values and another
            // to copy the head is liable to race-conditions.
            let head_state_opt = self.with_head(|head| {
                if head.beacon_block_root == head_block_root {
                    Ok(Some((
                        head.beacon_state
                            .clone_with(CloneConfig::committee_caches_only()),
                        head.beacon_state_root(),
                    )))
                } else {
                    Ok::<_, Error>(None)
                }
            })?;

            // If the head state is useful for this request, use it. Otherwise, read a state from
            // disk.
            let (mut state, state_root) = if let Some((state, state_root)) = head_state_opt {
                (state, state_root)
            } else {
                let block_state_root = head_block.state_root;
                let max_slot = shuffling_epoch.start_slot(T::EthSpec::slots_per_epoch());
                let (state_root, state) = self
                    .store
                    .get_inconsistent_state_for_attestation_verification_only(
                        &head_block_root,
                        max_slot,
                        block_state_root,
                    )?
                    .ok_or(Error::MissingBeaconState(block_state_root))?;
                (state, state_root)
            };

            /*
             * IMPORTANT
             *
             * Since it's possible that
             * `Store::get_inconsistent_state_for_attestation_verification_only` was used to obtain
             * the state, we cannot rely upon the following fields:
             *
             * - `state.state_roots`
             * - `state.block_roots`
             *
             * These fields should not be used for the rest of this function.
             */

            metrics::stop_timer(state_read_timer);
            let state_skip_timer =
                metrics::start_timer(&metrics::ATTESTATION_PROCESSING_STATE_SKIP_TIMES);

            // If the state is in an earlier epoch, advance it. If it's from a later epoch, reject
            // it.
            if state.current_epoch() + 1 < shuffling_epoch {
                // Since there's a one-epoch look-ahead on the attester shuffling, it suffices to
                // only advance into the slot prior to the `shuffling_epoch`.
                let target_slot = shuffling_epoch
                    .saturating_sub(1_u64)
                    .start_slot(T::EthSpec::slots_per_epoch());

                // Advance the state into the required slot, using the "partial" method since the state
                // roots are not relevant for the shuffling.
                partial_state_advance(&mut state, Some(state_root), target_slot, &self.spec)?;
            } else if state.current_epoch() > shuffling_epoch {
                return Err(Error::InvalidStateForShuffling {
                    state_epoch: state.current_epoch(),
                    shuffling_epoch,
                });
            }

            metrics::stop_timer(state_skip_timer);
            let committee_building_timer =
                metrics::start_timer(&metrics::ATTESTATION_PROCESSING_COMMITTEE_BUILDING_TIMES);

            let relative_epoch = RelativeEpoch::from_epoch(state.current_epoch(), shuffling_epoch)
                .map_err(Error::IncorrectStateForAttestation)?;

            state.build_committee_cache(relative_epoch, &self.spec)?;

            let committee_cache = state.take_committee_cache(relative_epoch)?;
            let committee_cache = Arc::new(committee_cache);
            let shuffling_decision_block = shuffling_id.shuffling_decision_block;

            self.shuffling_cache
                .try_write_for(ATTESTATION_CACHE_LOCK_TIMEOUT)
                .ok_or(Error::AttestationCacheLockTimeout)?
                .insert_committee_cache(shuffling_id, &committee_cache);

            metrics::stop_timer(committee_building_timer);

            sender.send(committee_cache.clone());

            map_fn(&committee_cache, shuffling_decision_block)
        }
    }

    /// Dumps the entire canonical chain, from the head to genesis to a vector for analysis.
    ///
    /// This could be a very expensive operation and should only be done in testing/analysis
    /// activities.
    #[allow(clippy::type_complexity)]
    pub fn chain_dump(
        &self,
    ) -> Result<Vec<BeaconSnapshot<T::EthSpec, BlindedPayload<T::EthSpec>>>, Error> {
        let mut dump = vec![];

        let mut last_slot = {
            let head = self.canonical_head.cached_head();
            BeaconSnapshot {
                beacon_block: Arc::new(head.snapshot.beacon_block.clone_as_blinded()),
                beacon_block_root: head.snapshot.beacon_block_root,
                beacon_state: head.snapshot.beacon_state.clone(),
            }
        };

        dump.push(last_slot.clone());

        loop {
            let beacon_block_root = last_slot.beacon_block.parent_root();

            if beacon_block_root == Hash256::zero() {
                break; // Genesis has been reached.
            }

            let beacon_block = self
                .store
                .get_blinded_block(&beacon_block_root)?
                .ok_or_else(|| {
                    Error::DBInconsistent(format!("Missing block {}", beacon_block_root))
                })?;
            let beacon_state_root = beacon_block.state_root();
            let beacon_state = self
                .store
                .get_state(&beacon_state_root, Some(beacon_block.slot()))?
                .ok_or_else(|| {
                    Error::DBInconsistent(format!("Missing state {:?}", beacon_state_root))
                })?;

            let slot = BeaconSnapshot {
                beacon_block: Arc::new(beacon_block),
                beacon_block_root,
                beacon_state,
            };

            dump.push(slot.clone());
            last_slot = slot;
        }

        dump.reverse();

        Ok(dump)
    }

    /// Gets the current `EnrForkId`.
    pub fn enr_fork_id(&self) -> EnrForkId {
        // If we are unable to read the slot clock we assume that it is prior to genesis and
        // therefore use the genesis slot.
        let slot = self.slot().unwrap_or(self.spec.genesis_slot);

        self.spec
            .enr_fork_id::<T::EthSpec>(slot, self.genesis_validators_root)
    }

    /// Calculates the `Duration` to the next fork if it exists and returns it
    /// with it's corresponding `ForkName`.
    pub fn duration_to_next_fork(&self) -> Option<(ForkName, Duration)> {
        // If we are unable to read the slot clock we assume that it is prior to genesis and
        // therefore use the genesis slot.
        let slot = self.slot().unwrap_or(self.spec.genesis_slot);

        let (fork_name, epoch) = self.spec.next_fork_epoch::<T::EthSpec>(slot)?;
        self.slot_clock
            .duration_to_slot(epoch.start_slot(T::EthSpec::slots_per_epoch()))
            .map(|duration| (fork_name, duration))
    }

    /// This method serves to get a sense of the current chain health. It is used in block proposal
    /// to determine whether we should outsource payload production duties.
    ///
    /// Since we are likely calling this during the slot we are going to propose in, don't take into
    /// account the current slot when accounting for skips.
    pub fn is_healthy(&self, parent_root: &Hash256) -> Result<ChainHealth, Error> {
        let cached_head = self.canonical_head.cached_head();
        // Check if the merge has been finalized.
        if let Some(finalized_hash) = cached_head.forkchoice_update_parameters().finalized_hash {
            if ExecutionBlockHash::zero() == finalized_hash {
                return Ok(ChainHealth::PreMerge);
            }
        } else {
            return Ok(ChainHealth::PreMerge);
        };

        // Check that the parent is NOT optimistic.
        if let Some(execution_status) = self
            .canonical_head
            .fork_choice_read_lock()
            .get_block_execution_status(parent_root)
        {
            if execution_status.is_strictly_optimistic() {
                return Ok(ChainHealth::Optimistic);
            }
        }

        if self.config.builder_fallback_disable_checks {
            return Ok(ChainHealth::Healthy);
        }

        let current_slot = self.slot()?;

        // Check slots at the head of the chain.
        let prev_slot = current_slot.saturating_sub(Slot::new(1));
        let head_skips = prev_slot.saturating_sub(cached_head.head_slot());
        let head_skips_check = head_skips.as_usize() <= self.config.builder_fallback_skips;

        // Check if finalization is advancing.
        let current_epoch = current_slot.epoch(T::EthSpec::slots_per_epoch());
        let epochs_since_finalization =
            current_epoch.saturating_sub(cached_head.finalized_checkpoint().epoch);
        let finalization_check = epochs_since_finalization.as_usize()
            <= self.config.builder_fallback_epochs_since_finalization;

        // Check skip slots in the last `SLOTS_PER_EPOCH`.
        let start_slot = current_slot.saturating_sub(T::EthSpec::slots_per_epoch());
        let mut epoch_skips = 0;
        for slot in start_slot.as_u64()..current_slot.as_u64() {
            if self
                .block_root_at_slot_skips_none(Slot::new(slot))?
                .is_none()
            {
                epoch_skips += 1;
            }
        }
        let epoch_skips_check = epoch_skips <= self.config.builder_fallback_skips_per_epoch;

        if !head_skips_check {
            Ok(ChainHealth::Unhealthy(FailedCondition::Skips))
        } else if !finalization_check {
            Ok(ChainHealth::Unhealthy(
                FailedCondition::EpochsSinceFinalization,
            ))
        } else if !epoch_skips_check {
            Ok(ChainHealth::Unhealthy(FailedCondition::SkipsPerEpoch))
        } else {
            Ok(ChainHealth::Healthy)
        }
    }

    pub fn dump_as_dot<W: Write>(&self, output: &mut W) {
        let canonical_head_hash = self.canonical_head.cached_head().head_block_root();
        let mut visited: HashSet<Hash256> = HashSet::new();
        let mut finalized_blocks: HashSet<Hash256> = HashSet::new();
        let mut justified_blocks: HashSet<Hash256> = HashSet::new();

        let genesis_block_hash = Hash256::zero();
        writeln!(output, "digraph beacon {{").unwrap();
        writeln!(output, "\t_{:?}[label=\"zero\"];", genesis_block_hash).unwrap();

        // Canonical head needs to be processed first as otherwise finalized blocks aren't detected
        // properly.
        let heads = {
            let mut heads = self.heads();
            let canonical_head_index = heads
                .iter()
                .position(|(block_hash, _)| *block_hash == canonical_head_hash)
                .unwrap();
            let (canonical_head_hash, canonical_head_slot) =
                heads.swap_remove(canonical_head_index);
            heads.insert(0, (canonical_head_hash, canonical_head_slot));
            heads
        };

        for (head_hash, _head_slot) in heads {
            for maybe_pair in ParentRootBlockIterator::new(&*self.store, head_hash) {
                let (block_hash, signed_beacon_block) = maybe_pair.unwrap();
                if visited.contains(&block_hash) {
                    break;
                }
                visited.insert(block_hash);

                if signed_beacon_block.slot() % T::EthSpec::slots_per_epoch() == 0 {
                    let block = self.get_blinded_block(&block_hash).unwrap().unwrap();
                    let state = self
                        .get_state(&block.state_root(), Some(block.slot()))
                        .unwrap()
                        .unwrap();
                    finalized_blocks.insert(state.finalized_checkpoint().root);
                    justified_blocks.insert(state.current_justified_checkpoint().root);
                    justified_blocks.insert(state.previous_justified_checkpoint().root);
                }

                if block_hash == canonical_head_hash {
                    writeln!(
                        output,
                        "\t_{:?}[label=\"{} ({})\" shape=box3d];",
                        block_hash,
                        block_hash,
                        signed_beacon_block.slot()
                    )
                    .unwrap();
                } else if finalized_blocks.contains(&block_hash) {
                    writeln!(
                        output,
                        "\t_{:?}[label=\"{} ({})\" shape=Msquare];",
                        block_hash,
                        block_hash,
                        signed_beacon_block.slot()
                    )
                    .unwrap();
                } else if justified_blocks.contains(&block_hash) {
                    writeln!(
                        output,
                        "\t_{:?}[label=\"{} ({})\" shape=cds];",
                        block_hash,
                        block_hash,
                        signed_beacon_block.slot()
                    )
                    .unwrap();
                } else {
                    writeln!(
                        output,
                        "\t_{:?}[label=\"{} ({})\" shape=box];",
                        block_hash,
                        block_hash,
                        signed_beacon_block.slot()
                    )
                    .unwrap();
                }
                writeln!(
                    output,
                    "\t_{:?} -> _{:?};",
                    block_hash,
                    signed_beacon_block.parent_root()
                )
                .unwrap();
            }
        }

        writeln!(output, "}}").unwrap();
    }

    /// Get a channel to request shutting down.
    pub fn shutdown_sender(&self) -> Sender<ShutdownReason> {
        self.shutdown_sender.clone()
    }

    // Used for debugging
    #[allow(dead_code)]
    pub fn dump_dot_file(&self, file_name: &str) {
        let mut file = std::fs::File::create(file_name).unwrap();
        self.dump_as_dot(&mut file);
    }

    /// Checks if attestations have been seen from the given `validator_index` at the
    /// given `epoch`.
    pub fn validator_seen_at_epoch(&self, validator_index: usize, epoch: Epoch) -> bool {
        // It's necessary to assign these checks to intermediate variables to avoid a deadlock.
        //
        // See: https://github.com/sigp/lighthouse/pull/2230#discussion_r620013993
        let gossip_attested = self
            .observed_gossip_attesters
            .read()
            .index_seen_at_epoch(validator_index, epoch);
        let block_attested = self
            .observed_block_attesters
            .read()
            .index_seen_at_epoch(validator_index, epoch);
        let aggregated = self
            .observed_aggregators
            .read()
            .index_seen_at_epoch(validator_index, epoch);
        let produced_block = self
            .observed_block_producers
            .read()
            .index_seen_at_epoch(validator_index as u64, epoch);

        gossip_attested || block_attested || aggregated || produced_block
    }

    /// The epoch at which we require a data availability check in block processing.
    /// `None` if the `Deneb` fork is disabled.
    pub fn data_availability_boundary(&self) -> Option<Epoch> {
        self.data_availability_checker.data_availability_boundary()
    }

    /// Gets the `LightClientBootstrap` object for a requested block root.
    ///
    /// Returns `None` when the state or block is not found in the database.
    #[allow(clippy::type_complexity)]
    pub fn get_light_client_bootstrap(
        &self,
        block_root: &Hash256,
    ) -> Result<Option<(LightClientBootstrap<T::EthSpec>, ForkName)>, Error> {
        let handle = self
            .task_executor
            .handle()
            .ok_or(BeaconChainError::RuntimeShutdown)?;

        let Some(block) = handle.block_on(async { self.get_block(block_root).await })? else {
            return Ok(None);
        };

        let (state_root, slot) = (block.state_root(), block.slot());

        let Some(mut state) = self.get_state(&state_root, Some(slot))? else {
            return Ok(None);
        };

        let fork_name = state
            .fork_name(&self.spec)
            .map_err(Error::InconsistentFork)?;

        match fork_name {
            ForkName::Altair
            | ForkName::Merge
            | ForkName::Capella
            | ForkName::Deneb
            | ForkName::Electra => {
                LightClientBootstrap::from_beacon_state(&mut state, &block, &self.spec)
                    .map(|bootstrap| Some((bootstrap, fork_name)))
                    .map_err(Error::LightClientError)
            }
<<<<<<< HEAD
            ForkName::Base | ForkName::Capella | ForkName::Deneb | ForkName::Electra => {
                Err(Error::UnsupportedFork)
            }
=======
            ForkName::Base => Err(Error::UnsupportedFork),
>>>>>>> 969d12dc
        }
    }
}

impl<T: BeaconChainTypes> Drop for BeaconChain<T> {
    fn drop(&mut self) {
        let drop = || -> Result<(), Error> {
            self.persist_head_and_fork_choice()?;
            self.persist_op_pool()?;
            self.persist_data_availability_checker()?;
            self.persist_eth1_cache()
        };

        if let Err(e) = drop() {
            error!(
                self.log,
                "Failed to persist on BeaconChain drop";
                "error" => ?e
            )
        } else {
            info!(
                self.log,
                "Saved beacon chain to disk";
            )
        }
    }
}

impl From<DBError> for Error {
    fn from(e: DBError) -> Error {
        Error::DBError(e)
    }
}

impl From<ForkChoiceError> for Error {
    fn from(e: ForkChoiceError) -> Error {
        Error::ForkChoiceError(e)
    }
}

impl From<BeaconStateError> for Error {
    fn from(e: BeaconStateError) -> Error {
        Error::BeaconStateError(e)
    }
}

impl<E: EthSpec> ChainSegmentResult<E> {
    pub fn into_block_error(self) -> Result<(), BlockError<E>> {
        match self {
            ChainSegmentResult::Failed { error, .. } => Err(error),
            ChainSegmentResult::Successful { .. } => Ok(()),
        }
    }
}<|MERGE_RESOLUTION|>--- conflicted
+++ resolved
@@ -6730,13 +6730,7 @@
                     .map(|bootstrap| Some((bootstrap, fork_name)))
                     .map_err(Error::LightClientError)
             }
-<<<<<<< HEAD
-            ForkName::Base | ForkName::Capella | ForkName::Deneb | ForkName::Electra => {
-                Err(Error::UnsupportedFork)
-            }
-=======
             ForkName::Base => Err(Error::UnsupportedFork),
->>>>>>> 969d12dc
         }
     }
 }
