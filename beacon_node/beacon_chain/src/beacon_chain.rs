use crate::attestation_verification::{
    batch_verify_aggregated_attestations, batch_verify_unaggregated_attestations,
    Error as AttestationError, VerifiedAggregatedAttestation, VerifiedAttestation,
    VerifiedUnaggregatedAttestation,
};
use crate::attester_cache::{AttesterCache, AttesterCacheKey};
use crate::beacon_proposer_cache::compute_proposer_duties_from_head;
use crate::beacon_proposer_cache::BeaconProposerCache;
<<<<<<< HEAD
use crate::blob_cache::BlobCache;
=======
>>>>>>> 98b11bbd
use crate::block_times_cache::BlockTimesCache;
use crate::block_verification::{
    check_block_is_finalized_descendant, check_block_relevancy, get_block_root,
    signature_verify_chain_segment, BlockError, ExecutionPendingBlock, GossipVerifiedBlock,
    IntoExecutionPendingBlock, PayloadVerificationOutcome, POS_PANDA_BANNER,
};
pub use crate::canonical_head::{CanonicalHead, CanonicalHeadRwLock};
use crate::chain_config::ChainConfig;
use crate::early_attester_cache::EarlyAttesterCache;
use crate::errors::{BeaconChainError as Error, BlockProductionError};
use crate::eth1_chain::{Eth1Chain, Eth1ChainBackend};
use crate::eth1_finalization_cache::{Eth1FinalizationCache, Eth1FinalizationData};
use crate::events::ServerSentEventHandler;
use crate::execution_payload::{get_execution_payload, NotifyExecutionLayer, PreparePayloadHandle};
use crate::fork_choice_signal::{ForkChoiceSignalRx, ForkChoiceSignalTx, ForkChoiceWaitResult};
use crate::head_tracker::HeadTracker;
use crate::historical_blocks::HistoricalBlockError;
use crate::kzg_utils;
use crate::light_client_finality_update_verification::{
    Error as LightClientFinalityUpdateError, VerifiedLightClientFinalityUpdate,
};
use crate::light_client_optimistic_update_verification::{
    Error as LightClientOptimisticUpdateError, VerifiedLightClientOptimisticUpdate,
};
use crate::migrate::BackgroundMigrator;
use crate::naive_aggregation_pool::{
    AggregatedAttestationMap, Error as NaiveAggregationError, NaiveAggregationPool,
    SyncContributionAggregateMap,
};
use crate::observed_aggregates::{
    Error as AttestationObservationError, ObservedAggregateAttestations, ObservedSyncContributions,
};
use crate::observed_attesters::{
    ObservedAggregators, ObservedAttesters, ObservedSyncAggregators, ObservedSyncContributors,
};
use crate::observed_block_producers::ObservedBlockProducers;
use crate::observed_operations::{ObservationOutcome, ObservedOperations};
use crate::persisted_beacon_chain::{PersistedBeaconChain, DUMMY_CANONICAL_HEAD_BLOCK_ROOT};
use crate::persisted_fork_choice::PersistedForkChoice;
use crate::pre_finalization_cache::PreFinalizationBlockCache;
use crate::shuffling_cache::{BlockShufflingIds, ShufflingCache};
use crate::snapshot_cache::{BlockProductionPreState, SnapshotCache};
use crate::sync_committee_verification::{
    Error as SyncCommitteeError, VerifiedSyncCommitteeMessage, VerifiedSyncContribution,
};
use crate::timeout_rw_lock::TimeoutRwLock;
use crate::validator_monitor::{
    get_slot_delay_ms, timestamp_now, ValidatorMonitor,
    HISTORIC_EPOCHS as VALIDATOR_MONITOR_HISTORIC_EPOCHS,
};
use crate::validator_pubkey_cache::ValidatorPubkeyCache;
use crate::{metrics, BeaconChainError, BeaconForkChoiceStore, BeaconSnapshot, CachedHead};
use eth2::types::{EventKind, SseBlock, SyncDuty};
use execution_layer::{
    BlockProposalContents, BuilderParams, ChainHealth, ExecutionLayer, FailedCondition,
    PayloadAttributes, PayloadStatus,
};
pub use fork_choice::CountUnrealized;
use fork_choice::{
    AttestationFromBlock, ExecutionStatus, ForkChoice, ForkchoiceUpdateParameters,
    InvalidationOperation, PayloadVerificationStatus, ResetPayloadStatuses,
};
use futures::channel::mpsc::Sender;
use itertools::process_results;
use itertools::Itertools;
use operation_pool::{AttestationRef, OperationPool, PersistedOperationPool};
use parking_lot::{Mutex, RwLock};
use proto_array::{CountUnrealizedFull, DoNotReOrg, ProposerHeadError};
use safe_arith::SafeArith;
use slasher::Slasher;
use slog::{crit, debug, error, info, trace, warn, Logger};
use slot_clock::SlotClock;
use ssz::Encode;
use state_processing::{
    common::get_attesting_indices_from_state,
    per_block_processing,
    per_block_processing::{
        errors::AttestationValidationError, get_expected_withdrawals,
        verify_attestation_for_block_inclusion, VerifySignatures,
    },
    per_slot_processing,
    state_advance::{complete_state_advance, partial_state_advance},
    BlockSignatureStrategy, ConsensusContext, SigVerifiedOp, VerifyBlockRoot, VerifyOperation,
};
use std::cmp::Ordering;
use std::collections::HashMap;
use std::collections::HashSet;
use std::io::prelude::*;
use std::marker::PhantomData;
use std::sync::Arc;
use std::time::{Duration, Instant};
use store::iter::{BlockRootsIterator, ParentRootBlockIterator, StateRootsIterator};
use store::{
    DatabaseBlock, Error as DBError, HotColdDB, KeyValueStore, KeyValueStoreOp, StoreItem, StoreOp,
};
use task_executor::{ShutdownReason, TaskExecutor};
use tree_hash::TreeHash;
use types::beacon_state::CloneConfig;
use types::consts::eip4844::MIN_EPOCHS_FOR_BLOBS_SIDECARS_REQUESTS;
use types::consts::merge::INTERVALS_PER_SLOT;
use types::signed_block_and_blobs::BlockWrapper;
use types::*;

pub type ForkChoiceError = fork_choice::Error<crate::ForkChoiceStoreError>;

/// Alias to appease clippy.
type HashBlockTuple<E> = (Hash256, BlockWrapper<E>);

/// The time-out before failure during an operation to take a read/write RwLock on the block
/// processing cache.
pub const BLOCK_PROCESSING_CACHE_LOCK_TIMEOUT: Duration = Duration::from_secs(1);
/// The time-out before failure during an operation to take a read/write RwLock on the
/// attestation cache.
pub const ATTESTATION_CACHE_LOCK_TIMEOUT: Duration = Duration::from_secs(1);

/// The time-out before failure during an operation to take a read/write RwLock on the
/// validator pubkey cache.
pub const VALIDATOR_PUBKEY_CACHE_LOCK_TIMEOUT: Duration = Duration::from_secs(1);

/// The timeout for the eth1 finalization cache
pub const ETH1_FINALIZATION_CACHE_LOCK_TIMEOUT: Duration = Duration::from_millis(200);

/// The latest delay from the start of the slot at which to attempt a 1-slot re-org.
fn max_re_org_slot_delay(seconds_per_slot: u64) -> Duration {
    // Allow at least half of the attestation deadline for the block to propagate.
    Duration::from_secs(seconds_per_slot) / INTERVALS_PER_SLOT as u32 / 2
}

// These keys are all zero because they get stored in different columns, see `DBColumn` type.
pub const BEACON_CHAIN_DB_KEY: Hash256 = Hash256::zero();
pub const OP_POOL_DB_KEY: Hash256 = Hash256::zero();
pub const ETH1_CACHE_DB_KEY: Hash256 = Hash256::zero();
pub const FORK_CHOICE_DB_KEY: Hash256 = Hash256::zero();

/// Defines how old a block can be before it's no longer a candidate for the early attester cache.
const EARLY_ATTESTER_CACHE_HISTORIC_SLOTS: u64 = 4;

/// Defines a distance between the head block slot and the current slot.
///
/// If the head block is older than this value, don't bother preparing beacon proposers.
const PREPARE_PROPOSER_HISTORIC_EPOCHS: u64 = 4;

/// If the head is more than `MAX_PER_SLOT_FORK_CHOICE_DISTANCE` slots behind the wall-clock slot, DO NOT
/// run the per-slot tasks (primarily fork choice).
///
/// This prevents unnecessary work during sync.
///
/// The value is set to 256 since this would be just over one slot (12.8s) when syncing at
/// 20 slots/second. Having a single fork-choice run interrupt syncing would have very little
/// impact whilst having 8 epochs without a block is a comfortable grace period.
const MAX_PER_SLOT_FORK_CHOICE_DISTANCE: u64 = 256;

/// Reported to the user when the justified block has an invalid execution payload.
pub const INVALID_JUSTIFIED_PAYLOAD_SHUTDOWN_REASON: &str =
    "Justified block has an invalid execution payload.";

pub const INVALID_FINALIZED_MERGE_TRANSITION_BLOCK_SHUTDOWN_REASON: &str =
    "Finalized merge transition block is invalid.";

/// Defines the behaviour when a block/block-root for a skipped slot is requested.
pub enum WhenSlotSkipped {
    /// If the slot is a skip slot, return `None`.
    ///
    /// This is how the HTTP API behaves.
    None,
    /// If the slot it a skip slot, return the previous non-skipped block.
    ///
    /// This is generally how the specification behaves.
    Prev,
}

/// The result of a chain segment processing.
pub enum ChainSegmentResult<T: EthSpec> {
    /// Processing this chain segment finished successfully.
    Successful { imported_blocks: usize },
    /// There was an error processing this chain segment. Before the error, some blocks could
    /// have been imported.
    Failed {
        imported_blocks: usize,
        error: BlockError<T>,
    },
}

/// Configure the signature verification of produced blocks.
pub enum ProduceBlockVerification {
    VerifyRandao,
    NoVerification,
}

/// Payload attributes for which the `beacon_chain` crate is responsible.
pub struct PrePayloadAttributes {
    pub proposer_index: u64,
    pub prev_randao: Hash256,
}

/// Define whether a forkchoiceUpdate needs to be checked for an override (`Yes`) or has already
/// been checked (`AlreadyApplied`). It is safe to specify `Yes` even if re-orgs are disabled.
#[derive(Debug, Default, Clone, Copy, PartialEq, Eq)]
pub enum OverrideForkchoiceUpdate {
    #[default]
    Yes,
    AlreadyApplied,
}

/// The accepted clock drift for nodes gossiping blocks and attestations. See:
///
/// https://github.com/ethereum/eth2.0-specs/blob/v0.12.1/specs/phase0/p2p-interface.md#configuration
pub const MAXIMUM_GOSSIP_CLOCK_DISPARITY: Duration = Duration::from_millis(500);

#[derive(Debug, PartialEq)]
pub enum AttestationProcessingOutcome {
    Processed,
    EmptyAggregationBitfield,
    UnknownHeadBlock {
        beacon_block_root: Hash256,
    },
    /// The attestation is attesting to a state that is later than itself. (Viz., attesting to the
    /// future).
    AttestsToFutureBlock {
        block: Slot,
        attestation: Slot,
    },
    /// The slot is finalized, no need to import.
    FinalizedSlot {
        attestation: Slot,
        finalized: Slot,
    },
    FutureEpoch {
        attestation_epoch: Epoch,
        current_epoch: Epoch,
    },
    PastEpoch {
        attestation_epoch: Epoch,
        current_epoch: Epoch,
    },
    BadTargetEpoch,
    UnknownTargetRoot(Hash256),
    InvalidSignature,
    NoCommitteeForSlotAndIndex {
        slot: Slot,
        index: CommitteeIndex,
    },
    Invalid(AttestationValidationError),
}

/// Defines how a `BeaconState` should be "skipped" through skip-slots.
pub enum StateSkipConfig {
    /// Calculate the state root during each skip slot, producing a fully-valid `BeaconState`.
    WithStateRoots,
    /// Don't calculate the state root at each slot, instead just use the zero hash. This is orders
    /// of magnitude faster, however it produces a partially invalid state.
    ///
    /// This state is useful for operations that don't use the state roots; e.g., for calculating
    /// the shuffling.
    WithoutStateRoots,
}

pub trait BeaconChainTypes: Send + Sync + 'static {
    type HotStore: store::ItemStore<Self::EthSpec>;
    type ColdStore: store::ItemStore<Self::EthSpec>;
    type SlotClock: slot_clock::SlotClock;
    type Eth1Chain: Eth1ChainBackend<Self::EthSpec>;
    type EthSpec: types::EthSpec;
}

/// Used internally to split block production into discrete functions.
struct PartialBeaconBlock<E: EthSpec, Payload: AbstractExecPayload<E>> {
    state: BeaconState<E>,
    slot: Slot,
    proposer_index: u64,
    parent_root: Hash256,
    randao_reveal: Signature,
    eth1_data: Eth1Data,
    graffiti: Graffiti,
    proposer_slashings: Vec<ProposerSlashing>,
    attester_slashings: Vec<AttesterSlashing<E>>,
    attestations: Vec<Attestation<E>>,
    deposits: Vec<Deposit>,
    voluntary_exits: Vec<SignedVoluntaryExit>,
    sync_aggregate: Option<SyncAggregate<E>>,
    prepare_payload_handle: Option<PreparePayloadHandle<E, Payload>>,
    bls_to_execution_changes: Vec<SignedBlsToExecutionChange>,
}

pub type BeaconForkChoice<T> = ForkChoice<
    BeaconForkChoiceStore<
        <T as BeaconChainTypes>::EthSpec,
        <T as BeaconChainTypes>::HotStore,
        <T as BeaconChainTypes>::ColdStore,
    >,
    <T as BeaconChainTypes>::EthSpec,
>;

pub type BeaconStore<T> = Arc<
    HotColdDB<
        <T as BeaconChainTypes>::EthSpec,
        <T as BeaconChainTypes>::HotStore,
        <T as BeaconChainTypes>::ColdStore,
    >,
>;

/// Represents the "Beacon Chain" component of Ethereum 2.0. Allows import of blocks and block
/// operations and chooses a canonical head.
pub struct BeaconChain<T: BeaconChainTypes> {
    pub spec: ChainSpec,
    /// Configuration for `BeaconChain` runtime behaviour.
    pub config: ChainConfig,
    /// Persistent storage for blocks, states, etc. Typically an on-disk store, such as LevelDB.
    pub store: BeaconStore<T>,
    /// Used for spawning async and blocking tasks.
    pub task_executor: TaskExecutor,
    /// Database migrator for running background maintenance on the store.
    pub store_migrator: BackgroundMigrator<T::EthSpec, T::HotStore, T::ColdStore>,
    /// Reports the current slot, typically based upon the system clock.
    pub slot_clock: T::SlotClock,
    /// Stores all operations (e.g., `Attestation`, `Deposit`, etc) that are candidates for
    /// inclusion in a block.
    pub op_pool: OperationPool<T::EthSpec>,
    /// A pool of attestations dedicated to the "naive aggregation strategy" defined in the eth2
    /// specs.
    ///
    /// This pool accepts `Attestation` objects that only have one aggregation bit set and provides
    /// a method to get an aggregated `Attestation` for some `AttestationData`.
    pub naive_aggregation_pool: RwLock<NaiveAggregationPool<AggregatedAttestationMap<T::EthSpec>>>,
    /// A pool of `SyncCommitteeContribution` dedicated to the "naive aggregation strategy" defined in the eth2
    /// specs.
    ///
    /// This pool accepts `SyncCommitteeContribution` objects that only have one aggregation bit set and provides
    /// a method to get an aggregated `SyncCommitteeContribution` for some `SyncCommitteeContributionData`.
    pub naive_sync_aggregation_pool:
        RwLock<NaiveAggregationPool<SyncContributionAggregateMap<T::EthSpec>>>,
    /// Contains a store of attestations which have been observed by the beacon chain.
    pub(crate) observed_attestations: RwLock<ObservedAggregateAttestations<T::EthSpec>>,
    /// Contains a store of sync contributions which have been observed by the beacon chain.
    pub(crate) observed_sync_contributions: RwLock<ObservedSyncContributions<T::EthSpec>>,
    /// Maintains a record of which validators have been seen to publish gossip attestations in
    /// recent epochs.
    pub observed_gossip_attesters: RwLock<ObservedAttesters<T::EthSpec>>,
    /// Maintains a record of which validators have been seen to have attestations included in
    /// blocks in recent epochs.
    pub observed_block_attesters: RwLock<ObservedAttesters<T::EthSpec>>,
    /// Maintains a record of which validators have been seen sending sync messages in recent epochs.
    pub(crate) observed_sync_contributors: RwLock<ObservedSyncContributors<T::EthSpec>>,
    /// Maintains a record of which validators have been seen to create `SignedAggregateAndProofs`
    /// in recent epochs.
    pub observed_aggregators: RwLock<ObservedAggregators<T::EthSpec>>,
    /// Maintains a record of which validators have been seen to create `SignedContributionAndProofs`
    /// in recent epochs.
    pub(crate) observed_sync_aggregators: RwLock<ObservedSyncAggregators<T::EthSpec>>,
    /// Maintains a record of which validators have proposed blocks for each slot.
    pub(crate) observed_block_producers: RwLock<ObservedBlockProducers<T::EthSpec>>,
    /// Maintains a record of which validators have submitted voluntary exits.
    pub(crate) observed_voluntary_exits: Mutex<ObservedOperations<SignedVoluntaryExit, T::EthSpec>>,
    /// Maintains a record of which validators we've seen proposer slashings for.
    pub(crate) observed_proposer_slashings: Mutex<ObservedOperations<ProposerSlashing, T::EthSpec>>,
    /// Maintains a record of which validators we've seen attester slashings for.
    pub(crate) observed_attester_slashings:
        Mutex<ObservedOperations<AttesterSlashing<T::EthSpec>, T::EthSpec>>,
    /// Maintains a record of which validators we've seen BLS to execution changes for.
    pub(crate) observed_bls_to_execution_changes:
        Mutex<ObservedOperations<SignedBlsToExecutionChange, T::EthSpec>>,
    /// The most recently validated light client finality update received on gossip.
    pub latest_seen_finality_update: Mutex<Option<LightClientFinalityUpdate<T::EthSpec>>>,
    /// The most recently validated light client optimistic update received on gossip.
    pub latest_seen_optimistic_update: Mutex<Option<LightClientOptimisticUpdate<T::EthSpec>>>,
    /// Provides information from the Ethereum 1 (PoW) chain.
    pub eth1_chain: Option<Eth1Chain<T::Eth1Chain, T::EthSpec>>,
    /// Interfaces with the execution client.
    pub execution_layer: Option<ExecutionLayer<T::EthSpec>>,
    /// Stores information about the canonical head and finalized/justified checkpoints of the
    /// chain. Also contains the fork choice struct, for computing the canonical head.
    pub canonical_head: CanonicalHead<T>,
    /// The root of the genesis block.
    pub genesis_block_root: Hash256,
    /// The root of the genesis state.
    pub genesis_state_root: Hash256,
    /// The root of the list of genesis validators, used during syncing.
    pub genesis_validators_root: Hash256,
    /// Transmitter used to indicate that slot-start fork choice has completed running.
    pub fork_choice_signal_tx: Option<ForkChoiceSignalTx>,
    /// Receiver used by block production to wait on slot-start fork choice.
    pub fork_choice_signal_rx: Option<ForkChoiceSignalRx>,
    /// The genesis time of this `BeaconChain` (seconds since UNIX epoch).
    pub genesis_time: u64,
    /// A handler for events generated by the beacon chain. This is only initialized when the
    /// HTTP server is enabled.
    pub event_handler: Option<ServerSentEventHandler<T::EthSpec>>,
    /// Used to track the heads of the beacon chain.
    pub(crate) head_tracker: Arc<HeadTracker>,
    /// A cache dedicated to block processing.
    pub(crate) snapshot_cache: TimeoutRwLock<SnapshotCache<T::EthSpec>>,
    /// Caches the attester shuffling for a given epoch and shuffling key root.
    pub shuffling_cache: TimeoutRwLock<ShufflingCache>,
    /// A cache of eth1 deposit data at epoch boundaries for deposit finalization
    pub eth1_finalization_cache: TimeoutRwLock<Eth1FinalizationCache>,
    /// Caches the beacon block proposer shuffling for a given epoch and shuffling key root.
    pub beacon_proposer_cache: Mutex<BeaconProposerCache>,
    /// Caches a map of `validator_index -> validator_pubkey`.
    pub(crate) validator_pubkey_cache: TimeoutRwLock<ValidatorPubkeyCache<T>>,
    /// A cache used when producing attestations.
    pub(crate) attester_cache: Arc<AttesterCache>,
    /// A cache used when producing attestations whilst the head block is still being imported.
    pub early_attester_cache: EarlyAttesterCache<T::EthSpec>,
    /// A cache used to keep track of various block timings.
    pub block_times_cache: Arc<RwLock<BlockTimesCache>>,
    /// A cache used to track pre-finalization block roots for quick rejection.
    pub pre_finalization_block_cache: PreFinalizationBlockCache,
    /// Sender given to tasks, so that if they encounter a state in which execution cannot
    /// continue they can request that everything shuts down.
    pub shutdown_sender: Sender<ShutdownReason>,
    /// Logging to CLI, etc.
    pub(crate) log: Logger,
    /// Arbitrary bytes included in the blocks.
    pub(crate) graffiti: Graffiti,
    /// Optional slasher.
    pub slasher: Option<Arc<Slasher<T::EthSpec>>>,
    /// Provides monitoring of a set of explicitly defined validators.
    pub validator_monitor: RwLock<ValidatorMonitor<T::EthSpec>>,
    pub blob_cache: BlobCache<T::EthSpec>,
    pub kzg: Option<Arc<kzg::Kzg>>,
}

type BeaconBlockAndState<T, Payload> = (BeaconBlock<T, Payload>, BeaconState<T>);

impl<T: BeaconChainTypes> BeaconChain<T> {
    /// Persists the head tracker and fork choice.
    ///
    /// We do it atomically even though no guarantees need to be made about blocks from
    /// the head tracker also being present in fork choice.
    pub fn persist_head_and_fork_choice(&self) -> Result<(), Error> {
        let mut batch = vec![];

        let _head_timer = metrics::start_timer(&metrics::PERSIST_HEAD);
        batch.push(self.persist_head_in_batch());

        let _fork_choice_timer = metrics::start_timer(&metrics::PERSIST_FORK_CHOICE);
        batch.push(self.persist_fork_choice_in_batch());

        self.store.hot_db.do_atomically(batch)?;

        Ok(())
    }

    /// Return a `PersistedBeaconChain` without reference to a `BeaconChain`.
    pub fn make_persisted_head(
        genesis_block_root: Hash256,
        head_tracker: &HeadTracker,
    ) -> PersistedBeaconChain {
        PersistedBeaconChain {
            _canonical_head_block_root: DUMMY_CANONICAL_HEAD_BLOCK_ROOT,
            genesis_block_root,
            ssz_head_tracker: head_tracker.to_ssz_container(),
        }
    }

    /// Return a database operation for writing the beacon chain head to disk.
    pub fn persist_head_in_batch(&self) -> KeyValueStoreOp {
        Self::persist_head_in_batch_standalone(self.genesis_block_root, &self.head_tracker)
    }

    pub fn persist_head_in_batch_standalone(
        genesis_block_root: Hash256,
        head_tracker: &HeadTracker,
    ) -> KeyValueStoreOp {
        Self::make_persisted_head(genesis_block_root, head_tracker)
            .as_kv_store_op(BEACON_CHAIN_DB_KEY)
    }

    /// Load fork choice from disk, returning `None` if it isn't found.
    pub fn load_fork_choice(
        store: BeaconStore<T>,
        reset_payload_statuses: ResetPayloadStatuses,
        count_unrealized_full: CountUnrealizedFull,
        spec: &ChainSpec,
        log: &Logger,
    ) -> Result<Option<BeaconForkChoice<T>>, Error> {
        let persisted_fork_choice =
            match store.get_item::<PersistedForkChoice>(&FORK_CHOICE_DB_KEY)? {
                Some(fc) => fc,
                None => return Ok(None),
            };

        let fc_store =
            BeaconForkChoiceStore::from_persisted(persisted_fork_choice.fork_choice_store, store)?;

        Ok(Some(ForkChoice::from_persisted(
            persisted_fork_choice.fork_choice,
            reset_payload_statuses,
            fc_store,
            count_unrealized_full,
            spec,
            log,
        )?))
    }

    /// Persists `self.op_pool` to disk.
    ///
    /// ## Notes
    ///
    /// This operation is typically slow and causes a lot of allocations. It should be used
    /// sparingly.
    pub fn persist_op_pool(&self) -> Result<(), Error> {
        let _timer = metrics::start_timer(&metrics::PERSIST_OP_POOL);

        self.store.put_item(
            &OP_POOL_DB_KEY,
            &PersistedOperationPool::from_operation_pool(&self.op_pool),
        )?;

        Ok(())
    }

    /// Persists `self.eth1_chain` and its caches to disk.
    pub fn persist_eth1_cache(&self) -> Result<(), Error> {
        let _timer = metrics::start_timer(&metrics::PERSIST_OP_POOL);

        if let Some(eth1_chain) = self.eth1_chain.as_ref() {
            self.store
                .put_item(&ETH1_CACHE_DB_KEY, &eth1_chain.as_ssz_container())?;
        }

        Ok(())
    }

    /// Returns the slot _right now_ according to `self.slot_clock`. Returns `Err` if the slot is
    /// unavailable.
    ///
    /// The slot might be unavailable due to an error with the system clock, or if the present time
    /// is before genesis (i.e., a negative slot).
    pub fn slot(&self) -> Result<Slot, Error> {
        self.slot_clock.now().ok_or(Error::UnableToReadSlot)
    }

    /// Returns the epoch _right now_ according to `self.slot_clock`. Returns `Err` if the epoch is
    /// unavailable.
    ///
    /// The epoch might be unavailable due to an error with the system clock, or if the present time
    /// is before genesis (i.e., a negative epoch).
    pub fn epoch(&self) -> Result<Epoch, Error> {
        self.slot()
            .map(|slot| slot.epoch(T::EthSpec::slots_per_epoch()))
    }

    /// Iterates across all `(block_root, slot)` pairs from `start_slot`
    /// to the head of the chain (inclusive).
    ///
    /// ## Notes
    ///
    /// - `slot` always increases by `1`.
    /// - Skipped slots contain the root of the closest prior
    ///     non-skipped slot (identical to the way they are stored in `state.block_roots`).
    /// - Iterator returns `(Hash256, Slot)`.
    ///
    /// Will return a `BlockOutOfRange` error if the requested start slot is before the period of
    /// history for which we have blocks stored. See `get_oldest_block_slot`.
    pub fn forwards_iter_block_roots(
        &self,
        start_slot: Slot,
    ) -> Result<impl Iterator<Item = Result<(Hash256, Slot), Error>> + '_, Error> {
        let oldest_block_slot = self.store.get_oldest_block_slot();
        if start_slot < oldest_block_slot {
            return Err(Error::HistoricalBlockError(
                HistoricalBlockError::BlockOutOfRange {
                    slot: start_slot,
                    oldest_block_slot,
                },
            ));
        }

        let local_head = self.head_snapshot();

        let iter = self.store.forwards_block_roots_iterator(
            start_slot,
            local_head.beacon_state.clone_with(CloneConfig::none()),
            local_head.beacon_block_root,
            &self.spec,
        )?;

        Ok(iter.map(|result| result.map_err(Into::into)))
    }

    /// Even more efficient variant of `forwards_iter_block_roots` that will avoid cloning the head
    /// state if it isn't required for the requested range of blocks.
    /// The range [start_slot, end_slot] is inclusive (ie `start_slot <= end_slot`)
    pub fn forwards_iter_block_roots_until(
        &self,
        start_slot: Slot,
        end_slot: Slot,
    ) -> Result<impl Iterator<Item = Result<(Hash256, Slot), Error>> + '_, Error> {
        let oldest_block_slot = self.store.get_oldest_block_slot();
        if start_slot < oldest_block_slot {
            return Err(Error::HistoricalBlockError(
                HistoricalBlockError::BlockOutOfRange {
                    slot: start_slot,
                    oldest_block_slot,
                },
            ));
        }

        self.with_head(move |head| {
            let iter = self.store.forwards_block_roots_iterator_until(
                start_slot,
                end_slot,
                || {
                    (
                        head.beacon_state.clone_with_only_committee_caches(),
                        head.beacon_block_root,
                    )
                },
                &self.spec,
            )?;
            Ok(iter
                .map(|result| result.map_err(Into::into))
                .take_while(move |result| {
                    result.as_ref().map_or(true, |(_, slot)| *slot <= end_slot)
                }))
        })
    }

    /// Traverse backwards from `block_root` to find the block roots of its ancestors.
    ///
    /// ## Notes
    ///
    /// - `slot` always decreases by `1`.
    /// - Skipped slots contain the root of the closest prior
    ///     non-skipped slot (identical to the way they are stored in `state.block_roots`) .
    /// - Iterator returns `(Hash256, Slot)`.
    /// - The provided `block_root` is included as the first item in the iterator.
    pub fn rev_iter_block_roots_from(
        &self,
        block_root: Hash256,
    ) -> Result<impl Iterator<Item = Result<(Hash256, Slot), Error>> + '_, Error> {
        let block = self
            .get_blinded_block(&block_root)?
            .ok_or(Error::MissingBeaconBlock(block_root))?;
        let state = self
            .get_state(&block.state_root(), Some(block.slot()))?
            .ok_or_else(|| Error::MissingBeaconState(block.state_root()))?;
        let iter = BlockRootsIterator::owned(&self.store, state);
        Ok(std::iter::once(Ok((block_root, block.slot())))
            .chain(iter)
            .map(|result| result.map_err(|e| e.into())))
    }

    /// Iterates backwards across all `(state_root, slot)` pairs starting from
    /// an arbitrary `BeaconState` to the earliest reachable ancestor (may or may not be genesis).
    ///
    /// ## Notes
    ///
    /// - `slot` always decreases by `1`.
    /// - Iterator returns `(Hash256, Slot)`.
    /// - As this iterator starts at the `head` of the chain (viz., the best block), the first slot
    ///     returned may be earlier than the wall-clock slot.
    pub fn rev_iter_state_roots_from<'a>(
        &'a self,
        state_root: Hash256,
        state: &'a BeaconState<T::EthSpec>,
    ) -> impl Iterator<Item = Result<(Hash256, Slot), Error>> + 'a {
        std::iter::once(Ok((state_root, state.slot())))
            .chain(StateRootsIterator::new(&self.store, state))
            .map(|result| result.map_err(Into::into))
    }

    /// Iterates across all `(state_root, slot)` pairs from `start_slot`
    /// to the head of the chain (inclusive).
    ///
    /// ## Notes
    ///
    /// - `slot` always increases by `1`.
    /// - Iterator returns `(Hash256, Slot)`.
    pub fn forwards_iter_state_roots(
        &self,
        start_slot: Slot,
    ) -> Result<impl Iterator<Item = Result<(Hash256, Slot), Error>> + '_, Error> {
        let local_head = self.head_snapshot();

        let iter = self.store.forwards_state_roots_iterator(
            start_slot,
            local_head.beacon_state_root(),
            local_head.beacon_state.clone_with(CloneConfig::none()),
            &self.spec,
        )?;

        Ok(iter.map(|result| result.map_err(Into::into)))
    }

    /// Super-efficient forwards state roots iterator that avoids cloning the head if the state
    /// roots lie entirely within the freezer database.
    ///
    /// The iterator returned will include roots for `start_slot..=end_slot`, i.e.  it
    /// is endpoint inclusive.
    pub fn forwards_iter_state_roots_until(
        &self,
        start_slot: Slot,
        end_slot: Slot,
    ) -> Result<impl Iterator<Item = Result<(Hash256, Slot), Error>> + '_, Error> {
        self.with_head(move |head| {
            let iter = self.store.forwards_state_roots_iterator_until(
                start_slot,
                end_slot,
                || {
                    (
                        head.beacon_state.clone_with_only_committee_caches(),
                        head.beacon_state_root(),
                    )
                },
                &self.spec,
            )?;
            Ok(iter
                .map(|result| result.map_err(Into::into))
                .take_while(move |result| {
                    result.as_ref().map_or(true, |(_, slot)| *slot <= end_slot)
                }))
        })
    }

    /// Returns the block at the given slot, if any. Only returns blocks in the canonical chain.
    ///
    /// Use the `skips` parameter to define the behaviour when `request_slot` is a skipped slot.
    ///
    /// ## Errors
    ///
    /// May return a database error.
    pub fn block_at_slot(
        &self,
        request_slot: Slot,
        skips: WhenSlotSkipped,
    ) -> Result<Option<SignedBlindedBeaconBlock<T::EthSpec>>, Error> {
        let root = self.block_root_at_slot(request_slot, skips)?;

        if let Some(block_root) = root {
            Ok(self.store.get_blinded_block(&block_root)?)
        } else {
            Ok(None)
        }
    }

    /// Returns the state root at the given slot, if any. Only returns state roots in the canonical chain.
    ///
    /// ## Errors
    ///
    /// May return a database error.
    pub fn state_root_at_slot(&self, request_slot: Slot) -> Result<Option<Hash256>, Error> {
        if request_slot > self.slot()? {
            return Ok(None);
        } else if request_slot == self.spec.genesis_slot {
            return Ok(Some(self.genesis_state_root));
        }

        // Check limits w.r.t historic state bounds.
        let (historic_lower_limit, historic_upper_limit) = self.store.get_historic_state_limits();
        if request_slot > historic_lower_limit && request_slot < historic_upper_limit {
            return Ok(None);
        }

        // Try an optimized path of reading the root directly from the head state.
        let fast_lookup: Option<Hash256> = self.with_head(|head| {
            if head.beacon_block.slot() <= request_slot {
                // Return the head state root if all slots between the request and the head are skipped.
                Ok(Some(head.beacon_state_root()))
            } else if let Ok(root) = head.beacon_state.get_state_root(request_slot) {
                // Return the root if it's easily accessible from the head state.
                Ok(Some(*root))
            } else {
                // Fast lookup is not possible.
                Ok::<_, Error>(None)
            }
        })?;

        if let Some(root) = fast_lookup {
            return Ok(Some(root));
        }

        process_results(
            self.forwards_iter_state_roots_until(request_slot, request_slot)?,
            |mut iter| {
                if let Some((root, slot)) = iter.next() {
                    if slot == request_slot {
                        Ok(Some(root))
                    } else {
                        // Sanity check.
                        Err(Error::InconsistentForwardsIter { request_slot, slot })
                    }
                } else {
                    Ok(None)
                }
            },
        )?
    }

    /// Returns the block root at the given slot, if any. Only returns roots in the canonical chain.
    ///
    /// ## Notes
    ///
    /// - Use the `skips` parameter to define the behaviour when `request_slot` is a skipped slot.
    /// - Returns `Ok(None)` for any slot higher than the current wall-clock slot, or less than
    ///   the oldest known block slot.
    pub fn block_root_at_slot(
        &self,
        request_slot: Slot,
        skips: WhenSlotSkipped,
    ) -> Result<Option<Hash256>, Error> {
        match skips {
            WhenSlotSkipped::None => self.block_root_at_slot_skips_none(request_slot),
            WhenSlotSkipped::Prev => self.block_root_at_slot_skips_prev(request_slot),
        }
        .or_else(|e| match e {
            Error::HistoricalBlockError(_) => Ok(None),
            e => Err(e),
        })
    }

    /// Returns the block root at the given slot, if any. Only returns roots in the canonical chain.
    ///
    /// ## Notes
    ///
    /// - Returns `Ok(None)` if the given `Slot` was skipped.
    /// - Returns `Ok(None)` for any slot higher than the current wall-clock slot.
    ///
    /// ## Errors
    ///
    /// May return a database error.
    fn block_root_at_slot_skips_none(&self, request_slot: Slot) -> Result<Option<Hash256>, Error> {
        if request_slot > self.slot()? {
            return Ok(None);
        } else if request_slot == self.spec.genesis_slot {
            return Ok(Some(self.genesis_block_root));
        }

        let prev_slot = request_slot.saturating_sub(1_u64);

        // Try an optimized path of reading the root directly from the head state.
        let fast_lookup: Option<Option<Hash256>> = self.with_head(|head| {
            let state = &head.beacon_state;

            // Try find the root for the `request_slot`.
            let request_root_opt = match state.slot().cmp(&request_slot) {
                // It's always a skip slot if the head is less than the request slot, return early.
                Ordering::Less => return Ok(Some(None)),
                // The request slot is the head slot.
                Ordering::Equal => Some(head.beacon_block_root),
                // Try find the request slot in the state.
                Ordering::Greater => state.get_block_root(request_slot).ok().copied(),
            };

            if let Some(request_root) = request_root_opt {
                if let Ok(prev_root) = state.get_block_root(prev_slot) {
                    return Ok(Some((*prev_root != request_root).then_some(request_root)));
                }
            }

            // Fast lookup is not possible.
            Ok::<_, Error>(None)
        })?;
        if let Some(root_opt) = fast_lookup {
            return Ok(root_opt);
        }

        if let Some(((prev_root, _), (curr_root, curr_slot))) = process_results(
            self.forwards_iter_block_roots_until(prev_slot, request_slot)?,
            |iter| iter.tuple_windows().next(),
        )? {
            // Sanity check.
            if curr_slot != request_slot {
                return Err(Error::InconsistentForwardsIter {
                    request_slot,
                    slot: curr_slot,
                });
            }
            Ok((curr_root != prev_root).then_some(curr_root))
        } else {
            Ok(None)
        }
    }

    /// Returns the block root at the given slot, if any. Only returns roots in the canonical chain.
    ///
    /// ## Notes
    ///
    /// - Returns the root at the previous non-skipped slot if the given `Slot` was skipped.
    /// - Returns `Ok(None)` for any slot higher than the current wall-clock slot.
    ///
    /// ## Errors
    ///
    /// May return a database error.
    fn block_root_at_slot_skips_prev(&self, request_slot: Slot) -> Result<Option<Hash256>, Error> {
        if request_slot > self.slot()? {
            return Ok(None);
        } else if request_slot == self.spec.genesis_slot {
            return Ok(Some(self.genesis_block_root));
        }

        // Try an optimized path of reading the root directly from the head state.
        let fast_lookup: Option<Hash256> = self.with_head(|head| {
            if head.beacon_block.slot() <= request_slot {
                // Return the head root if all slots between the request and the head are skipped.
                Ok(Some(head.beacon_block_root))
            } else if let Ok(root) = head.beacon_state.get_block_root(request_slot) {
                // Return the root if it's easily accessible from the head state.
                Ok(Some(*root))
            } else {
                // Fast lookup is not possible.
                Ok::<_, Error>(None)
            }
        })?;
        if let Some(root) = fast_lookup {
            return Ok(Some(root));
        }

        process_results(
            self.forwards_iter_block_roots_until(request_slot, request_slot)?,
            |mut iter| {
                if let Some((root, slot)) = iter.next() {
                    if slot == request_slot {
                        Ok(Some(root))
                    } else {
                        // Sanity check.
                        Err(Error::InconsistentForwardsIter { request_slot, slot })
                    }
                } else {
                    Ok(None)
                }
            },
        )?
    }

    /// Returns the block at the given root, if any.
    ///
    /// Will also check the early attester cache for the block. Because of this, there's no
    /// guarantee that a block returned from this function has a `BeaconState` available in
    /// `self.store`. The expected use for this function is *only* for returning blocks requested
    /// from P2P peers.
    ///
    /// ## Errors
    ///
    /// May return a database error.
    pub async fn get_block_checking_early_attester_cache(
        &self,
        block_root: &Hash256,
    ) -> Result<Option<Arc<SignedBeaconBlock<T::EthSpec>>>, Error> {
        if let Some(block) = self.early_attester_cache.get_block(*block_root) {
            return Ok(Some(block));
        }
        Ok(self.get_block(block_root).await?.map(Arc::new))
    }

    pub async fn get_block_and_blobs_checking_early_attester_cache(
        &self,
        block_root: &Hash256,
    ) -> Result<
        (
            Option<Arc<SignedBeaconBlock<T::EthSpec>>>,
            Option<Arc<BlobsSidecar<T::EthSpec>>>,
        ),
        Error,
    > {
        if let (Some(block), Some(blobs)) = (
            self.early_attester_cache.get_block(*block_root),
            self.early_attester_cache.get_blobs(*block_root),
        ) {
            return Ok((Some(block), Some(blobs)));
        }
        Ok((
            self.get_block(block_root).await?.map(Arc::new),
            self.get_blobs(block_root).ok().flatten().map(Arc::new),
        ))
    }

    /// Returns the block at the given root, if any.
    ///
    /// ## Errors
    ///
    /// May return a database error.
    pub async fn get_block(
        &self,
        block_root: &Hash256,
    ) -> Result<Option<SignedBeaconBlock<T::EthSpec>>, Error> {
        // Load block from database, returning immediately if we have the full block w payload
        // stored.
        let blinded_block = match self.store.try_get_full_block(block_root)? {
            Some(DatabaseBlock::Full(block)) => return Ok(Some(block)),
            Some(DatabaseBlock::Blinded(block)) => block,
            None => return Ok(None),
        };
        let fork = blinded_block.fork_name(&self.spec)?;

        // If we only have a blinded block, load the execution payload from the EL.
        let block_message = blinded_block.message();
        let execution_payload_header = block_message
            .execution_payload()
            .map_err(|_| Error::BlockVariantLacksExecutionPayload(*block_root))?
            .to_execution_payload_header();

        let exec_block_hash = execution_payload_header.block_hash();

        let execution_payload = self
            .execution_layer
            .as_ref()
            .ok_or(Error::ExecutionLayerMissing)?
            .get_payload_by_block_hash(exec_block_hash, fork)
            .await
            .map_err(|e| Error::ExecutionLayerErrorPayloadReconstruction(exec_block_hash, e))?
            .ok_or(Error::BlockHashMissingFromExecutionLayer(exec_block_hash))?;

        //FIXME(sean) avoid the clone by comparing refs to headers (`as_execution_payload_header` method ?)
        let full_payload: FullPayload<T::EthSpec> = execution_payload.clone().into();

        // Verify payload integrity.
        let header_from_payload = full_payload.to_execution_payload_header();
        if header_from_payload != execution_payload_header {
            for txn in execution_payload.transactions() {
                debug!(
                    self.log,
                    "Reconstructed txn";
                    "bytes" => format!("0x{}", hex::encode(&**txn)),
                );
            }

            return Err(Error::InconsistentPayloadReconstructed {
                slot: blinded_block.slot(),
                exec_block_hash,
                canonical_payload_root: execution_payload_header.tree_hash_root(),
                reconstructed_payload_root: header_from_payload.tree_hash_root(),
                canonical_transactions_root: execution_payload_header.transactions_root(),
                reconstructed_transactions_root: header_from_payload.transactions_root(),
            });
        }

        // Add the payload to the block to form a full block.
        blinded_block
            .try_into_full_block(Some(execution_payload))
            .ok_or(Error::AddPayloadLogicError)
            .map(Some)
    }

    /// Returns the blobs at the given root, if any.
    ///
    /// ## Errors
    ///
    /// May return a database error.
    pub fn get_blobs(
        &self,
        block_root: &Hash256,
    ) -> Result<Option<BlobsSidecar<T::EthSpec>>, Error> {
        match self.store.get_blobs(block_root)? {
            Some(blobs) => Ok(Some(blobs)),
            None => {
                if let Ok(Some(block)) = self.get_blinded_block(block_root) {
                    let expected_kzg_commitments = block.message().body().blob_kzg_commitments()?;

                    if expected_kzg_commitments.len() > 0 {
                        Err(Error::DBInconsistent(format!(
                            "Expected kzg commitments but no blobs stored for block root {}",
                            block_root
                        )))
                    } else {
                        Ok(Some(BlobsSidecar::empty_from_parts(
                            *block_root,
                            block.slot(),
                        )))
                    }
                } else {
                    Ok(None)
                }
            }
        }
    }

    pub fn get_blinded_block(
        &self,
        block_root: &Hash256,
    ) -> Result<Option<SignedBlindedBeaconBlock<T::EthSpec>>, Error> {
        Ok(self.store.get_blinded_block(block_root)?)
    }

    /// Returns the state at the given root, if any.
    ///
    /// ## Errors
    ///
    /// May return a database error.
    pub fn get_state(
        &self,
        state_root: &Hash256,
        slot: Option<Slot>,
    ) -> Result<Option<BeaconState<T::EthSpec>>, Error> {
        Ok(self.store.get_state(state_root, slot)?)
    }

    /// Return the sync committee at `slot + 1` from the canonical chain.
    ///
    /// This is useful when dealing with sync committee messages, because messages are signed
    /// and broadcast one slot prior to the slot of the sync committee (which is relevant at
    /// sync committee period boundaries).
    pub fn sync_committee_at_next_slot(
        &self,
        slot: Slot,
    ) -> Result<Arc<SyncCommittee<T::EthSpec>>, Error> {
        let epoch = slot.safe_add(1)?.epoch(T::EthSpec::slots_per_epoch());
        self.sync_committee_at_epoch(epoch)
    }

    /// Return the sync committee at `epoch` from the canonical chain.
    pub fn sync_committee_at_epoch(
        &self,
        epoch: Epoch,
    ) -> Result<Arc<SyncCommittee<T::EthSpec>>, Error> {
        // Try to read a committee from the head. This will work most of the time, but will fail
        // for faraway committees, or if there are skipped slots at the transition to Altair.
        let spec = &self.spec;
        let committee_from_head =
            self.with_head(
                |head| match head.beacon_state.get_built_sync_committee(epoch, spec) {
                    Ok(committee) => Ok(Some(committee.clone())),
                    Err(BeaconStateError::SyncCommitteeNotKnown { .. })
                    | Err(BeaconStateError::IncorrectStateVariant) => Ok(None),
                    Err(e) => Err(Error::from(e)),
                },
            )?;

        if let Some(committee) = committee_from_head {
            Ok(committee)
        } else {
            // Slow path: load a state (or advance the head).
            let sync_committee_period = epoch.sync_committee_period(spec)?;
            let committee = self
                .state_for_sync_committee_period(sync_committee_period)?
                .get_built_sync_committee(epoch, spec)?
                .clone();
            Ok(committee)
        }
    }

    /// Load a state suitable for determining the sync committee for the given period.
    ///
    /// Specifically, the state at the start of the *previous* sync committee period.
    ///
    /// This is sufficient for historical duties, and efficient in the case where the head
    /// is lagging the current period and we need duties for the next period (because we only
    /// have to transition the head to start of the current period).
    ///
    /// We also need to ensure that the load slot is after the Altair fork.
    ///
    /// **WARNING**: the state returned will have dummy state roots. It should only be used
    /// for its sync committees (determining duties, etc).
    pub fn state_for_sync_committee_period(
        &self,
        sync_committee_period: u64,
    ) -> Result<BeaconState<T::EthSpec>, Error> {
        let altair_fork_epoch = self
            .spec
            .altair_fork_epoch
            .ok_or(Error::AltairForkDisabled)?;

        let load_slot = std::cmp::max(
            self.spec.epochs_per_sync_committee_period * sync_committee_period.saturating_sub(1),
            altair_fork_epoch,
        )
        .start_slot(T::EthSpec::slots_per_epoch());

        self.state_at_slot(load_slot, StateSkipConfig::WithoutStateRoots)
    }

    /// Returns the current heads of the `BeaconChain`. For the canonical head, see `Self::head`.
    ///
    /// Returns `(block_root, block_slot)`.
    pub fn heads(&self) -> Vec<(Hash256, Slot)> {
        self.head_tracker.heads()
    }

    pub fn knows_head(&self, block_hash: &SignedBeaconBlockHash) -> bool {
        self.head_tracker.contains_head((*block_hash).into())
    }

    /// Returns the `BeaconState` at the given slot.
    ///
    /// Returns `None` when the state is not found in the database or there is an error skipping
    /// to a future state.
    pub fn state_at_slot(
        &self,
        slot: Slot,
        config: StateSkipConfig,
    ) -> Result<BeaconState<T::EthSpec>, Error> {
        let head_state = self.head_beacon_state_cloned();

        match slot.cmp(&head_state.slot()) {
            Ordering::Equal => Ok(head_state),
            Ordering::Greater => {
                if slot > head_state.slot() + T::EthSpec::slots_per_epoch() {
                    warn!(
                        self.log,
                        "Skipping more than an epoch";
                        "head_slot" => head_state.slot(),
                        "request_slot" => slot
                    )
                }

                let start_slot = head_state.slot();
                let task_start = Instant::now();
                let max_task_runtime = Duration::from_secs(self.spec.seconds_per_slot);

                let head_state_slot = head_state.slot();
                let mut state = head_state;

                let skip_state_root = match config {
                    StateSkipConfig::WithStateRoots => None,
                    StateSkipConfig::WithoutStateRoots => Some(Hash256::zero()),
                };

                while state.slot() < slot {
                    // Do not allow and forward state skip that takes longer than the maximum task duration.
                    //
                    // This is a protection against nodes doing too much work when they're not synced
                    // to a chain.
                    if task_start + max_task_runtime < Instant::now() {
                        return Err(Error::StateSkipTooLarge {
                            start_slot,
                            requested_slot: slot,
                            max_task_runtime,
                        });
                    }

                    // Note: supplying some `state_root` when it is known would be a cheap and easy
                    // optimization.
                    match per_slot_processing(&mut state, skip_state_root, &self.spec) {
                        Ok(_) => (),
                        Err(e) => {
                            warn!(
                                self.log,
                                "Unable to load state at slot";
                                "error" => ?e,
                                "head_slot" => head_state_slot,
                                "requested_slot" => slot
                            );
                            return Err(Error::NoStateForSlot(slot));
                        }
                    };
                }
                Ok(state)
            }
            Ordering::Less => {
                let state_root =
                    process_results(self.forwards_iter_state_roots_until(slot, slot)?, |iter| {
                        iter.take_while(|(_, current_slot)| *current_slot >= slot)
                            .find(|(_, current_slot)| *current_slot == slot)
                            .map(|(root, _slot)| root)
                    })?
                    .ok_or(Error::NoStateForSlot(slot))?;

                Ok(self
                    .get_state(&state_root, Some(slot))?
                    .ok_or(Error::NoStateForSlot(slot))?)
            }
        }
    }

    /// Returns the `BeaconState` the current slot (viz., `self.slot()`).
    ///
    ///  - A reference to the head state (note: this keeps a read lock on the head, try to use
    ///  sparingly).
    ///  - The head state, but with skipped slots (for states later than the head).
    ///
    ///  Returns `None` when there is an error skipping to a future state or the slot clock cannot
    ///  be read.
    pub fn wall_clock_state(&self) -> Result<BeaconState<T::EthSpec>, Error> {
        self.state_at_slot(self.slot()?, StateSkipConfig::WithStateRoots)
    }

    /// Returns the validator index (if any) for the given public key.
    ///
    /// ## Notes
    ///
    /// This query uses the `validator_pubkey_cache` which contains _all_ validators ever seen,
    /// even if those validators aren't included in the head state. It is important to remember
    /// that just because a validator exists here, it doesn't necessarily exist in all
    /// `BeaconStates`.
    ///
    /// ## Errors
    ///
    /// May return an error if acquiring a read-lock on the `validator_pubkey_cache` times out.
    pub fn validator_index(&self, pubkey: &PublicKeyBytes) -> Result<Option<usize>, Error> {
        let pubkey_cache = self
            .validator_pubkey_cache
            .try_read_for(VALIDATOR_PUBKEY_CACHE_LOCK_TIMEOUT)
            .ok_or(Error::ValidatorPubkeyCacheLockTimeout)?;

        Ok(pubkey_cache.get_index(pubkey))
    }

    /// Return the validator indices of all public keys fetched from an iterator.
    ///
    /// If any public key doesn't belong to a known validator then an error will be returned.
    /// We could consider relaxing this by returning `Vec<Option<usize>>` in future.
    pub fn validator_indices<'a>(
        &self,
        validator_pubkeys: impl Iterator<Item = &'a PublicKeyBytes>,
    ) -> Result<Vec<u64>, Error> {
        let pubkey_cache = self
            .validator_pubkey_cache
            .try_read_for(VALIDATOR_PUBKEY_CACHE_LOCK_TIMEOUT)
            .ok_or(Error::ValidatorPubkeyCacheLockTimeout)?;

        validator_pubkeys
            .map(|pubkey| {
                pubkey_cache
                    .get_index(pubkey)
                    .map(|id| id as u64)
                    .ok_or(Error::ValidatorPubkeyUnknown(*pubkey))
            })
            .collect()
    }

    /// Returns the validator pubkey (if any) for the given validator index.
    ///
    /// ## Notes
    ///
    /// This query uses the `validator_pubkey_cache` which contains _all_ validators ever seen,
    /// even if those validators aren't included in the head state. It is important to remember
    /// that just because a validator exists here, it doesn't necessarily exist in all
    /// `BeaconStates`.
    ///
    /// ## Errors
    ///
    /// May return an error if acquiring a read-lock on the `validator_pubkey_cache` times out.
    pub fn validator_pubkey(&self, validator_index: usize) -> Result<Option<PublicKey>, Error> {
        let pubkey_cache = self
            .validator_pubkey_cache
            .try_read_for(VALIDATOR_PUBKEY_CACHE_LOCK_TIMEOUT)
            .ok_or(Error::ValidatorPubkeyCacheLockTimeout)?;

        Ok(pubkey_cache.get(validator_index).cloned())
    }

    /// As per `Self::validator_pubkey`, but returns `PublicKeyBytes`.
    pub fn validator_pubkey_bytes(
        &self,
        validator_index: usize,
    ) -> Result<Option<PublicKeyBytes>, Error> {
        let pubkey_cache = self
            .validator_pubkey_cache
            .try_read_for(VALIDATOR_PUBKEY_CACHE_LOCK_TIMEOUT)
            .ok_or(Error::ValidatorPubkeyCacheLockTimeout)?;

        Ok(pubkey_cache.get_pubkey_bytes(validator_index).copied())
    }

    /// As per `Self::validator_pubkey_bytes` but will resolve multiple indices at once to avoid
    /// bouncing the read-lock on the pubkey cache.
    ///
    /// Returns a map that may have a length less than `validator_indices.len()` if some indices
    /// were unable to be resolved.
    pub fn validator_pubkey_bytes_many(
        &self,
        validator_indices: &[usize],
    ) -> Result<HashMap<usize, PublicKeyBytes>, Error> {
        let pubkey_cache = self
            .validator_pubkey_cache
            .try_read_for(VALIDATOR_PUBKEY_CACHE_LOCK_TIMEOUT)
            .ok_or(Error::ValidatorPubkeyCacheLockTimeout)?;

        let mut map = HashMap::with_capacity(validator_indices.len());
        for &validator_index in validator_indices {
            if let Some(pubkey) = pubkey_cache.get_pubkey_bytes(validator_index) {
                map.insert(validator_index, *pubkey);
            }
        }
        Ok(map)
    }

    /// Returns the block canonical root of the current canonical chain at a given slot, starting from the given state.
    ///
    /// Returns `None` if the given slot doesn't exist in the chain.
    pub fn root_at_slot_from_state(
        &self,
        target_slot: Slot,
        beacon_block_root: Hash256,
        state: &BeaconState<T::EthSpec>,
    ) -> Result<Option<Hash256>, Error> {
        let iter = BlockRootsIterator::new(&self.store, state);
        let iter_with_head = std::iter::once(Ok((beacon_block_root, state.slot())))
            .chain(iter)
            .map(|result| result.map_err(|e| e.into()));

        process_results(iter_with_head, |mut iter| {
            iter.find(|(_, slot)| *slot == target_slot)
                .map(|(root, _)| root)
        })
    }

    /// Returns the attestation duties for the given validator indices using the shuffling cache.
    ///
    /// An error may be returned if `head_block_root` is a finalized block, this function is only
    /// designed for operations at the head of the chain.
    ///
    /// The returned `Vec` will have the same length as `validator_indices`, any
    /// non-existing/inactive validators will have `None` values.
    ///
    /// ## Notes
    ///
    /// This function will try to use the shuffling cache to return the value. If the value is not
    /// in the shuffling cache, it will be added. Care should be taken not to wash out the
    /// shuffling cache with historical/useless values.
    pub fn validator_attestation_duties(
        &self,
        validator_indices: &[u64],
        epoch: Epoch,
        head_block_root: Hash256,
    ) -> Result<(Vec<Option<AttestationDuty>>, Hash256, ExecutionStatus), Error> {
        let execution_status = self
            .canonical_head
            .fork_choice_read_lock()
            .get_block_execution_status(&head_block_root)
            .ok_or(Error::AttestationHeadNotInForkChoice(head_block_root))?;

        let (duties, dependent_root) = self.with_committee_cache(
            head_block_root,
            epoch,
            |committee_cache, dependent_root| {
                let duties = validator_indices
                    .iter()
                    .map(|validator_index| {
                        let validator_index = *validator_index as usize;
                        committee_cache.get_attestation_duties(validator_index)
                    })
                    .collect();

                Ok((duties, dependent_root))
            },
        )?;
        Ok((duties, dependent_root, execution_status))
    }

    /// Returns an aggregated `Attestation`, if any, that has a matching `attestation.data`.
    ///
    /// The attestation will be obtained from `self.naive_aggregation_pool`.
    pub fn get_aggregated_attestation(
        &self,
        data: &AttestationData,
    ) -> Result<Option<Attestation<T::EthSpec>>, Error> {
        if let Some(attestation) = self.naive_aggregation_pool.read().get(data) {
            self.filter_optimistic_attestation(attestation)
                .map(Option::Some)
        } else {
            Ok(None)
        }
    }

    /// Returns an aggregated `Attestation`, if any, that has a matching
    /// `attestation.data.tree_hash_root()`.
    ///
    /// The attestation will be obtained from `self.naive_aggregation_pool`.
    pub fn get_aggregated_attestation_by_slot_and_root(
        &self,
        slot: Slot,
        attestation_data_root: &Hash256,
    ) -> Result<Option<Attestation<T::EthSpec>>, Error> {
        if let Some(attestation) = self
            .naive_aggregation_pool
            .read()
            .get_by_slot_and_root(slot, attestation_data_root)
        {
            self.filter_optimistic_attestation(attestation)
                .map(Option::Some)
        } else {
            Ok(None)
        }
    }

    /// Returns `Ok(attestation)` if the supplied `attestation` references a valid
    /// `beacon_block_root`.
    fn filter_optimistic_attestation(
        &self,
        attestation: Attestation<T::EthSpec>,
    ) -> Result<Attestation<T::EthSpec>, Error> {
        let beacon_block_root = attestation.data.beacon_block_root;
        match self
            .canonical_head
            .fork_choice_read_lock()
            .get_block_execution_status(&beacon_block_root)
        {
            // The attestation references a block that is not in fork choice, it must be
            // pre-finalization.
            None => Err(Error::CannotAttestToFinalizedBlock { beacon_block_root }),
            // The attestation references a fully valid `beacon_block_root`.
            Some(execution_status) if execution_status.is_valid_or_irrelevant() => Ok(attestation),
            // The attestation references a block that has not been verified by an EL (i.e. it
            // is optimistic or invalid). Don't return the block, return an error instead.
            Some(execution_status) => Err(Error::HeadBlockNotFullyVerified {
                beacon_block_root,
                execution_status,
            }),
        }
    }

    /// Return an aggregated `SyncCommitteeContribution` matching the given `root`.
    pub fn get_aggregated_sync_committee_contribution(
        &self,
        sync_contribution_data: &SyncContributionData,
    ) -> Result<Option<SyncCommitteeContribution<T::EthSpec>>, Error> {
        if let Some(contribution) = self
            .naive_sync_aggregation_pool
            .read()
            .get(sync_contribution_data)
        {
            self.filter_optimistic_sync_committee_contribution(contribution)
                .map(Option::Some)
        } else {
            Ok(None)
        }
    }

    fn filter_optimistic_sync_committee_contribution(
        &self,
        contribution: SyncCommitteeContribution<T::EthSpec>,
    ) -> Result<SyncCommitteeContribution<T::EthSpec>, Error> {
        let beacon_block_root = contribution.beacon_block_root;
        match self
            .canonical_head
            .fork_choice_read_lock()
            .get_block_execution_status(&beacon_block_root)
        {
            // The contribution references a block that is not in fork choice, it must be
            // pre-finalization.
            None => Err(Error::SyncContributionDataReferencesFinalizedBlock { beacon_block_root }),
            // The contribution references a fully valid `beacon_block_root`.
            Some(execution_status) if execution_status.is_valid_or_irrelevant() => Ok(contribution),
            // The contribution references a block that has not been verified by an EL (i.e. it
            // is optimistic or invalid). Don't return the block, return an error instead.
            Some(execution_status) => Err(Error::HeadBlockNotFullyVerified {
                beacon_block_root,
                execution_status,
            }),
        }
    }

    /// Produce an unaggregated `Attestation` that is valid for the given `slot` and `index`.
    ///
    /// The produced `Attestation` will not be valid until it has been signed by exactly one
    /// validator that is in the committee for `slot` and `index` in the canonical chain.
    ///
    /// Always attests to the canonical chain.
    ///
    /// ## Errors
    ///
    /// May return an error if the `request_slot` is too far behind the head state.
    pub fn produce_unaggregated_attestation(
        &self,
        request_slot: Slot,
        request_index: CommitteeIndex,
    ) -> Result<Attestation<T::EthSpec>, Error> {
        let _total_timer = metrics::start_timer(&metrics::ATTESTATION_PRODUCTION_SECONDS);

        // The early attester cache will return `Some(attestation)` in the scenario where there is a
        // block being imported that will become the head block, but that block has not yet been
        // inserted into the database and set as `self.canonical_head`.
        //
        // In effect, the early attester cache prevents slow database IO from causing missed
        // head/target votes.
        //
        // The early attester cache should never contain an optimistically imported block.
        match self
            .early_attester_cache
            .try_attest(request_slot, request_index, &self.spec)
        {
            // The cache matched this request, return the value.
            Ok(Some(attestation)) => return Ok(attestation),
            // The cache did not match this request, proceed with the rest of this function.
            Ok(None) => (),
            // The cache returned an error. Log the error and proceed with the rest of this
            // function.
            Err(e) => warn!(
                self.log,
                "Early attester cache failed";
                "error" => ?e
            ),
        }

        let slots_per_epoch = T::EthSpec::slots_per_epoch();
        let request_epoch = request_slot.epoch(slots_per_epoch);

        /*
         * Phase 1/2:
         *
         * Take a short-lived read-lock on the head and copy the necessary information from it.
         *
         * It is important that this first phase is as quick as possible; creating contention for
         * the head-lock is not desirable.
         */

        let head_state_slot;
        let beacon_block_root;
        let beacon_state_root;
        let target;
        let current_epoch_attesting_info: Option<(Checkpoint, usize)>;
        let attester_cache_key;
        let head_timer = metrics::start_timer(&metrics::ATTESTATION_PRODUCTION_HEAD_SCRAPE_SECONDS);
        // The following braces are to prevent the `cached_head` Arc from being held for longer than
        // required. It also helps reduce the diff for a very large PR (#3244).
        {
            let head = self.head_snapshot();
            let head_state = &head.beacon_state;
            head_state_slot = head_state.slot();

            // There is no value in producing an attestation to a block that is pre-finalization and
            // it is likely to cause expensive and pointless reads to the freezer database. Exit
            // early if this is the case.
            let finalized_slot = head_state
                .finalized_checkpoint()
                .epoch
                .start_slot(slots_per_epoch);
            if request_slot < finalized_slot {
                return Err(Error::AttestingToFinalizedSlot {
                    finalized_slot,
                    request_slot,
                });
            }

            // This function will eventually fail when trying to access a slot which is
            // out-of-bounds of `state.block_roots`. This explicit error is intended to provide a
            // clearer message to the user than an ambiguous `SlotOutOfBounds` error.
            let slots_per_historical_root = T::EthSpec::slots_per_historical_root() as u64;
            let lowest_permissible_slot =
                head_state.slot().saturating_sub(slots_per_historical_root);
            if request_slot < lowest_permissible_slot {
                return Err(Error::AttestingToAncientSlot {
                    lowest_permissible_slot,
                    request_slot,
                });
            }

            if request_slot >= head_state.slot() {
                // When attesting to the head slot or later, always use the head of the chain.
                beacon_block_root = head.beacon_block_root;
                beacon_state_root = head.beacon_state_root();
            } else {
                // Permit attesting to slots *prior* to the current head. This is desirable when
                // the VC and BN are out-of-sync due to time issues or overloading.
                beacon_block_root = *head_state.get_block_root(request_slot)?;
                beacon_state_root = *head_state.get_state_root(request_slot)?;
            };

            let target_slot = request_epoch.start_slot(T::EthSpec::slots_per_epoch());
            let target_root = if head_state.slot() <= target_slot {
                // If the state is earlier than the target slot then the target *must* be the head
                // block root.
                beacon_block_root
            } else {
                *head_state.get_block_root(target_slot)?
            };
            target = Checkpoint {
                epoch: request_epoch,
                root: target_root,
            };

            current_epoch_attesting_info = if head_state.current_epoch() == request_epoch {
                // When the head state is in the same epoch as the request, all the information
                // required to attest is available on the head state.
                Some((
                    head_state.current_justified_checkpoint(),
                    head_state
                        .get_beacon_committee(request_slot, request_index)?
                        .committee
                        .len(),
                ))
            } else {
                // If the head state is in a *different* epoch to the request, more work is required
                // to determine the justified checkpoint and committee length.
                None
            };

            // Determine the key for `self.attester_cache`, in case it is required later in this
            // routine.
            attester_cache_key =
                AttesterCacheKey::new(request_epoch, head_state, beacon_block_root)?;
        }
        drop(head_timer);

        // Only attest to a block if it is fully verified (i.e. not optimistic or invalid).
        match self
            .canonical_head
            .fork_choice_read_lock()
            .get_block_execution_status(&beacon_block_root)
        {
            Some(execution_status) if execution_status.is_valid_or_irrelevant() => (),
            Some(execution_status) => {
                return Err(Error::HeadBlockNotFullyVerified {
                    beacon_block_root,
                    execution_status,
                })
            }
            None => return Err(Error::HeadMissingFromForkChoice(beacon_block_root)),
        };

        /*
         *  Phase 2/2:
         *
         *  If the justified checkpoint and committee length from the head are suitable for this
         *  attestation, use them. If not, try the attester cache. If the cache misses, load a state
         *  from disk and prime the cache with it.
         */

        let cache_timer =
            metrics::start_timer(&metrics::ATTESTATION_PRODUCTION_CACHE_INTERACTION_SECONDS);
        let (justified_checkpoint, committee_len) =
            if let Some((justified_checkpoint, committee_len)) = current_epoch_attesting_info {
                // The head state is in the same epoch as the attestation, so there is no more
                // required information.
                (justified_checkpoint, committee_len)
            } else if let Some(cached_values) = self.attester_cache.get::<T::EthSpec>(
                &attester_cache_key,
                request_slot,
                request_index,
                &self.spec,
            )? {
                // The suitable values were already cached. Return them.
                cached_values
            } else {
                debug!(
                    self.log,
                    "Attester cache miss";
                    "beacon_block_root" => ?beacon_block_root,
                    "head_state_slot" => %head_state_slot,
                    "request_slot" => %request_slot,
                );

                // Neither the head state, nor the attester cache was able to produce the required
                // information to attest in this epoch. So, load a `BeaconState` from disk and use
                // it to fulfil the request (and prime the cache to avoid this next time).
                let _cache_build_timer =
                    metrics::start_timer(&metrics::ATTESTATION_PRODUCTION_CACHE_PRIME_SECONDS);
                self.attester_cache.load_and_cache_state(
                    beacon_state_root,
                    attester_cache_key,
                    request_slot,
                    request_index,
                    self,
                )?
            };
        drop(cache_timer);

        Ok(Attestation {
            aggregation_bits: BitList::with_capacity(committee_len)?,
            data: AttestationData {
                slot: request_slot,
                index: request_index,
                beacon_block_root,
                source: justified_checkpoint,
                target,
            },
            signature: AggregateSignature::empty(),
        })
    }

    /// Performs the same validation as `Self::verify_unaggregated_attestation_for_gossip`, but for
    /// multiple attestations using batch BLS verification. Batch verification can provide
    /// significant CPU-time savings compared to individual verification.
    pub fn batch_verify_unaggregated_attestations_for_gossip<'a, I>(
        &self,
        attestations: I,
    ) -> Result<
        Vec<Result<VerifiedUnaggregatedAttestation<'a, T>, AttestationError>>,
        AttestationError,
    >
    where
        I: Iterator<Item = (&'a Attestation<T::EthSpec>, Option<SubnetId>)> + ExactSizeIterator,
    {
        batch_verify_unaggregated_attestations(attestations, self)
    }

    /// Accepts some `Attestation` from the network and attempts to verify it, returning `Ok(_)` if
    /// it is valid to be (re)broadcast on the gossip network.
    ///
    /// The attestation must be "unaggregated", that is it must have exactly one
    /// aggregation bit set.
    pub fn verify_unaggregated_attestation_for_gossip<'a>(
        &self,
        unaggregated_attestation: &'a Attestation<T::EthSpec>,
        subnet_id: Option<SubnetId>,
    ) -> Result<VerifiedUnaggregatedAttestation<'a, T>, AttestationError> {
        metrics::inc_counter(&metrics::UNAGGREGATED_ATTESTATION_PROCESSING_REQUESTS);
        let _timer =
            metrics::start_timer(&metrics::UNAGGREGATED_ATTESTATION_GOSSIP_VERIFICATION_TIMES);

        VerifiedUnaggregatedAttestation::verify(unaggregated_attestation, subnet_id, self).map(
            |v| {
                // This method is called for API and gossip attestations, so this covers all unaggregated attestation events
                if let Some(event_handler) = self.event_handler.as_ref() {
                    if event_handler.has_attestation_subscribers() {
                        event_handler
                            .register(EventKind::Attestation(Box::new(v.attestation().clone())));
                    }
                }
                metrics::inc_counter(&metrics::UNAGGREGATED_ATTESTATION_PROCESSING_SUCCESSES);
                v
            },
        )
    }

    /// Performs the same validation as `Self::verify_aggregated_attestation_for_gossip`, but for
    /// multiple attestations using batch BLS verification. Batch verification can provide
    /// significant CPU-time savings compared to individual verification.
    pub fn batch_verify_aggregated_attestations_for_gossip<'a, I>(
        &self,
        aggregates: I,
    ) -> Result<Vec<Result<VerifiedAggregatedAttestation<'a, T>, AttestationError>>, AttestationError>
    where
        I: Iterator<Item = &'a SignedAggregateAndProof<T::EthSpec>> + ExactSizeIterator,
    {
        batch_verify_aggregated_attestations(aggregates, self)
    }

    /// Accepts some `SignedAggregateAndProof` from the network and attempts to verify it,
    /// returning `Ok(_)` if it is valid to be (re)broadcast on the gossip network.
    pub fn verify_aggregated_attestation_for_gossip<'a>(
        &self,
        signed_aggregate: &'a SignedAggregateAndProof<T::EthSpec>,
    ) -> Result<VerifiedAggregatedAttestation<'a, T>, AttestationError> {
        metrics::inc_counter(&metrics::AGGREGATED_ATTESTATION_PROCESSING_REQUESTS);
        let _timer =
            metrics::start_timer(&metrics::AGGREGATED_ATTESTATION_GOSSIP_VERIFICATION_TIMES);

        VerifiedAggregatedAttestation::verify(signed_aggregate, self).map(|v| {
            // This method is called for API and gossip attestations, so this covers all aggregated attestation events
            if let Some(event_handler) = self.event_handler.as_ref() {
                if event_handler.has_attestation_subscribers() {
                    event_handler
                        .register(EventKind::Attestation(Box::new(v.attestation().clone())));
                }
            }
            metrics::inc_counter(&metrics::AGGREGATED_ATTESTATION_PROCESSING_SUCCESSES);
            v
        })
    }

    /// Accepts some `SyncCommitteeMessage` from the network and attempts to verify it, returning `Ok(_)` if
    /// it is valid to be (re)broadcast on the gossip network.
    pub fn verify_sync_committee_message_for_gossip(
        &self,
        sync_message: SyncCommitteeMessage,
        subnet_id: SyncSubnetId,
    ) -> Result<VerifiedSyncCommitteeMessage, SyncCommitteeError> {
        metrics::inc_counter(&metrics::SYNC_MESSAGE_PROCESSING_REQUESTS);
        let _timer = metrics::start_timer(&metrics::SYNC_MESSAGE_GOSSIP_VERIFICATION_TIMES);

        VerifiedSyncCommitteeMessage::verify(sync_message, subnet_id, self).map(|v| {
            metrics::inc_counter(&metrics::SYNC_MESSAGE_PROCESSING_SUCCESSES);
            v
        })
    }

    /// Accepts some `SignedContributionAndProof` from the network and attempts to verify it,
    /// returning `Ok(_)` if it is valid to be (re)broadcast on the gossip network.
    pub fn verify_sync_contribution_for_gossip(
        &self,
        sync_contribution: SignedContributionAndProof<T::EthSpec>,
    ) -> Result<VerifiedSyncContribution<T>, SyncCommitteeError> {
        metrics::inc_counter(&metrics::SYNC_CONTRIBUTION_PROCESSING_REQUESTS);
        let _timer = metrics::start_timer(&metrics::SYNC_CONTRIBUTION_GOSSIP_VERIFICATION_TIMES);
        VerifiedSyncContribution::verify(sync_contribution, self).map(|v| {
            if let Some(event_handler) = self.event_handler.as_ref() {
                if event_handler.has_contribution_subscribers() {
                    event_handler.register(EventKind::ContributionAndProof(Box::new(
                        v.aggregate().clone(),
                    )));
                }
            }
            metrics::inc_counter(&metrics::SYNC_CONTRIBUTION_PROCESSING_SUCCESSES);
            v
        })
    }

    /// Accepts some 'LightClientFinalityUpdate' from the network and attempts to verify it
    pub fn verify_finality_update_for_gossip(
        self: &Arc<Self>,
        light_client_finality_update: LightClientFinalityUpdate<T::EthSpec>,
        seen_timestamp: Duration,
    ) -> Result<VerifiedLightClientFinalityUpdate<T>, LightClientFinalityUpdateError> {
        VerifiedLightClientFinalityUpdate::verify(
            light_client_finality_update,
            self,
            seen_timestamp,
        )
        .map(|v| {
            metrics::inc_counter(&metrics::FINALITY_UPDATE_PROCESSING_SUCCESSES);
            v
        })
    }

    /// Accepts some 'LightClientOptimisticUpdate' from the network and attempts to verify it
    pub fn verify_optimistic_update_for_gossip(
        self: &Arc<Self>,
        light_client_optimistic_update: LightClientOptimisticUpdate<T::EthSpec>,
        seen_timestamp: Duration,
    ) -> Result<VerifiedLightClientOptimisticUpdate<T>, LightClientOptimisticUpdateError> {
        VerifiedLightClientOptimisticUpdate::verify(
            light_client_optimistic_update,
            self,
            seen_timestamp,
        )
        .map(|v| {
            metrics::inc_counter(&metrics::OPTIMISTIC_UPDATE_PROCESSING_SUCCESSES);
            v
        })
    }

    /// Accepts some attestation-type object and attempts to verify it in the context of fork
    /// choice. If it is valid it is applied to `self.fork_choice`.
    ///
    /// Common items that implement `VerifiedAttestation`:
    ///
    /// - `VerifiedUnaggregatedAttestation`
    /// - `VerifiedAggregatedAttestation`
    pub fn apply_attestation_to_fork_choice(
        &self,
        verified: &impl VerifiedAttestation<T>,
    ) -> Result<(), Error> {
        let _timer = metrics::start_timer(&metrics::FORK_CHOICE_PROCESS_ATTESTATION_TIMES);

        self.canonical_head
            .fork_choice_write_lock()
            .on_attestation(
                self.slot()?,
                verified.indexed_attestation(),
                AttestationFromBlock::False,
                &self.spec,
            )
            .map_err(Into::into)
    }

    /// Accepts an `VerifiedUnaggregatedAttestation` and attempts to apply it to the "naive
    /// aggregation pool".
    ///
    /// The naive aggregation pool is used by local validators to produce
    /// `SignedAggregateAndProof`.
    ///
    /// If the attestation is too old (low slot) to be included in the pool it is simply dropped
    /// and no error is returned.
    pub fn add_to_naive_aggregation_pool(
        &self,
        unaggregated_attestation: &impl VerifiedAttestation<T>,
    ) -> Result<(), AttestationError> {
        let _timer = metrics::start_timer(&metrics::ATTESTATION_PROCESSING_APPLY_TO_AGG_POOL);

        let attestation = unaggregated_attestation.attestation();

        match self.naive_aggregation_pool.write().insert(attestation) {
            Ok(outcome) => trace!(
                self.log,
                "Stored unaggregated attestation";
                "outcome" => ?outcome,
                "index" => attestation.data.index,
                "slot" => attestation.data.slot.as_u64(),
            ),
            Err(NaiveAggregationError::SlotTooLow {
                slot,
                lowest_permissible_slot,
            }) => {
                trace!(
                    self.log,
                    "Refused to store unaggregated attestation";
                    "lowest_permissible_slot" => lowest_permissible_slot.as_u64(),
                    "slot" => slot.as_u64(),
                );
            }
            Err(e) => {
                error!(
                        self.log,
                        "Failed to store unaggregated attestation";
                        "error" => ?e,
                        "index" => attestation.data.index,
                        "slot" => attestation.data.slot.as_u64(),
                );
                return Err(Error::from(e).into());
            }
        };

        Ok(())
    }

    /// Accepts a `VerifiedSyncCommitteeMessage` and attempts to apply it to the "naive
    /// aggregation pool".
    ///
    /// The naive aggregation pool is used by local validators to produce
    /// `SignedContributionAndProof`.
    ///
    /// If the sync message is too old (low slot) to be included in the pool it is simply dropped
    /// and no error is returned.
    pub fn add_to_naive_sync_aggregation_pool(
        &self,
        verified_sync_committee_message: VerifiedSyncCommitteeMessage,
    ) -> Result<VerifiedSyncCommitteeMessage, SyncCommitteeError> {
        let sync_message = verified_sync_committee_message.sync_message();
        let positions_by_subnet_id: &HashMap<SyncSubnetId, Vec<usize>> =
            verified_sync_committee_message.subnet_positions();
        for (subnet_id, positions) in positions_by_subnet_id.iter() {
            for position in positions {
                let _timer =
                    metrics::start_timer(&metrics::SYNC_CONTRIBUTION_PROCESSING_APPLY_TO_AGG_POOL);
                let contribution = SyncCommitteeContribution::from_message(
                    sync_message,
                    subnet_id.into(),
                    *position,
                )?;

                match self
                    .naive_sync_aggregation_pool
                    .write()
                    .insert(&contribution)
                {
                    Ok(outcome) => trace!(
                        self.log,
                        "Stored unaggregated sync committee message";
                        "outcome" => ?outcome,
                        "index" => sync_message.validator_index,
                        "slot" => sync_message.slot.as_u64(),
                    ),
                    Err(NaiveAggregationError::SlotTooLow {
                        slot,
                        lowest_permissible_slot,
                    }) => {
                        trace!(
                            self.log,
                            "Refused to store unaggregated sync committee message";
                            "lowest_permissible_slot" => lowest_permissible_slot.as_u64(),
                            "slot" => slot.as_u64(),
                        );
                    }
                    Err(e) => {
                        error!(
                                self.log,
                                "Failed to store unaggregated sync committee message";
                                "error" => ?e,
                                "index" => sync_message.validator_index,
                                "slot" => sync_message.slot.as_u64(),
                        );
                        return Err(Error::from(e).into());
                    }
                };
            }
        }
        Ok(verified_sync_committee_message)
    }

    /// Accepts a `VerifiedAttestation` and attempts to apply it to `self.op_pool`.
    ///
    /// The op pool is used by local block producers to pack blocks with operations.
    pub fn add_to_block_inclusion_pool<A>(
        &self,
        verified_attestation: A,
    ) -> Result<(), AttestationError>
    where
        A: VerifiedAttestation<T>,
    {
        let _timer = metrics::start_timer(&metrics::ATTESTATION_PROCESSING_APPLY_TO_OP_POOL);

        // If there's no eth1 chain then it's impossible to produce blocks and therefore
        // useless to put things in the op pool.
        if self.eth1_chain.is_some() {
            let (attestation, attesting_indices) =
                verified_attestation.into_attestation_and_indices();
            self.op_pool
                .insert_attestation(attestation, attesting_indices)
                .map_err(Error::from)?;
        }

        Ok(())
    }

    /// Accepts a `VerifiedSyncContribution` and attempts to apply it to `self.op_pool`.
    ///
    /// The op pool is used by local block producers to pack blocks with operations.
    pub fn add_contribution_to_block_inclusion_pool(
        &self,
        contribution: VerifiedSyncContribution<T>,
    ) -> Result<(), SyncCommitteeError> {
        let _timer = metrics::start_timer(&metrics::SYNC_CONTRIBUTION_PROCESSING_APPLY_TO_OP_POOL);

        // If there's no eth1 chain then it's impossible to produce blocks and therefore
        // useless to put things in the op pool.
        if self.eth1_chain.is_some() {
            self.op_pool
                .insert_sync_contribution(contribution.contribution())
                .map_err(Error::from)?;
        }

        Ok(())
    }

    /// Filter an attestation from the op pool for shuffling compatibility.
    ///
    /// Use the provided `filter_cache` map to memoize results.
    pub fn filter_op_pool_attestation(
        &self,
        filter_cache: &mut HashMap<(Hash256, Epoch), bool>,
        att: &AttestationRef<T::EthSpec>,
        state: &BeaconState<T::EthSpec>,
    ) -> bool {
        *filter_cache
            .entry((att.data.beacon_block_root, att.checkpoint.target_epoch))
            .or_insert_with(|| {
                self.shuffling_is_compatible(
                    &att.data.beacon_block_root,
                    att.checkpoint.target_epoch,
                    state,
                )
            })
    }

    /// Check that the shuffling at `block_root` is equal to one of the shufflings of `state`.
    ///
    /// The `target_epoch` argument determines which shuffling to check compatibility with, it
    /// should be equal to the current or previous epoch of `state`, or else `false` will be
    /// returned.
    ///
    /// The compatibility check is designed to be fast: we check that the block that
    /// determined the RANDAO mix for the `target_epoch` matches the ancestor of the block
    /// identified by `block_root` (at that slot).
    pub fn shuffling_is_compatible(
        &self,
        block_root: &Hash256,
        target_epoch: Epoch,
        state: &BeaconState<T::EthSpec>,
    ) -> bool {
        self.shuffling_is_compatible_result(block_root, target_epoch, state)
            .unwrap_or_else(|e| {
                debug!(
                    self.log,
                    "Skipping attestation with incompatible shuffling";
                    "block_root" => ?block_root,
                    "target_epoch" => target_epoch,
                    "reason" => ?e,
                );
                false
            })
    }

    fn shuffling_is_compatible_result(
        &self,
        block_root: &Hash256,
        target_epoch: Epoch,
        state: &BeaconState<T::EthSpec>,
    ) -> Result<bool, Error> {
        // Compute the shuffling ID for the head state in the `target_epoch`.
        let relative_epoch = RelativeEpoch::from_epoch(state.current_epoch(), target_epoch)
            .map_err(|e| Error::BeaconStateError(e.into()))?;
        let head_shuffling_id =
            AttestationShufflingId::new(self.genesis_block_root, state, relative_epoch)?;

        // Load the block's shuffling ID from fork choice. We use the variant of `get_block` that
        // checks descent from the finalized block, so there's one case where we'll spuriously
        // return `false`: where an attestation for the previous epoch nominates the pivot block
        // which is the parent block of the finalized block. Such attestations are not useful, so
        // this doesn't matter.
        let fork_choice_lock = self.canonical_head.fork_choice_read_lock();
        let block = fork_choice_lock
            .get_block(block_root)
            .ok_or(Error::AttestationHeadNotInForkChoice(*block_root))?;
        drop(fork_choice_lock);

        let block_shuffling_id = if target_epoch == block.current_epoch_shuffling_id.shuffling_epoch
        {
            block.current_epoch_shuffling_id
        } else if target_epoch == block.next_epoch_shuffling_id.shuffling_epoch {
            block.next_epoch_shuffling_id
        } else if target_epoch > block.next_epoch_shuffling_id.shuffling_epoch {
            AttestationShufflingId {
                shuffling_epoch: target_epoch,
                shuffling_decision_block: *block_root,
            }
        } else {
            debug!(
                self.log,
                "Skipping attestation with incompatible shuffling";
                "block_root" => ?block_root,
                "target_epoch" => target_epoch,
                "reason" => "target epoch less than block epoch"
            );
            return Ok(false);
        };

        if head_shuffling_id == block_shuffling_id {
            Ok(true)
        } else {
            debug!(
                self.log,
                "Skipping attestation with incompatible shuffling";
                "block_root" => ?block_root,
                "target_epoch" => target_epoch,
                "head_shuffling_id" => ?head_shuffling_id,
                "block_shuffling_id" => ?block_shuffling_id,
            );
            Ok(false)
        }
    }

    /// Verify a voluntary exit before allowing it to propagate on the gossip network.
    pub fn verify_voluntary_exit_for_gossip(
        &self,
        exit: SignedVoluntaryExit,
    ) -> Result<ObservationOutcome<SignedVoluntaryExit, T::EthSpec>, Error> {
        // NOTE: this could be more efficient if it avoided cloning the head state
        let wall_clock_state = self.wall_clock_state()?;
        Ok(self
            .observed_voluntary_exits
            .lock()
            .verify_and_observe(exit, &wall_clock_state, &self.spec)
            .map(|exit| {
                // this method is called for both API and gossip exits, so this covers all exit events
                if let Some(event_handler) = self.event_handler.as_ref() {
                    if event_handler.has_exit_subscribers() {
                        if let ObservationOutcome::New(exit) = exit.clone() {
                            event_handler.register(EventKind::VoluntaryExit(exit.into_inner()));
                        }
                    }
                }
                exit
            })?)
    }

    /// Accept a pre-verified exit and queue it for inclusion in an appropriate block.
    pub fn import_voluntary_exit(&self, exit: SigVerifiedOp<SignedVoluntaryExit, T::EthSpec>) {
        if self.eth1_chain.is_some() {
            self.op_pool.insert_voluntary_exit(exit)
        }
    }

    /// Verify a proposer slashing before allowing it to propagate on the gossip network.
    pub fn verify_proposer_slashing_for_gossip(
        &self,
        proposer_slashing: ProposerSlashing,
    ) -> Result<ObservationOutcome<ProposerSlashing, T::EthSpec>, Error> {
        let wall_clock_state = self.wall_clock_state()?;
        Ok(self.observed_proposer_slashings.lock().verify_and_observe(
            proposer_slashing,
            &wall_clock_state,
            &self.spec,
        )?)
    }

    /// Accept some proposer slashing and queue it for inclusion in an appropriate block.
    pub fn import_proposer_slashing(
        &self,
        proposer_slashing: SigVerifiedOp<ProposerSlashing, T::EthSpec>,
    ) {
        if self.eth1_chain.is_some() {
            self.op_pool.insert_proposer_slashing(proposer_slashing)
        }
    }

    /// Verify an attester slashing before allowing it to propagate on the gossip network.
    pub fn verify_attester_slashing_for_gossip(
        &self,
        attester_slashing: AttesterSlashing<T::EthSpec>,
    ) -> Result<ObservationOutcome<AttesterSlashing<T::EthSpec>, T::EthSpec>, Error> {
        let wall_clock_state = self.wall_clock_state()?;
        Ok(self.observed_attester_slashings.lock().verify_and_observe(
            attester_slashing,
            &wall_clock_state,
            &self.spec,
        )?)
    }

    /// Accept a verified attester slashing and:
    ///
    /// 1. Apply it to fork choice.
    /// 2. Add it to the op pool.
    pub fn import_attester_slashing(
        &self,
        attester_slashing: SigVerifiedOp<AttesterSlashing<T::EthSpec>, T::EthSpec>,
    ) {
        // Add to fork choice.
        self.canonical_head
            .fork_choice_write_lock()
            .on_attester_slashing(attester_slashing.as_inner());

        // Add to the op pool (if we have the ability to propose blocks).
        if self.eth1_chain.is_some() {
            self.op_pool.insert_attester_slashing(attester_slashing)
        }
    }

    /// Verify a signed BLS to execution change before allowing it to propagate on the gossip network.
    pub fn verify_bls_to_execution_change_for_gossip(
        &self,
        bls_to_execution_change: SignedBlsToExecutionChange,
    ) -> Result<ObservationOutcome<SignedBlsToExecutionChange, T::EthSpec>, Error> {
        let current_fork = self.spec.fork_name_at_slot::<T::EthSpec>(self.slot()?);
        if let ForkName::Base | ForkName::Altair | ForkName::Merge = current_fork {
            // Disallow BLS to execution changes prior to the Capella fork.
            return Err(Error::BlsToExecutionChangeBadFork(current_fork));
        }

        let wall_clock_state = self.wall_clock_state()?;

        Ok(self
            .observed_bls_to_execution_changes
            .lock()
            .verify_and_observe(bls_to_execution_change, &wall_clock_state, &self.spec)?)
    }

    /// Import a BLS to execution change to the op pool.
    pub fn import_bls_to_execution_change(
        &self,
        bls_to_execution_change: SigVerifiedOp<SignedBlsToExecutionChange, T::EthSpec>,
    ) {
        if self.eth1_chain.is_some() {
            self.op_pool
                .insert_bls_to_execution_change(bls_to_execution_change);
        }
    }

    /// Attempt to obtain sync committee duties from the head.
    pub fn sync_committee_duties_from_head(
        &self,
        epoch: Epoch,
        validator_indices: &[u64],
    ) -> Result<Vec<Option<SyncDuty>>, Error> {
        self.with_head(move |head| {
            head.beacon_state
                .get_sync_committee_duties(epoch, validator_indices, &self.spec)
                .map_err(Error::SyncDutiesError)
        })
    }

    /// A convenience method for spawning a blocking task. It maps an `Option` and
    /// `tokio::JoinError` into a single `BeaconChainError`.
    pub(crate) async fn spawn_blocking_handle<F, R>(
        &self,
        task: F,
        name: &'static str,
    ) -> Result<R, Error>
    where
        F: FnOnce() -> R + Send + 'static,
        R: Send + 'static,
    {
        let handle = self
            .task_executor
            .spawn_blocking_handle(task, name)
            .ok_or(Error::RuntimeShutdown)?;

        handle.await.map_err(Error::TokioJoin)
    }

    /// Accepts a `chain_segment` and filters out any uninteresting blocks (e.g., pre-finalization
    /// or already-known).
    ///
    /// This method is potentially long-running and should not run on the core executor.
    pub fn filter_chain_segment(
        self: &Arc<Self>,
        chain_segment: Vec<BlockWrapper<T::EthSpec>>,
    ) -> Result<Vec<HashBlockTuple<T::EthSpec>>, ChainSegmentResult<T::EthSpec>> {
        // This function will never import any blocks.
        let imported_blocks = 0;
        let mut filtered_chain_segment = Vec::with_capacity(chain_segment.len());

        // Produce a list of the parent root and slot of the child of each block.
        //
        // E.g., `children[0] == (chain_segment[1].parent_root(), chain_segment[1].slot())`
        let children = chain_segment
            .iter()
            .skip(1)
            .map(|block| (block.block().parent_root(), block.slot()))
            .collect::<Vec<_>>();

        for (i, block) in chain_segment.into_iter().enumerate() {
            // Ensure the block is the correct structure for the fork at `block.slot()`.
            if let Err(e) = block.block().fork_name(&self.spec) {
                return Err(ChainSegmentResult::Failed {
                    imported_blocks,
                    error: BlockError::InconsistentFork(e),
                });
            }

            let block_root = get_block_root(block.block());

            if let Some((child_parent_root, child_slot)) = children.get(i) {
                // If this block has a child in this chain segment, ensure that its parent root matches
                // the root of this block.
                //
                // Without this check it would be possible to have a block verified using the
                // incorrect shuffling. That would be bad, mmkay.
                if block_root != *child_parent_root {
                    return Err(ChainSegmentResult::Failed {
                        imported_blocks,
                        error: BlockError::NonLinearParentRoots,
                    });
                }

                // Ensure that the slots are strictly increasing throughout the chain segment.
                if *child_slot <= block.slot() {
                    return Err(ChainSegmentResult::Failed {
                        imported_blocks,
                        error: BlockError::NonLinearSlots,
                    });
                }
            }

            match check_block_relevancy(block.block(), block_root, self) {
                // If the block is relevant, add it to the filtered chain segment.
                Ok(_) => filtered_chain_segment.push((block_root, block)),
                // If the block is already known, simply ignore this block.
                Err(BlockError::BlockIsAlreadyKnown) => continue,
                // If the block is the genesis block, simply ignore this block.
                Err(BlockError::GenesisBlock) => continue,
                // If the block is is for a finalized slot, simply ignore this block.
                //
                // The block is either:
                //
                // 1. In the canonical finalized chain.
                // 2. In some non-canonical chain at a slot that has been finalized already.
                //
                // In the case of (1), there's no need to re-import and later blocks in this
                // segement might be useful.
                //
                // In the case of (2), skipping the block is valid since we should never import it.
                // However, we will potentially get a `ParentUnknown` on a later block. The sync
                // protocol will need to ensure this is handled gracefully.
                Err(BlockError::WouldRevertFinalizedSlot { .. }) => continue,
                // The block has a known parent that does not descend from the finalized block.
                // There is no need to process this block or any children.
                Err(BlockError::NotFinalizedDescendant { block_parent_root }) => {
                    return Err(ChainSegmentResult::Failed {
                        imported_blocks,
                        error: BlockError::NotFinalizedDescendant { block_parent_root },
                    });
                }
                // If there was an error whilst determining if the block was invalid, return that
                // error.
                Err(BlockError::BeaconChainError(e)) => {
                    return Err(ChainSegmentResult::Failed {
                        imported_blocks,
                        error: BlockError::BeaconChainError(e),
                    });
                }
                // If the block was decided to be irrelevant for any other reason, don't include
                // this block or any of it's children in the filtered chain segment.
                _ => break,
            }
        }

        Ok(filtered_chain_segment)
    }

    /// Attempt to verify and import a chain of blocks to `self`.
    ///
    /// The provided blocks _must_ each reference the previous block via `block.parent_root` (i.e.,
    /// be a chain). An error will be returned if this is not the case.
    ///
    /// This operation is not atomic; if one of the blocks in the chain is invalid then some prior
    /// blocks might be imported.
    ///
    /// This method is generally much more efficient than importing each block using
    /// `Self::process_block`.
    pub async fn process_chain_segment(
        self: &Arc<Self>,
        chain_segment: Vec<BlockWrapper<T::EthSpec>>,
        count_unrealized: CountUnrealized,
        notify_execution_layer: NotifyExecutionLayer,
    ) -> ChainSegmentResult<T::EthSpec> {
        let mut imported_blocks = 0;

        // Filter uninteresting blocks from the chain segment in a blocking task.
        let chain = self.clone();
        let filtered_chain_segment_future = self.spawn_blocking_handle(
            move || chain.filter_chain_segment(chain_segment),
            "filter_chain_segment",
        );
        let mut filtered_chain_segment = match filtered_chain_segment_future.await {
            Ok(Ok(filtered_segment)) => filtered_segment,
            Ok(Err(segment_result)) => return segment_result,
            Err(error) => {
                return ChainSegmentResult::Failed {
                    imported_blocks,
                    error: BlockError::BeaconChainError(error),
                }
            }
        };

        while let Some((_root, block)) = filtered_chain_segment.first() {
            // Determine the epoch of the first block in the remaining segment.
            let start_epoch = block.slot().epoch(T::EthSpec::slots_per_epoch());

            // The `last_index` indicates the position of the first block in an epoch greater
            // than the current epoch: partitioning the blocks into a run of blocks in the same
            // epoch and everything else. These same-epoch blocks can all be signature-verified with
            // the same `BeaconState`.
            let last_index = filtered_chain_segment
                .iter()
                .position(|(_root, block)| {
                    block.slot().epoch(T::EthSpec::slots_per_epoch()) > start_epoch
                })
                .unwrap_or(filtered_chain_segment.len());

            let mut blocks = filtered_chain_segment.split_off(last_index);
            std::mem::swap(&mut blocks, &mut filtered_chain_segment);

            let chain = self.clone();
            let signature_verification_future = self.spawn_blocking_handle(
                move || signature_verify_chain_segment(blocks, &chain),
                "signature_verify_chain_segment",
            );

            // Verify the signature of the blocks, returning early if the signature is invalid.
            let signature_verified_blocks = match signature_verification_future.await {
                Ok(Ok(blocks)) => blocks,
                Ok(Err(error)) => {
                    return ChainSegmentResult::Failed {
                        imported_blocks,
                        error,
                    };
                }
                Err(error) => {
                    return ChainSegmentResult::Failed {
                        imported_blocks,
                        error: BlockError::BeaconChainError(error),
                    };
                }
            };

            // Import the blocks into the chain.
            for signature_verified_block in signature_verified_blocks {
                match self
                    .process_block(
                        signature_verified_block.block_root(),
                        signature_verified_block,
                        count_unrealized,
                        notify_execution_layer,
                    )
                    .await
                {
                    Ok(_) => imported_blocks += 1,
                    Err(error) => {
                        return ChainSegmentResult::Failed {
                            imported_blocks,
                            error,
                        };
                    }
                }
            }
        }

        ChainSegmentResult::Successful { imported_blocks }
    }

    /// Returns `Ok(GossipVerifiedBlock)` if the supplied `block` should be forwarded onto the
    /// gossip network. The block is not imported into the chain, it is just partially verified.
    ///
    /// The returned `GossipVerifiedBlock` should be provided to `Self::process_block` immediately
    /// after it is returned, unless some other circumstance decides it should not be imported at
    /// all.
    ///
    /// ## Errors
    ///
    /// Returns an `Err` if the given block was invalid, or an error was encountered during
    pub async fn verify_block_for_gossip(
        self: &Arc<Self>,
        block: BlockWrapper<T::EthSpec>,
    ) -> Result<GossipVerifiedBlock<T>, BlockError<T::EthSpec>> {
        let chain = self.clone();
        self.task_executor
            .clone()
            .spawn_blocking_handle(
                move || {
                    let slot = block.slot();
                    let graffiti_string = block.message().body().graffiti().as_utf8_lossy();

                    match GossipVerifiedBlock::new(block, &chain) {
                        Ok(verified) => {
                            debug!(
                                chain.log,
                                "Successfully verified gossip block";
                                "graffiti" => graffiti_string,
                                "slot" => slot,
                                "root" => ?verified.block_root(),
                            );

                            Ok(verified)
                        }
                        Err(e) => {
                            debug!(
                                chain.log,
                                "Rejected gossip block";
                                "error" => e.to_string(),
                                "graffiti" => graffiti_string,
                                "slot" => slot,
                            );

                            Err(e)
                        }
                    }
                },
                "payload_verification_handle",
            )
            .ok_or(BeaconChainError::RuntimeShutdown)?
            .await
            .map_err(BeaconChainError::TokioJoin)?
    }

    /// Returns `Ok(block_root)` if the given `unverified_block` was successfully verified and
    /// imported into the chain.
    ///
    /// Items that implement `IntoExecutionPendingBlock` include:
    ///
    /// - `SignedBeaconBlock`
    /// - `GossipVerifiedBlock`
    ///
    /// ## Errors
    ///
    /// Returns an `Err` if the given block was invalid, or an error was encountered during
    /// verification.
    pub async fn process_block<B: IntoExecutionPendingBlock<T>>(
        self: &Arc<Self>,
        block_root: Hash256,
        unverified_block: B,
        count_unrealized: CountUnrealized,
        notify_execution_layer: NotifyExecutionLayer,
    ) -> Result<Hash256, BlockError<T::EthSpec>> {
        // Start the Prometheus timer.
        let _full_timer = metrics::start_timer(&metrics::BLOCK_PROCESSING_TIMES);

        // Increment the Prometheus counter for block processing requests.
        metrics::inc_counter(&metrics::BLOCK_PROCESSING_REQUESTS);

        let slot = unverified_block.block().slot();

        // A small closure to group the verification and import errors.
        let chain = self.clone();
        let import_block = async move {
            let execution_pending = unverified_block.into_execution_pending_block(
                block_root,
                &chain,
                notify_execution_layer,
            )?;
            chain
                .import_execution_pending_block(execution_pending, count_unrealized)
                .await
        };

        // Verify and import the block.
        match import_block.await {
            // The block was successfully verified and imported. Yay.
            Ok(block_root) => {
                trace!(
                    self.log,
                    "Beacon block imported";
                    "block_root" => ?block_root,
                     "block_slot" => slot,
                );

                // Increment the Prometheus counter for block processing successes.
                metrics::inc_counter(&metrics::BLOCK_PROCESSING_SUCCESSES);

                Ok(block_root)
            }
            Err(e @ BlockError::BeaconChainError(BeaconChainError::TokioJoin(_))) => {
                debug!(
                    self.log,
                    "Beacon block processing cancelled";
                    "error" => ?e,
                );
                Err(e)
            }
            // There was an error whilst attempting to verify and import the block. The block might
            // be partially verified or partially imported.
            Err(BlockError::BeaconChainError(e)) => {
                crit!(
                    self.log,
                    "Beacon block processing error";
                    "error" => ?e,
                );
                Err(BlockError::BeaconChainError(e))
            }
            // The block failed verification.
            Err(other) => {
                trace!(
                    self.log,
                    "Beacon block rejected";
                    "reason" => other.to_string(),
                );
                Err(other)
            }
        }
    }

    /// Accepts a fully-verified block and imports it into the chain without performing any
    /// additional verification.
    ///
    /// An error is returned if the block was unable to be imported. It may be partially imported
    /// (i.e., this function is not atomic).
    async fn import_execution_pending_block(
        self: Arc<Self>,
        execution_pending_block: ExecutionPendingBlock<T>,
        count_unrealized: CountUnrealized,
    ) -> Result<Hash256, BlockError<T::EthSpec>> {
        let ExecutionPendingBlock {
            block,
            block_root,
            state,
            parent_block,
            confirmed_state_roots,
            payload_verification_handle,
            parent_eth1_finalization_data,
            consensus_context,
        } = execution_pending_block;

        let PayloadVerificationOutcome {
            payload_verification_status,
            is_valid_merge_transition_block,
        } = payload_verification_handle
            .await
            .map_err(BeaconChainError::TokioJoin)?
            .ok_or(BeaconChainError::RuntimeShutdown)??;

        // Log the PoS pandas if a merge transition just occurred.
        if is_valid_merge_transition_block {
            info!(self.log, "{}", POS_PANDA_BANNER);
            info!(
                self.log,
                "Proof of Stake Activated";
                "slot" => block.slot()
            );
            info!(
                self.log, "";
                "Terminal POW Block Hash" => ?block
                    .message()
                    .execution_payload()?
                    .parent_hash()
                    .into_root()
            );
            info!(
                self.log, "";
                "Merge Transition Block Root" => ?block.message().tree_hash_root()
            );
            info!(
                self.log, "";
                "Merge Transition Execution Hash" => ?block
                    .message()
                    .execution_payload()?
                    .block_hash()
                    .into_root()
            );
        }

        let chain = self.clone();
        let block_hash = self
            .spawn_blocking_handle(
                move || {
                    chain.import_block(
                        block,
                        block_root,
                        state,
                        confirmed_state_roots,
                        payload_verification_status,
                        count_unrealized,
                        parent_block,
                        parent_eth1_finalization_data,
                        consensus_context,
                    )
                },
                "payload_verification_handle",
            )
            .await??;

        Ok(block_hash)
    }

    /// Accepts a fully-verified block and imports it into the chain without performing any
    /// additional verification.
    ///
    /// An error is returned if the block was unable to be imported. It may be partially imported
    /// (i.e., this function is not atomic).
    #[allow(clippy::too_many_arguments)]
    fn import_block(
        &self,
        signed_block: BlockWrapper<T::EthSpec>,
        block_root: Hash256,
        mut state: BeaconState<T::EthSpec>,
        confirmed_state_roots: Vec<Hash256>,
        payload_verification_status: PayloadVerificationStatus,
        count_unrealized: CountUnrealized,
        parent_block: SignedBlindedBeaconBlock<T::EthSpec>,
        parent_eth1_finalization_data: Eth1FinalizationData,
        mut consensus_context: ConsensusContext<T::EthSpec>,
    ) -> Result<Hash256, BlockError<T::EthSpec>> {
        // ----------------------------- BLOCK NOT YET ATTESTABLE ----------------------------------
        // Everything in this initial section is on the hot path between processing the block and
        // being able to attest to it. DO NOT add any extra processing in this initial section
        // unless it must run before fork choice.
        // -----------------------------------------------------------------------------------------
        let current_slot = self.slot()?;
        let current_epoch = current_slot.epoch(T::EthSpec::slots_per_epoch());
        let block = signed_block.message();
        let post_exec_timer = metrics::start_timer(&metrics::BLOCK_PROCESSING_POST_EXEC_PROCESSING);

        // Check against weak subjectivity checkpoint.
        self.check_block_against_weak_subjectivity_checkpoint(block, block_root, &state)?;

        // If there are new validators in this block, update our pubkey cache.
        //
        // The only keys imported here will be ones for validators deposited in this block, because
        // the cache *must* already have been updated for the parent block when it was imported.
        // Newly deposited validators are not active and their keys are not required by other parts
        // of block processing. The reason we do this here and not after making the block attestable
        // is so we don't have to think about lock ordering with respect to the fork choice lock.
        // There are a bunch of places where we lock both fork choice and the pubkey cache and it
        // would be difficult to check that they all lock fork choice first.
        let mut kv_store_ops = self
            .validator_pubkey_cache
            .try_write_for(VALIDATOR_PUBKEY_CACHE_LOCK_TIMEOUT)
            .ok_or(Error::ValidatorPubkeyCacheLockTimeout)?
            .import_new_pubkeys(&state)?;

        // Apply the state to the attester cache, only if it is from the previous epoch or later.
        //
        // In a perfect scenario there should be no need to add previous-epoch states to the cache.
        // However, latency between the VC and the BN might cause the VC to produce attestations at
        // a previous slot.
        if state.current_epoch().saturating_add(1_u64) >= current_epoch {
            self.attester_cache
                .maybe_cache_state(&state, block_root, &self.spec)
                .map_err(BeaconChainError::from)?;
        }

        // Take an exclusive write-lock on fork choice. It's very important to prevent deadlocks by
        // avoiding taking other locks whilst holding this lock.
        let mut fork_choice = self.canonical_head.fork_choice_write_lock();

        // Do not import a block that doesn't descend from the finalized root.
        let signed_block = check_block_is_finalized_descendant(self, &fork_choice, signed_block)?;
        let block = signed_block.message();

        // Register the new block with the fork choice service.
        {
            let _fork_choice_block_timer =
                metrics::start_timer(&metrics::FORK_CHOICE_PROCESS_BLOCK_TIMES);
            let block_delay = self
                .slot_clock
                .seconds_from_current_slot_start(self.spec.seconds_per_slot)
                .ok_or(Error::UnableToComputeTimeAtSlot)?;

            fork_choice
                .on_block(
                    current_slot,
                    block,
                    block_root,
                    block_delay,
                    &state,
                    payload_verification_status,
                    &self.spec,
                    count_unrealized.and(self.config.count_unrealized.into()),
                )
                .map_err(|e| BlockError::BeaconChainError(e.into()))?;
        }

        // If the block is recent enough and it was not optimistically imported, check to see if it
        // becomes the head block. If so, apply it to the early attester cache. This will allow
        // attestations to the block without waiting for the block and state to be inserted to the
        // database.
        //
        // Only performing this check on recent blocks avoids slowing down sync with lots of calls
        // to fork choice `get_head`.
        //
        // Optimistically imported blocks are not added to the cache since the cache is only useful
        // for a small window of time and the complexity of keeping track of the optimistic status
        // is not worth it.
        if !payload_verification_status.is_optimistic()
            && block.slot() + EARLY_ATTESTER_CACHE_HISTORIC_SLOTS >= current_slot
        {
            let fork_choice_timer = metrics::start_timer(&metrics::BLOCK_PROCESSING_FORK_CHOICE);
            match fork_choice.get_head(current_slot, &self.spec) {
                // This block became the head, add it to the early attester cache.
                Ok(new_head_root) if new_head_root == block_root => {
                    if let Some(proto_block) = fork_choice.get_block(&block_root) {
                        if let Err(e) = self.early_attester_cache.add_head_block(
                            block_root,
                            signed_block.clone(),
                            proto_block,
                            &state,
                            &self.spec,
                        ) {
                            warn!(
                                self.log,
                                "Early attester cache insert failed";
                                "error" => ?e
                            );
                        }
                    } else {
                        warn!(
                            self.log,
                            "Early attester block missing";
                            "block_root" => ?block_root
                        );
                    }
                }
                // This block did not become the head, nothing to do.
                Ok(_) => (),
                Err(e) => error!(
                    self.log,
                    "Failed to compute head during block import";
                    "error" => ?e
                ),
            }
            drop(fork_choice_timer);
        }
        drop(post_exec_timer);

        // ---------------------------- BLOCK PROBABLY ATTESTABLE ----------------------------------
        // Most blocks are now capable of being attested to thanks to the `early_attester_cache`
        // cache above. Resume non-essential processing.
        // -----------------------------------------------------------------------------------------

        self.import_block_update_shuffling_cache(block_root, &mut state)?;
        self.import_block_observe_attestations(
            block,
            &state,
            &mut consensus_context,
            current_epoch,
        );
        self.import_block_update_validator_monitor(
            block,
            &state,
            &mut consensus_context,
            current_slot,
            parent_block.slot(),
        );
        self.import_block_update_slasher(block, &state, &mut consensus_context);

        let db_write_timer = metrics::start_timer(&metrics::BLOCK_PROCESSING_DB_WRITE);

        // Store the block and its state, and execute the confirmation batch for the intermediate
        // states, which will delete their temporary flags.
        // If the write fails, revert fork choice to the version from disk, else we can
        // end up with blocks in fork choice that are missing from disk.
        // See https://github.com/sigp/lighthouse/issues/2028
        let (signed_block, blobs) = signed_block.deconstruct(Some(block_root));
        let block = signed_block.message();
        let mut ops: Vec<_> = confirmed_state_roots
            .into_iter()
            .map(StoreOp::DeleteStateTemporaryFlag)
            .collect();
        ops.push(StoreOp::PutBlock(block_root, signed_block.clone()));
        ops.push(StoreOp::PutState(block.state_root(), &state));

        if let Some(blobs) = blobs? {
            if blobs.blobs.len() > 0 {
                //FIXME(sean) using this for debugging for now
                info!(self.log, "Writing blobs to store"; "block_root" => ?block_root);
                ops.push(StoreOp::PutBlobs(block_root, blobs));
            }
        };
        let txn_lock = self.store.hot_db.begin_rw_transaction();

        kv_store_ops.extend(self.store.convert_to_kv_batch(ops)?);

        if let Err(e) = self.store.hot_db.do_atomically(kv_store_ops) {
            error!(
                self.log,
                "Database write failed!";
                "msg" => "Restoring fork choice from disk",
                "error" => ?e,
            );

            // Clear the early attester cache to prevent attestations which we would later be unable
            // to verify due to the failure.
            self.early_attester_cache.clear();

            // Since the write failed, try to revert the canonical head back to what was stored
            // in the database. This attempts to prevent inconsistency between the database and
            // fork choice.
            if let Err(e) = self.canonical_head.restore_from_store(
                fork_choice,
                ResetPayloadStatuses::always_reset_conditionally(
                    self.config.always_reset_payload_statuses,
                ),
                self.config.count_unrealized_full,
                &self.store,
                &self.spec,
                &self.log,
            ) {
                crit!(
                    self.log,
                    "No stored fork choice found to restore from";
                    "error" => ?e,
                    "warning" => "The database is likely corrupt now, consider --purge-db"
                );
                return Err(BlockError::BeaconChainError(e));
            }

            return Err(e.into());
        }
        drop(txn_lock);

        // The fork choice write-lock is dropped *after* the on-disk database has been updated.
        // This prevents inconsistency between the two at the expense of concurrency.
        drop(fork_choice);

        // We're declaring the block "imported" at this point, since fork choice and the DB know
        // about it.
        let block_time_imported = timestamp_now();

        let parent_root = block.parent_root();
        let slot = block.slot();

        let current_eth1_finalization_data = Eth1FinalizationData {
            eth1_data: state.eth1_data().clone(),
            eth1_deposit_index: state.eth1_deposit_index(),
        };
        let current_finalized_checkpoint = state.finalized_checkpoint();

        self.snapshot_cache
            .try_write_for(BLOCK_PROCESSING_CACHE_LOCK_TIMEOUT)
            .ok_or(Error::SnapshotCacheLockTimeout)
            .map(|mut snapshot_cache| {
                snapshot_cache.insert(
                    BeaconSnapshot {
                        beacon_state: state,
                        beacon_block: signed_block.clone(),
                        beacon_block_root: block_root,
                    },
                    None,
                    &self.spec,
                )
            })
            .unwrap_or_else(|e| {
                error!(
                    self.log,
                    "Failed to insert snapshot";
                    "error" => ?e,
                    "task" => "process block"
                );
            });

        self.head_tracker
            .register_block(block_root, parent_root, slot);

        metrics::stop_timer(db_write_timer);

        metrics::inc_counter(&metrics::BLOCK_PROCESSING_SUCCESSES);

        // Update the deposit contract cache.
        self.import_block_update_deposit_contract_finalization(
            block,
            block_root,
            current_epoch,
            current_finalized_checkpoint,
            current_eth1_finalization_data,
            parent_eth1_finalization_data,
            parent_block.slot(),
        );

        // Inform the unknown block cache, in case it was waiting on this block.
        self.pre_finalization_block_cache
            .block_processed(block_root);

        self.import_block_update_metrics_and_events(
            block,
            block_root,
            block_time_imported,
            payload_verification_status,
            current_slot,
        );

        Ok(block_root)
    }

    /// Check block's consistentency with any configured weak subjectivity checkpoint.
    fn check_block_against_weak_subjectivity_checkpoint(
        &self,
        block: BeaconBlockRef<T::EthSpec>,
        block_root: Hash256,
        state: &BeaconState<T::EthSpec>,
    ) -> Result<(), BlockError<T::EthSpec>> {
        // Only perform the weak subjectivity check if it was configured.
        let wss_checkpoint = if let Some(checkpoint) = self.config.weak_subjectivity_checkpoint {
            checkpoint
        } else {
            return Ok(());
        };
        // Note: we're using the finalized checkpoint from the head state, rather than fork
        // choice.
        //
        // We are doing this to ensure that we detect changes in finalization. It's possible
        // that fork choice has already been updated to the finalized checkpoint in the block
        // we're importing.
        let current_head_finalized_checkpoint =
            self.canonical_head.cached_head().finalized_checkpoint();
        // Compare the existing finalized checkpoint with the incoming block's finalized checkpoint.
        let new_finalized_checkpoint = state.finalized_checkpoint();

        // This ensures we only perform the check once.
        if current_head_finalized_checkpoint.epoch < wss_checkpoint.epoch
            && wss_checkpoint.epoch <= new_finalized_checkpoint.epoch
        {
            if let Err(e) =
                self.verify_weak_subjectivity_checkpoint(wss_checkpoint, block_root, state)
            {
                let mut shutdown_sender = self.shutdown_sender();
                crit!(
                    self.log,
                    "Weak subjectivity checkpoint verification failed while importing block!";
                    "block_root" => ?block_root,
                    "parent_root" => ?block.parent_root(),
                    "old_finalized_epoch" => ?current_head_finalized_checkpoint.epoch,
                    "new_finalized_epoch" => ?new_finalized_checkpoint.epoch,
                    "weak_subjectivity_epoch" => ?wss_checkpoint.epoch,
                    "error" => ?e
                );
                crit!(
                    self.log,
                    "You must use the `--purge-db` flag to clear the database and restart sync. \
                         You may be on a hostile network."
                );
                shutdown_sender
                    .try_send(ShutdownReason::Failure(
                        "Weak subjectivity checkpoint verification failed. \
                             Provided block root is not a checkpoint.",
                    ))
                    .map_err(|err| {
                        BlockError::BeaconChainError(
                            BeaconChainError::WeakSubjectivtyShutdownError(err),
                        )
                    })?;
                return Err(BlockError::WeakSubjectivityConflict);
            }
        }
        Ok(())
    }

    /// Process a block for the validator monitor, including all its constituent messages.
    fn import_block_update_validator_monitor(
        &self,
        block: BeaconBlockRef<T::EthSpec>,
        state: &BeaconState<T::EthSpec>,
        ctxt: &mut ConsensusContext<T::EthSpec>,
        current_slot: Slot,
        parent_block_slot: Slot,
    ) {
        // Only register blocks with the validator monitor when the block is sufficiently close to
        // the current slot.
        if VALIDATOR_MONITOR_HISTORIC_EPOCHS as u64 * T::EthSpec::slots_per_epoch()
            + block.slot().as_u64()
            < current_slot.as_u64()
        {
            return;
        }

        // Allow the validator monitor to learn about a new valid state.
        self.validator_monitor
            .write()
            .process_valid_state(current_slot.epoch(T::EthSpec::slots_per_epoch()), state);

        let validator_monitor = self.validator_monitor.read();

        // Sync aggregate.
        if let Ok(sync_aggregate) = block.body().sync_aggregate() {
            // `SyncCommittee` for the sync_aggregate should correspond to the duty slot
            let duty_epoch = block.slot().epoch(T::EthSpec::slots_per_epoch());

            match self.sync_committee_at_epoch(duty_epoch) {
                Ok(sync_committee) => {
                    let participant_pubkeys = sync_committee
                        .pubkeys
                        .iter()
                        .zip(sync_aggregate.sync_committee_bits.iter())
                        .filter_map(|(pubkey, bit)| bit.then_some(pubkey))
                        .collect::<Vec<_>>();

                    validator_monitor.register_sync_aggregate_in_block(
                        block.slot(),
                        block.parent_root(),
                        participant_pubkeys,
                    );
                }
                Err(e) => {
                    warn!(
                        self.log,
                        "Unable to fetch sync committee";
                        "epoch" => duty_epoch,
                        "purpose" => "validator monitor",
                        "error" => ?e,
                    );
                }
            }
        }

        // Attestations.
        for attestation in block.body().attestations() {
            let indexed_attestation = match ctxt.get_indexed_attestation(state, attestation) {
                Ok(indexed) => indexed,
                Err(e) => {
                    debug!(
                        self.log,
                        "Failed to get indexed attestation";
                        "purpose" => "validator monitor",
                        "attestation_slot" => attestation.data.slot,
                        "error" => ?e,
                    );
                    continue;
                }
            };
            validator_monitor.register_attestation_in_block(
                indexed_attestation,
                parent_block_slot,
                &self.spec,
            );
        }

        for exit in block.body().voluntary_exits() {
            validator_monitor.register_block_voluntary_exit(&exit.message)
        }

        for slashing in block.body().attester_slashings() {
            validator_monitor.register_block_attester_slashing(slashing)
        }

        for slashing in block.body().proposer_slashings() {
            validator_monitor.register_block_proposer_slashing(slashing)
        }
    }

    /// Iterate through the attestations in the block and register them as "observed".
    ///
    /// This will stop us from propagating them on the gossip network.
    fn import_block_observe_attestations(
        &self,
        block: BeaconBlockRef<T::EthSpec>,
        state: &BeaconState<T::EthSpec>,
        ctxt: &mut ConsensusContext<T::EthSpec>,
        current_epoch: Epoch,
    ) {
        // To avoid slowing down sync, only observe attestations if the block is from the
        // previous epoch or later.
        if state.current_epoch() + 1 < current_epoch {
            return;
        }

        let _timer = metrics::start_timer(&metrics::BLOCK_PROCESSING_ATTESTATION_OBSERVATION);

        for a in block.body().attestations() {
            match self.observed_attestations.write().observe_item(a, None) {
                // If the observation was successful or if the slot for the attestation was too
                // low, continue.
                //
                // We ignore `SlotTooLow` since this will be very common whilst syncing.
                Ok(_) | Err(AttestationObservationError::SlotTooLow { .. }) => {}
                Err(e) => {
                    debug!(
                        self.log,
                        "Failed to register observed attestation";
                        "error" => ?e,
                        "epoch" => a.data.target.epoch
                    );
                }
            }

            let indexed_attestation = match ctxt.get_indexed_attestation(state, a) {
                Ok(indexed) => indexed,
                Err(e) => {
                    debug!(
                        self.log,
                        "Failed to get indexed attestation";
                        "purpose" => "observation",
                        "attestation_slot" => a.data.slot,
                        "error" => ?e,
                    );
                    continue;
                }
            };

            let mut observed_block_attesters = self.observed_block_attesters.write();

            for &validator_index in &indexed_attestation.attesting_indices {
                if let Err(e) = observed_block_attesters
                    .observe_validator(a.data.target.epoch, validator_index as usize)
                {
                    debug!(
                        self.log,
                        "Failed to register observed block attester";
                        "error" => ?e,
                        "epoch" => a.data.target.epoch,
                        "validator_index" => validator_index,
                    )
                }
            }
        }
    }

    /// If a slasher is configured, provide the attestations from the block.
    fn import_block_update_slasher(
        &self,
        block: BeaconBlockRef<T::EthSpec>,
        state: &BeaconState<T::EthSpec>,
        ctxt: &mut ConsensusContext<T::EthSpec>,
    ) {
        if let Some(slasher) = self.slasher.as_ref() {
            for attestation in block.body().attestations() {
                let indexed_attestation = match ctxt.get_indexed_attestation(state, attestation) {
                    Ok(indexed) => indexed,
                    Err(e) => {
                        debug!(
                            self.log,
                            "Failed to get indexed attestation";
                            "purpose" => "slasher",
                            "attestation_slot" => attestation.data.slot,
                            "error" => ?e,
                        );
                        continue;
                    }
                };
                slasher.accept_attestation(indexed_attestation.clone());
            }
        }
    }

    fn import_block_update_metrics_and_events(
        &self,
        block: BeaconBlockRef<T::EthSpec>,
        block_root: Hash256,
        block_time_imported: Duration,
        payload_verification_status: PayloadVerificationStatus,
        current_slot: Slot,
    ) {
        // Only present some metrics for blocks from the previous epoch or later.
        //
        // This helps avoid noise in the metrics during sync.
        if block.slot() + 2 * T::EthSpec::slots_per_epoch() >= current_slot {
            metrics::observe(
                &metrics::OPERATIONS_PER_BLOCK_ATTESTATION,
                block.body().attestations().len() as f64,
            );

            if let Ok(sync_aggregate) = block.body().sync_aggregate() {
                metrics::set_gauge(
                    &metrics::BLOCK_SYNC_AGGREGATE_SET_BITS,
                    sync_aggregate.num_set_bits() as i64,
                );
            }
        }

        let block_delay_total =
            get_slot_delay_ms(block_time_imported, block.slot(), &self.slot_clock);

        // Do not write to the cache for blocks older than 2 epochs, this helps reduce writes to
        // the cache during sync.
        if block_delay_total < self.slot_clock.slot_duration() * 64 {
            // Store the timestamp of the block being imported into the cache.
            self.block_times_cache.write().set_time_imported(
                block_root,
                current_slot,
                block_time_imported,
            );
        }

        // Do not store metrics if the block was > 4 slots old, this helps prevent noise during
        // sync.
        if block_delay_total < self.slot_clock.slot_duration() * 4 {
            // Observe the delay between when we observed the block and when we imported it.
            let block_delays = self.block_times_cache.read().get_block_delays(
                block_root,
                self.slot_clock
                    .start_of(current_slot)
                    .unwrap_or_else(|| Duration::from_secs(0)),
            );

            metrics::observe_duration(
                &metrics::BEACON_BLOCK_IMPORTED_OBSERVED_DELAY_TIME,
                block_delays
                    .imported
                    .unwrap_or_else(|| Duration::from_secs(0)),
            );
        }

        if let Some(event_handler) = self.event_handler.as_ref() {
            if event_handler.has_block_subscribers() {
                event_handler.register(EventKind::Block(SseBlock {
                    slot: block.slot(),
                    block: block_root,
                    execution_optimistic: payload_verification_status.is_optimistic(),
                }));
            }
        }
    }

    fn import_block_update_shuffling_cache(
        &self,
        block_root: Hash256,
        state: &mut BeaconState<T::EthSpec>,
    ) -> Result<(), BlockError<T::EthSpec>> {
        // For the current and next epoch of this state, ensure we have the shuffling from this
        // block in our cache.
        for relative_epoch in [RelativeEpoch::Current, RelativeEpoch::Next] {
            let shuffling_id = AttestationShufflingId::new(block_root, state, relative_epoch)?;

            let shuffling_is_cached = self
                .shuffling_cache
                .try_read_for(ATTESTATION_CACHE_LOCK_TIMEOUT)
                .ok_or(Error::AttestationCacheLockTimeout)?
                .contains(&shuffling_id);

            if !shuffling_is_cached {
                state.build_committee_cache(relative_epoch, &self.spec)?;
                let committee_cache = state.committee_cache(relative_epoch)?;
                self.shuffling_cache
                    .try_write_for(ATTESTATION_CACHE_LOCK_TIMEOUT)
                    .ok_or(Error::AttestationCacheLockTimeout)?
                    .insert_committee_cache(shuffling_id, committee_cache);
            }
        }
        Ok(())
    }

    #[allow(clippy::too_many_arguments)]
    fn import_block_update_deposit_contract_finalization(
        &self,
        block: BeaconBlockRef<T::EthSpec>,
        block_root: Hash256,
        current_epoch: Epoch,
        current_finalized_checkpoint: Checkpoint,
        current_eth1_finalization_data: Eth1FinalizationData,
        parent_eth1_finalization_data: Eth1FinalizationData,
        parent_block_slot: Slot,
    ) {
        // Do not write to eth1 finalization cache for blocks older than 5 epochs.
        if block.slot().epoch(T::EthSpec::slots_per_epoch()) + 5 < current_epoch {
            return;
        }

        let parent_block_epoch = parent_block_slot.epoch(T::EthSpec::slots_per_epoch());
        if parent_block_epoch < current_epoch {
            // we've crossed epoch boundary, store Eth1FinalizationData
            let (checkpoint, eth1_finalization_data) =
                if block.slot() % T::EthSpec::slots_per_epoch() == 0 {
                    // current block is the checkpoint
                    (
                        Checkpoint {
                            epoch: current_epoch,
                            root: block_root,
                        },
                        current_eth1_finalization_data,
                    )
                } else {
                    // parent block is the checkpoint
                    (
                        Checkpoint {
                            epoch: current_epoch,
                            root: block.parent_root(),
                        },
                        parent_eth1_finalization_data,
                    )
                };

            if let Some(finalized_eth1_data) = self
                .eth1_finalization_cache
                .try_write_for(ETH1_FINALIZATION_CACHE_LOCK_TIMEOUT)
                .and_then(|mut cache| {
                    cache.insert(checkpoint, eth1_finalization_data);
                    cache.finalize(&current_finalized_checkpoint)
                })
            {
                if let Some(eth1_chain) = self.eth1_chain.as_ref() {
                    let finalized_deposit_count = finalized_eth1_data.deposit_count;
                    eth1_chain.finalize_eth1_data(finalized_eth1_data);
                    debug!(
                        self.log,
                        "called eth1_chain.finalize_eth1_data()";
                        "epoch" => current_finalized_checkpoint.epoch,
                        "deposit count" => finalized_deposit_count,
                    );
                }
            }
        }
    }

    /// If configured, wait for the fork choice run at the start of the slot to complete.
    fn wait_for_fork_choice_before_block_production(
        self: &Arc<Self>,
        slot: Slot,
    ) -> Result<(), BlockProductionError> {
        if let Some(rx) = &self.fork_choice_signal_rx {
            let current_slot = self
                .slot()
                .map_err(|_| BlockProductionError::UnableToReadSlot)?;

            let timeout = Duration::from_millis(self.config.fork_choice_before_proposal_timeout_ms);

            if slot == current_slot || slot == current_slot + 1 {
                match rx.wait_for_fork_choice(slot, timeout) {
                    ForkChoiceWaitResult::Success(fc_slot) => {
                        debug!(
                            self.log,
                            "Fork choice successfully updated before block production";
                            "slot" => slot,
                            "fork_choice_slot" => fc_slot,
                        );
                    }
                    ForkChoiceWaitResult::Behind(fc_slot) => {
                        warn!(
                            self.log,
                            "Fork choice notifier out of sync with block production";
                            "fork_choice_slot" => fc_slot,
                            "slot" => slot,
                            "message" => "this block may be orphaned",
                        );
                    }
                    ForkChoiceWaitResult::TimeOut => {
                        warn!(
                            self.log,
                            "Timed out waiting for fork choice before proposal";
                            "message" => "this block may be orphaned",
                        );
                    }
                }
            } else {
                error!(
                    self.log,
                    "Producing block at incorrect slot";
                    "block_slot" => slot,
                    "current_slot" => current_slot,
                    "message" => "check clock sync, this block may be orphaned",
                );
            }
        }
        Ok(())
    }

    /// Produce a new block at the given `slot`.
    ///
    /// The produced block will not be inherently valid, it must be signed by a block producer.
    /// Block signing is out of the scope of this function and should be done by a separate program.
    pub async fn produce_block<Payload: AbstractExecPayload<T::EthSpec> + 'static>(
        self: &Arc<Self>,
        randao_reveal: Signature,
        slot: Slot,
        validator_graffiti: Option<Graffiti>,
    ) -> Result<BeaconBlockAndState<T::EthSpec, Payload>, BlockProductionError> {
        self.produce_block_with_verification(
            randao_reveal,
            slot,
            validator_graffiti,
            ProduceBlockVerification::VerifyRandao,
        )
        .await
    }

    /// Same as `produce_block` but allowing for configuration of RANDAO-verification.
    pub async fn produce_block_with_verification<
        Payload: AbstractExecPayload<T::EthSpec> + 'static,
    >(
        self: &Arc<Self>,
        randao_reveal: Signature,
        slot: Slot,
        validator_graffiti: Option<Graffiti>,
        verification: ProduceBlockVerification,
    ) -> Result<BeaconBlockAndState<T::EthSpec, Payload>, BlockProductionError> {
        // Part 1/2 (blocking)
        //
        // Load the parent state from disk.
        let chain = self.clone();
        let (state, state_root_opt) = self
            .task_executor
            .spawn_blocking_handle(
                move || chain.load_state_for_block_production::<Payload>(slot),
                "produce_partial_beacon_block",
            )
            .ok_or(BlockProductionError::ShuttingDown)?
            .await
            .map_err(BlockProductionError::TokioJoin)??;

        // Part 2/2 (async, with some blocking components)
        //
        // Produce the block upon the state
        self.produce_block_on_state::<Payload>(
            state,
            state_root_opt,
            slot,
            randao_reveal,
            validator_graffiti,
            verification,
        )
        .await
    }

    /// Load a beacon state from the database for block production. This is a long-running process
    /// that should not be performed in an `async` context.
    fn load_state_for_block_production<Payload: ExecPayload<T::EthSpec>>(
        self: &Arc<Self>,
        slot: Slot,
    ) -> Result<(BeaconState<T::EthSpec>, Option<Hash256>), BlockProductionError> {
        metrics::inc_counter(&metrics::BLOCK_PRODUCTION_REQUESTS);
        let _complete_timer = metrics::start_timer(&metrics::BLOCK_PRODUCTION_TIMES);

        let fork_choice_timer = metrics::start_timer(&metrics::BLOCK_PRODUCTION_FORK_CHOICE_TIMES);
        self.wait_for_fork_choice_before_block_production(slot)?;
        drop(fork_choice_timer);

        // Producing a block requires the tree hash cache, so clone a full state corresponding to
        // the head from the snapshot cache. Unfortunately we can't move the snapshot out of the
        // cache (which would be fast), because we need to re-process the block after it has been
        // signed. If we miss the cache or we're producing a block that conflicts with the head,
        // fall back to getting the head from `slot - 1`.
        let state_load_timer = metrics::start_timer(&metrics::BLOCK_PRODUCTION_STATE_LOAD_TIMES);

        // Atomically read some values from the head whilst avoiding holding cached head `Arc` any
        // longer than necessary.
        let (head_slot, head_block_root) = {
            let head = self.canonical_head.cached_head();
            (head.head_slot(), head.head_block_root())
        };
        let (state, state_root_opt) = if head_slot < slot {
            // Attempt an aggressive re-org if configured and the conditions are right.
            if let Some(re_org_state) = self.get_state_for_re_org(slot, head_slot, head_block_root)
            {
                info!(
                    self.log,
                    "Proposing block to re-org current head";
                    "slot" => slot,
                    "head_to_reorg" => %head_block_root,
                );
                (re_org_state.pre_state, re_org_state.state_root)
            }
            // Normal case: proposing a block atop the current head. Use the snapshot cache.
            else if let Some(pre_state) = self
                .snapshot_cache
                .try_read_for(BLOCK_PROCESSING_CACHE_LOCK_TIMEOUT)
                .and_then(|snapshot_cache| {
                    snapshot_cache.get_state_for_block_production(head_block_root)
                })
            {
                (pre_state.pre_state, pre_state.state_root)
            } else {
                warn!(
                    self.log,
                    "Block production cache miss";
                    "message" => "this block is more likely to be orphaned",
                    "slot" => slot,
                );
                let state = self
                    .state_at_slot(slot - 1, StateSkipConfig::WithStateRoots)
                    .map_err(|_| BlockProductionError::UnableToProduceAtSlot(slot))?;

                (state, None)
            }
        } else {
            warn!(
                self.log,
                "Producing block that conflicts with head";
                "message" => "this block is more likely to be orphaned",
                "slot" => slot,
            );
            let state = self
                .state_at_slot(slot - 1, StateSkipConfig::WithStateRoots)
                .map_err(|_| BlockProductionError::UnableToProduceAtSlot(slot))?;

            (state, None)
        };

        drop(state_load_timer);

        Ok((state, state_root_opt))
    }

    /// Fetch the beacon state to use for producing a block if a 1-slot proposer re-org is viable.
    ///
    /// This function will return `None` if proposer re-orgs are disabled.
    fn get_state_for_re_org(
        &self,
        slot: Slot,
        head_slot: Slot,
        canonical_head: Hash256,
    ) -> Option<BlockProductionPreState<T::EthSpec>> {
        let re_org_threshold = self.config.re_org_threshold?;

        if self.spec.proposer_score_boost.is_none() {
            warn!(
                self.log,
                "Ignoring proposer re-org configuration";
                "reason" => "this network does not have proposer boost enabled"
            );
            return None;
        }

        let slot_delay = self
            .slot_clock
            .seconds_from_current_slot_start(self.spec.seconds_per_slot)
            .or_else(|| {
                warn!(
                    self.log,
                    "Not attempting re-org";
                    "error" => "unable to read slot clock"
                );
                None
            })?;

        // Attempt a proposer re-org if:
        //
        // 1. It seems we have time to propagate and still receive the proposer boost.
        // 2. The current head block was seen late.
        // 3. The `get_proposer_head` conditions from fork choice pass.
        let proposing_on_time = slot_delay < max_re_org_slot_delay(self.spec.seconds_per_slot);
        if !proposing_on_time {
            debug!(
                self.log,
                "Not attempting re-org";
                "reason" => "not proposing on time",
            );
            return None;
        }

        let head_late = self.block_observed_after_attestation_deadline(canonical_head, head_slot);
        if !head_late {
            debug!(
                self.log,
                "Not attempting re-org";
                "reason" => "head not late"
            );
            return None;
        }

        // Is the current head weak and appropriate for re-orging?
        let proposer_head_timer =
            metrics::start_timer(&metrics::BLOCK_PRODUCTION_GET_PROPOSER_HEAD_TIMES);
        let proposer_head = self
            .canonical_head
            .fork_choice_read_lock()
            .get_proposer_head(
                slot,
                canonical_head,
                re_org_threshold,
                self.config.re_org_max_epochs_since_finalization,
            )
            .map_err(|e| match e {
                ProposerHeadError::DoNotReOrg(reason) => {
                    debug!(
                        self.log,
                        "Not attempting re-org";
                        "reason" => %reason,
                    );
                }
                ProposerHeadError::Error(e) => {
                    warn!(
                        self.log,
                        "Not attempting re-org";
                        "error" => ?e,
                    );
                }
            })
            .ok()?;
        drop(proposer_head_timer);
        let re_org_parent_block = proposer_head.parent_node.root;

        // Only attempt a re-org if we hit the snapshot cache.
        let pre_state = self
            .snapshot_cache
            .try_read_for(BLOCK_PROCESSING_CACHE_LOCK_TIMEOUT)
            .and_then(|snapshot_cache| {
                snapshot_cache.get_state_for_block_production(re_org_parent_block)
            })
            .or_else(|| {
                debug!(
                    self.log,
                    "Not attempting re-org";
                    "reason" => "missed snapshot cache",
                    "parent_block" => ?re_org_parent_block,
                );
                None
            })?;

        info!(
            self.log,
            "Attempting re-org due to weak head";
            "weak_head" => ?canonical_head,
            "parent" => ?re_org_parent_block,
            "head_weight" => proposer_head.head_node.weight,
            "threshold_weight" => proposer_head.re_org_weight_threshold
        );

        Some(pre_state)
    }

    /// Get the proposer index and `prev_randao` value for a proposal at slot `proposal_slot`.
    ///
    /// The `proposer_head` may be the head block of `cached_head` or its parent. An error will
    /// be returned for any other value.
    pub fn get_pre_payload_attributes(
        &self,
        proposal_slot: Slot,
        proposer_head: Hash256,
        cached_head: &CachedHead<T::EthSpec>,
    ) -> Result<Option<PrePayloadAttributes>, Error> {
        let proposal_epoch = proposal_slot.epoch(T::EthSpec::slots_per_epoch());

        let head_block_root = cached_head.head_block_root();
        let parent_block_root = cached_head.parent_block_root();

        // The proposer head must be equal to the canonical head or its parent.
        if proposer_head != head_block_root && proposer_head != parent_block_root {
            warn!(
                self.log,
                "Unable to compute payload attributes";
                "block_root" => ?proposer_head,
                "head_block_root" => ?head_block_root,
            );
            return Ok(None);
        }

        // Compute the proposer index.
        let head_epoch = cached_head.head_slot().epoch(T::EthSpec::slots_per_epoch());
        let shuffling_decision_root = if head_epoch == proposal_epoch {
            cached_head
                .snapshot
                .beacon_state
                .proposer_shuffling_decision_root(proposer_head)?
        } else {
            proposer_head
        };
        let cached_proposer = self
            .beacon_proposer_cache
            .lock()
            .get_slot::<T::EthSpec>(shuffling_decision_root, proposal_slot);
        let proposer_index = if let Some(proposer) = cached_proposer {
            proposer.index as u64
        } else {
            if head_epoch + 2 < proposal_epoch {
                warn!(
                    self.log,
                    "Skipping proposer preparation";
                    "msg" => "this is a non-critical issue that can happen on unhealthy nodes or \
                              networks.",
                    "proposal_epoch" => proposal_epoch,
                    "head_epoch" => head_epoch,
                );

                // Don't skip the head forward more than two epochs. This avoids burdening an
                // unhealthy node.
                //
                // Although this node might miss out on preparing for a proposal, they should still
                // be able to propose. This will prioritise beacon chain health over efficient
                // packing of execution blocks.
                return Ok(None);
            }

            let (proposers, decision_root, _, fork) =
                compute_proposer_duties_from_head(proposal_epoch, self)?;

            let proposer_offset = (proposal_slot % T::EthSpec::slots_per_epoch()).as_usize();
            let proposer = *proposers
                .get(proposer_offset)
                .ok_or(BeaconChainError::NoProposerForSlot(proposal_slot))?;

            self.beacon_proposer_cache.lock().insert(
                proposal_epoch,
                decision_root,
                proposers,
                fork,
            )?;

            // It's possible that the head changes whilst computing these duties. If so, abandon
            // this routine since the change of head would have also spawned another instance of
            // this routine.
            //
            // Exit now, after updating the cache.
            if decision_root != shuffling_decision_root {
                warn!(
                    self.log,
                    "Head changed during proposer preparation";
                );
                return Ok(None);
            }

            proposer as u64
        };

        // Get the `prev_randao` value.
        let prev_randao = if proposer_head == parent_block_root {
            cached_head.parent_random()
        } else {
            cached_head.head_random()
        }?;

        Ok(Some(PrePayloadAttributes {
            proposer_index,
            prev_randao,
        }))
    }

    /// Determine whether a fork choice update to the execution layer should be overridden.
    ///
    /// This is *only* necessary when proposer re-orgs are enabled, because we have to prevent the
    /// execution layer from enshrining the block we want to re-org as the head.
    ///
    /// This function uses heuristics that align quite closely but not exactly with the re-org
    /// conditions set out in `get_state_for_re_org` and `get_proposer_head`. The differences are
    /// documented below.
    fn overridden_forkchoice_update_params(
        &self,
        canonical_forkchoice_params: ForkchoiceUpdateParameters,
    ) -> Result<ForkchoiceUpdateParameters, Error> {
        self.overridden_forkchoice_update_params_or_failure_reason(&canonical_forkchoice_params)
            .or_else(|e| match e {
                ProposerHeadError::DoNotReOrg(reason) => {
                    trace!(
                        self.log,
                        "Not suppressing fork choice update";
                        "reason" => %reason,
                    );
                    Ok(canonical_forkchoice_params)
                }
                ProposerHeadError::Error(e) => Err(e),
            })
    }

    fn overridden_forkchoice_update_params_or_failure_reason(
        &self,
        canonical_forkchoice_params: &ForkchoiceUpdateParameters,
    ) -> Result<ForkchoiceUpdateParameters, ProposerHeadError<Error>> {
        let _timer = metrics::start_timer(&metrics::FORK_CHOICE_OVERRIDE_FCU_TIMES);

        // Never override if proposer re-orgs are disabled.
        let re_org_threshold = self
            .config
            .re_org_threshold
            .ok_or(DoNotReOrg::ReOrgsDisabled)?;

        let head_block_root = canonical_forkchoice_params.head_root;

        // Perform initial checks and load the relevant info from fork choice.
        let info = self
            .canonical_head
            .fork_choice_read_lock()
            .get_preliminary_proposer_head(
                head_block_root,
                re_org_threshold,
                self.config.re_org_max_epochs_since_finalization,
            )
            .map_err(|e| e.map_inner_error(Error::ProposerHeadForkChoiceError))?;

        // The slot of our potential re-org block is always 1 greater than the head block because we
        // only attempt single-slot re-orgs.
        let head_slot = info.head_node.slot;
        let re_org_block_slot = head_slot + 1;
        let fork_choice_slot = info.current_slot;

        // If a re-orging proposal isn't made by the `max_re_org_slot_delay` then we give up
        // and allow the fork choice update for the canonical head through so that we may attest
        // correctly.
        let current_slot_ok = if head_slot == fork_choice_slot {
            true
        } else if re_org_block_slot == fork_choice_slot {
            self.slot_clock
                .start_of(re_org_block_slot)
                .and_then(|slot_start| {
                    let now = self.slot_clock.now_duration()?;
                    let slot_delay = now.saturating_sub(slot_start);
                    Some(slot_delay <= max_re_org_slot_delay(self.spec.seconds_per_slot))
                })
                .unwrap_or(false)
        } else {
            false
        };
        if !current_slot_ok {
            return Err(DoNotReOrg::HeadDistance.into());
        }

        // Only attempt a re-org if we have a proposer registered for the re-org slot.
        let proposing_at_re_org_slot = {
            // The proposer shuffling has the same decision root as the next epoch attestation
            // shuffling. We know our re-org block is not on the epoch boundary, so it has the
            // same proposer shuffling as the head (but not necessarily the parent which may lie
            // in the previous epoch).
            let shuffling_decision_root = info
                .head_node
                .next_epoch_shuffling_id
                .shuffling_decision_block;
            let proposer_index = self
                .beacon_proposer_cache
                .lock()
                .get_slot::<T::EthSpec>(shuffling_decision_root, re_org_block_slot)
                .ok_or_else(|| {
                    debug!(
                        self.log,
                        "Fork choice override proposer shuffling miss";
                        "slot" => re_org_block_slot,
                        "decision_root" => ?shuffling_decision_root,
                    );
                    DoNotReOrg::NotProposing
                })?
                .index as u64;

            self.execution_layer
                .as_ref()
                .ok_or(ProposerHeadError::Error(Error::ExecutionLayerMissing))?
                .has_proposer_preparation_data_blocking(proposer_index)
        };
        if !proposing_at_re_org_slot {
            return Err(DoNotReOrg::NotProposing.into());
        }

        // If the current slot is already equal to the proposal slot (or we are in the tail end of
        // the prior slot), then check the actual weight of the head against the re-org threshold.
        let head_weak = if fork_choice_slot == re_org_block_slot {
            info.head_node.weight < info.re_org_weight_threshold
        } else {
            true
        };
        if !head_weak {
            return Err(DoNotReOrg::HeadNotWeak {
                head_weight: info.head_node.weight,
                re_org_weight_threshold: info.re_org_weight_threshold,
            }
            .into());
        }

        // Check that the head block arrived late and is vulnerable to a re-org. This check is only
        // a heuristic compared to the proper weight check in `get_state_for_re_org`, the reason
        // being that we may have only *just* received the block and not yet processed any
        // attestations for it. We also can't dequeue attestations for the block during the
        // current slot, which would be necessary for determining its weight.
        let head_block_late =
            self.block_observed_after_attestation_deadline(head_block_root, head_slot);
        if !head_block_late {
            return Err(DoNotReOrg::HeadNotLate.into());
        }

        let parent_head_hash = info.parent_node.execution_status.block_hash();
        let forkchoice_update_params = ForkchoiceUpdateParameters {
            head_root: info.parent_node.root,
            head_hash: parent_head_hash,
            justified_hash: canonical_forkchoice_params.justified_hash,
            finalized_hash: canonical_forkchoice_params.finalized_hash,
        };

        debug!(
            self.log,
            "Fork choice update overridden";
            "canonical_head" => ?head_block_root,
            "override" => ?info.parent_node.root,
            "slot" => fork_choice_slot,
        );

        Ok(forkchoice_update_params)
    }

    /// Check if the block with `block_root` was observed after the attestation deadline of `slot`.
    fn block_observed_after_attestation_deadline(&self, block_root: Hash256, slot: Slot) -> bool {
        let block_delays = self.block_times_cache.read().get_block_delays(
            block_root,
            self.slot_clock
                .start_of(slot)
                .unwrap_or_else(|| Duration::from_secs(0)),
        );
        block_delays.observed.map_or(false, |delay| {
            delay > self.slot_clock.unagg_attestation_production_delay()
        })
    }

    /// Produce a block for some `slot` upon the given `state`.
    ///
    /// Typically the `self.produce_block()` function should be used, instead of calling this
    /// function directly. This function is useful for purposefully creating forks or blocks at
    /// non-current slots.
    ///
    /// If required, the given state will be advanced to the given `produce_at_slot`, then a block
    /// will be produced at that slot height.
    ///
    /// The provided `state_root_opt` should only ever be set to `Some` if the contained value is
    /// equal to the root of `state`. Providing this value will serve as an optimization to avoid
    /// performing a tree hash in some scenarios.
    pub async fn produce_block_on_state<Payload: AbstractExecPayload<T::EthSpec> + 'static>(
        self: &Arc<Self>,
        state: BeaconState<T::EthSpec>,
        state_root_opt: Option<Hash256>,
        produce_at_slot: Slot,
        randao_reveal: Signature,
        validator_graffiti: Option<Graffiti>,
        verification: ProduceBlockVerification,
    ) -> Result<BeaconBlockAndState<T::EthSpec, Payload>, BlockProductionError> {
        // Part 1/3 (blocking)
        //
        // Perform the state advance and block-packing functions.
        let chain = self.clone();
        let mut partial_beacon_block = self
            .task_executor
            .spawn_blocking_handle(
                move || {
                    chain.produce_partial_beacon_block(
                        state,
                        state_root_opt,
                        produce_at_slot,
                        randao_reveal,
                        validator_graffiti,
                    )
                },
                "produce_partial_beacon_block",
            )
            .ok_or(BlockProductionError::ShuttingDown)?
            .await
            .map_err(BlockProductionError::TokioJoin)??;

        // Part 2/3 (async)
        //
        // Wait for the execution layer to return an execution payload (if one is required).
        let prepare_payload_handle = partial_beacon_block.prepare_payload_handle.take();
        let block_contents = if let Some(prepare_payload_handle) = prepare_payload_handle {
            Some(
                prepare_payload_handle
                    .await
                    .map_err(BlockProductionError::TokioJoin)?
                    .ok_or(BlockProductionError::ShuttingDown)??,
            )
        } else {
            None
        };

        // Part 3/3 (blocking)
        //
        // Perform the final steps of combining all the parts and computing the state root.
        let chain = self.clone();
        self.task_executor
            .spawn_blocking_handle(
                move || {
                    chain.complete_partial_beacon_block(
                        partial_beacon_block,
                        block_contents,
                        verification,
                    )
                },
                "complete_partial_beacon_block",
            )
            .ok_or(BlockProductionError::ShuttingDown)?
            .await
            .map_err(BlockProductionError::TokioJoin)?
    }

    fn produce_partial_beacon_block<Payload: AbstractExecPayload<T::EthSpec> + 'static>(
        self: &Arc<Self>,
        mut state: BeaconState<T::EthSpec>,
        state_root_opt: Option<Hash256>,
        produce_at_slot: Slot,
        randao_reveal: Signature,
        validator_graffiti: Option<Graffiti>,
    ) -> Result<PartialBeaconBlock<T::EthSpec, Payload>, BlockProductionError> {
        let eth1_chain = self
            .eth1_chain
            .as_ref()
            .ok_or(BlockProductionError::NoEth1ChainConnection)?;

        // It is invalid to try to produce a block using a state from a future slot.
        if state.slot() > produce_at_slot {
            return Err(BlockProductionError::StateSlotTooHigh {
                produce_at_slot,
                state_slot: state.slot(),
            });
        }

        let slot_timer = metrics::start_timer(&metrics::BLOCK_PRODUCTION_SLOT_PROCESS_TIMES);

        // Ensure the state has performed a complete transition into the required slot.
        complete_state_advance(&mut state, state_root_opt, produce_at_slot, &self.spec)?;

        drop(slot_timer);

        state.build_committee_cache(RelativeEpoch::Current, &self.spec)?;

        let parent_root = if state.slot() > 0 {
            *state
                .get_block_root(state.slot() - 1)
                .map_err(|_| BlockProductionError::UnableToGetBlockRootFromState)?
        } else {
            state.latest_block_header().canonical_root()
        };

        let proposer_index = state.get_beacon_proposer_index(state.slot(), &self.spec)? as u64;

        let pubkey = state
            .validators()
            .get(proposer_index as usize)
            .map(|v| v.pubkey)
            .ok_or(BlockProductionError::BeaconChain(
                BeaconChainError::ValidatorIndexUnknown(proposer_index as usize),
            ))?;

        let builder_params = BuilderParams {
            pubkey,
            slot: state.slot(),
            chain_health: self
                .is_healthy(&parent_root)
                .map_err(BlockProductionError::BeaconChain)?,
        };

        // If required, start the process of loading an execution payload from the EL early. This
        // allows it to run concurrently with things like attestation packing.
        let prepare_payload_handle = match &state {
            BeaconState::Base(_) | BeaconState::Altair(_) => None,
            BeaconState::Merge(_) | BeaconState::Capella(_) | BeaconState::Eip4844(_) => {
                let prepare_payload_handle =
                    get_execution_payload(self.clone(), &state, proposer_index, builder_params)?;
                Some(prepare_payload_handle)
            }
        };

        let (mut proposer_slashings, mut attester_slashings, mut voluntary_exits) =
            self.op_pool.get_slashings_and_exits(&state, &self.spec);

        let eth1_data = eth1_chain.eth1_data_for_block_production(&state, &self.spec)?;
        let deposits = eth1_chain.deposits_for_block_inclusion(&state, &eth1_data, &self.spec)?;

        let bls_to_execution_changes = self
            .op_pool
            .get_bls_to_execution_changes(&state, &self.spec);

        // Iterate through the naive aggregation pool and ensure all the attestations from there
        // are included in the operation pool.
        let unagg_import_timer =
            metrics::start_timer(&metrics::BLOCK_PRODUCTION_UNAGGREGATED_TIMES);
        for attestation in self.naive_aggregation_pool.read().iter() {
            let import = |attestation: &Attestation<T::EthSpec>| {
                let attesting_indices = get_attesting_indices_from_state(&state, attestation)?;
                self.op_pool
                    .insert_attestation(attestation.clone(), attesting_indices)
            };
            if let Err(e) = import(attestation) {
                // Don't stop block production if there's an error, just create a log.
                error!(
                    self.log,
                    "Attestation did not transfer to op pool";
                    "reason" => ?e
                );
            }
        }
        drop(unagg_import_timer);

        // Override the beacon node's graffiti with graffiti from the validator, if present.
        let graffiti = match validator_graffiti {
            Some(graffiti) => graffiti,
            None => self.graffiti,
        };

        let attestation_packing_timer =
            metrics::start_timer(&metrics::BLOCK_PRODUCTION_ATTESTATION_TIMES);

        let mut prev_filter_cache = HashMap::new();
        let prev_attestation_filter = |att: &AttestationRef<T::EthSpec>| {
            self.filter_op_pool_attestation(&mut prev_filter_cache, att, &state)
        };
        let mut curr_filter_cache = HashMap::new();
        let curr_attestation_filter = |att: &AttestationRef<T::EthSpec>| {
            self.filter_op_pool_attestation(&mut curr_filter_cache, att, &state)
        };

        let mut attestations = self
            .op_pool
            .get_attestations(
                &state,
                prev_attestation_filter,
                curr_attestation_filter,
                &self.spec,
            )
            .map_err(BlockProductionError::OpPoolError)?;
        drop(attestation_packing_timer);

        // If paranoid mode is enabled re-check the signatures of every included message.
        // This will be a lot slower but guards against bugs in block production and can be
        // quickly rolled out without a release.
        if self.config.paranoid_block_proposal {
            let mut tmp_ctxt = ConsensusContext::new(state.slot());
            attestations.retain(|att| {
                verify_attestation_for_block_inclusion(
                    &state,
                    att,
                    &mut tmp_ctxt,
                    VerifySignatures::True,
                    &self.spec,
                )
                .map_err(|e| {
                    warn!(
                        self.log,
                        "Attempted to include an invalid attestation";
                        "err" => ?e,
                        "block_slot" => state.slot(),
                        "attestation" => ?att
                    );
                })
                .is_ok()
            });

            proposer_slashings.retain(|slashing| {
                slashing
                    .clone()
                    .validate(&state, &self.spec)
                    .map_err(|e| {
                        warn!(
                            self.log,
                            "Attempted to include an invalid proposer slashing";
                            "err" => ?e,
                            "block_slot" => state.slot(),
                            "slashing" => ?slashing
                        );
                    })
                    .is_ok()
            });

            attester_slashings.retain(|slashing| {
                slashing
                    .clone()
                    .validate(&state, &self.spec)
                    .map_err(|e| {
                        warn!(
                            self.log,
                            "Attempted to include an invalid attester slashing";
                            "err" => ?e,
                            "block_slot" => state.slot(),
                            "slashing" => ?slashing
                        );
                    })
                    .is_ok()
            });

            voluntary_exits.retain(|exit| {
                exit.clone()
                    .validate(&state, &self.spec)
                    .map_err(|e| {
                        warn!(
                            self.log,
                            "Attempted to include an invalid proposer slashing";
                            "err" => ?e,
                            "block_slot" => state.slot(),
                            "exit" => ?exit
                        );
                    })
                    .is_ok()
            });
        }

        let slot = state.slot();

        let sync_aggregate = if matches!(&state, BeaconState::Base(_)) {
            None
        } else {
            let sync_aggregate = self
                .op_pool
                .get_sync_aggregate(&state)
                .map_err(BlockProductionError::OpPoolError)?
                .unwrap_or_else(|| {
                    warn!(
                        self.log,
                        "Producing block with no sync contributions";
                        "slot" => state.slot(),
                    );
                    SyncAggregate::new()
                });
            Some(sync_aggregate)
        };

        Ok(PartialBeaconBlock {
            state,
            slot,
            proposer_index,
            parent_root,
            randao_reveal,
            eth1_data,
            graffiti,
            proposer_slashings,
            attester_slashings,
            attestations,
            deposits,
            voluntary_exits,
            sync_aggregate,
            prepare_payload_handle,
            bls_to_execution_changes,
        })
    }

    fn complete_partial_beacon_block<Payload: AbstractExecPayload<T::EthSpec>>(
        &self,
        partial_beacon_block: PartialBeaconBlock<T::EthSpec, Payload>,
        block_contents: Option<BlockProposalContents<T::EthSpec, Payload>>,
        verification: ProduceBlockVerification,
    ) -> Result<BeaconBlockAndState<T::EthSpec, Payload>, BlockProductionError> {
        let PartialBeaconBlock {
            mut state,
            slot,
            proposer_index,
            parent_root,
            randao_reveal,
            eth1_data,
            graffiti,
            proposer_slashings,
            attester_slashings,
            attestations,
            deposits,
            voluntary_exits,
            sync_aggregate,
            // We don't need the prepare payload handle since the `execution_payload` is passed into
            // this function. We can assume that the handle has already been consumed in order to
            // produce said `execution_payload`.
            prepare_payload_handle: _,
            bls_to_execution_changes,
        } = partial_beacon_block;

<<<<<<< HEAD
        let (inner_block, blobs_opt) = match &state {
            BeaconState::Base(_) => (
                BeaconBlock::Base(BeaconBlockBase {
                    slot,
                    proposer_index,
                    parent_root,
                    state_root: Hash256::zero(),
                    body: BeaconBlockBodyBase {
                        randao_reveal,
                        eth1_data,
                        graffiti,
                        proposer_slashings: proposer_slashings.into(),
                        attester_slashings: attester_slashings.into(),
                        attestations: attestations.into(),
                        deposits: deposits.into(),
                        voluntary_exits: voluntary_exits.into(),
                        _phantom: PhantomData,
                    },
                }),
                None,
            ),
            BeaconState::Altair(_) => (
                BeaconBlock::Altair(BeaconBlockAltair {
                    slot,
                    proposer_index,
                    parent_root,
                    state_root: Hash256::zero(),
                    body: BeaconBlockBodyAltair {
                        randao_reveal,
                        eth1_data,
                        graffiti,
                        proposer_slashings: proposer_slashings.into(),
                        attester_slashings: attester_slashings.into(),
                        attestations: attestations.into(),
                        deposits: deposits.into(),
                        voluntary_exits: voluntary_exits.into(),
                        sync_aggregate: sync_aggregate
                            .ok_or(BlockProductionError::MissingSyncAggregate)?,
                        _phantom: PhantomData,
                    },
                }),
                None,
            ),
            BeaconState::Merge(_) => {
                let (payload, _, _) = block_contents
                    .ok_or(BlockProductionError::MissingExecutionPayload)?
                    .deconstruct();
                (
                    BeaconBlock::Merge(BeaconBlockMerge {
                        slot,
                        proposer_index,
                        parent_root,
                        state_root: Hash256::zero(),
                        body: BeaconBlockBodyMerge {
                            randao_reveal,
                            eth1_data,
                            graffiti,
                            proposer_slashings: proposer_slashings.into(),
                            attester_slashings: attester_slashings.into(),
                            attestations: attestations.into(),
                            deposits: deposits.into(),
                            voluntary_exits: voluntary_exits.into(),
                            sync_aggregate: sync_aggregate
                                .ok_or(BlockProductionError::MissingSyncAggregate)?,
                            execution_payload: payload
                                .try_into()
                                .map_err(|_| BlockProductionError::InvalidPayloadFork)?,
                        },
                    }),
                    None,
                )
            }
            BeaconState::Capella(_) => {
                let (payload, _, _) = block_contents
                    .ok_or(BlockProductionError::MissingExecutionPayload)?
                    .deconstruct();

                (
                    BeaconBlock::Capella(BeaconBlockCapella {
                        slot,
                        proposer_index,
                        parent_root,
                        state_root: Hash256::zero(),
                        body: BeaconBlockBodyCapella {
                            randao_reveal,
                            eth1_data,
                            graffiti,
                            proposer_slashings: proposer_slashings.into(),
                            attester_slashings: attester_slashings.into(),
                            attestations: attestations.into(),
                            deposits: deposits.into(),
                            voluntary_exits: voluntary_exits.into(),
                            sync_aggregate: sync_aggregate
                                .ok_or(BlockProductionError::MissingSyncAggregate)?,
                            execution_payload: payload
                                .try_into()
                                .map_err(|_| BlockProductionError::InvalidPayloadFork)?,
                            bls_to_execution_changes: bls_to_execution_changes.into(),
                        },
                    }),
                    None,
                )
            }
            BeaconState::Eip4844(_) => {
                let (payload, kzg_commitments, blobs) = block_contents
                    .ok_or(BlockProductionError::MissingExecutionPayload)?
                    .deconstruct();

                (
                    BeaconBlock::Eip4844(BeaconBlockEip4844 {
                        slot,
                        proposer_index,
                        parent_root,
                        state_root: Hash256::zero(),
                        body: BeaconBlockBodyEip4844 {
                            randao_reveal,
                            eth1_data,
                            graffiti,
                            proposer_slashings: proposer_slashings.into(),
                            attester_slashings: attester_slashings.into(),
                            attestations: attestations.into(),
                            deposits: deposits.into(),
                            voluntary_exits: voluntary_exits.into(),
                            sync_aggregate: sync_aggregate
                                .ok_or(BlockProductionError::MissingSyncAggregate)?,
                            execution_payload: payload
                                .try_into()
                                .map_err(|_| BlockProductionError::InvalidPayloadFork)?,
                            bls_to_execution_changes: bls_to_execution_changes.into(),
                            blob_kzg_commitments: kzg_commitments
                                .ok_or(BlockProductionError::InvalidPayloadFork)?,
                        },
                    }),
                    blobs,
                )
            }
=======
        let inner_block = match &state {
            BeaconState::Base(_) => BeaconBlock::Base(BeaconBlockBase {
                slot,
                proposer_index,
                parent_root,
                state_root: Hash256::zero(),
                body: BeaconBlockBodyBase {
                    randao_reveal,
                    eth1_data,
                    graffiti,
                    proposer_slashings: proposer_slashings.into(),
                    attester_slashings: attester_slashings.into(),
                    attestations: attestations.into(),
                    deposits: deposits.into(),
                    voluntary_exits: voluntary_exits.into(),
                    _phantom: PhantomData,
                },
            }),
            BeaconState::Altair(_) => BeaconBlock::Altair(BeaconBlockAltair {
                slot,
                proposer_index,
                parent_root,
                state_root: Hash256::zero(),
                body: BeaconBlockBodyAltair {
                    randao_reveal,
                    eth1_data,
                    graffiti,
                    proposer_slashings: proposer_slashings.into(),
                    attester_slashings: attester_slashings.into(),
                    attestations: attestations.into(),
                    deposits: deposits.into(),
                    voluntary_exits: voluntary_exits.into(),
                    sync_aggregate: sync_aggregate
                        .ok_or(BlockProductionError::MissingSyncAggregate)?,
                    _phantom: PhantomData,
                },
            }),
            BeaconState::Merge(_) => BeaconBlock::Merge(BeaconBlockMerge {
                slot,
                proposer_index,
                parent_root,
                state_root: Hash256::zero(),
                body: BeaconBlockBodyMerge {
                    randao_reveal,
                    eth1_data,
                    graffiti,
                    proposer_slashings: proposer_slashings.into(),
                    attester_slashings: attester_slashings.into(),
                    attestations: attestations.into(),
                    deposits: deposits.into(),
                    voluntary_exits: voluntary_exits.into(),
                    sync_aggregate: sync_aggregate
                        .ok_or(BlockProductionError::MissingSyncAggregate)?,
                    execution_payload: block_contents
                        .ok_or(BlockProductionError::MissingExecutionPayload)?
                        .to_payload()
                        .try_into()
                        .map_err(|_| BlockProductionError::InvalidPayloadFork)?,
                },
            }),
            BeaconState::Capella(_) => BeaconBlock::Capella(BeaconBlockCapella {
                slot,
                proposer_index,
                parent_root,
                state_root: Hash256::zero(),
                body: BeaconBlockBodyCapella {
                    randao_reveal,
                    eth1_data,
                    graffiti,
                    proposer_slashings: proposer_slashings.into(),
                    attester_slashings: attester_slashings.into(),
                    attestations: attestations.into(),
                    deposits: deposits.into(),
                    voluntary_exits: voluntary_exits.into(),
                    sync_aggregate: sync_aggregate
                        .ok_or(BlockProductionError::MissingSyncAggregate)?,
                    execution_payload: block_contents
                        .ok_or(BlockProductionError::MissingExecutionPayload)?
                        .to_payload()
                        .try_into()
                        .map_err(|_| BlockProductionError::InvalidPayloadFork)?,
                    bls_to_execution_changes: bls_to_execution_changes.into(),
                },
            }),
            BeaconState::Eip4844(_) => BeaconBlock::Eip4844(BeaconBlockEip4844 {
                slot,
                proposer_index,
                parent_root,
                state_root: Hash256::zero(),
                body: BeaconBlockBodyEip4844 {
                    randao_reveal,
                    eth1_data,
                    graffiti,
                    proposer_slashings: proposer_slashings.into(),
                    attester_slashings: attester_slashings.into(),
                    attestations: attestations.into(),
                    deposits: deposits.into(),
                    voluntary_exits: voluntary_exits.into(),
                    sync_aggregate: sync_aggregate
                        .ok_or(BlockProductionError::MissingSyncAggregate)?,
                    execution_payload: block_contents
                        .ok_or(BlockProductionError::MissingExecutionPayload)?
                        .to_payload()
                        .try_into()
                        .map_err(|_| BlockProductionError::InvalidPayloadFork)?,
                    bls_to_execution_changes: bls_to_execution_changes.into(),
                    blob_kzg_commitments: VariableList::from(kzg_commitments),
                },
            }),
>>>>>>> 98b11bbd
        };

        let block = SignedBeaconBlock::from_block(
            inner_block,
            // The block is not signed here, that is the task of a validator client.
            Signature::empty(),
        );

        let block_size = block.ssz_bytes_len();
        debug!(
            self.log,
            "Produced block on state";
            "block_size" => block_size,
        );

        metrics::observe(&metrics::BLOCK_SIZE, block_size as f64);

        if block_size > self.config.max_network_size {
            return Err(BlockProductionError::BlockTooLarge(block_size));
        }

        let process_timer = metrics::start_timer(&metrics::BLOCK_PRODUCTION_PROCESS_TIMES);
        let signature_strategy = match verification {
            ProduceBlockVerification::VerifyRandao => BlockSignatureStrategy::VerifyRandao,
            ProduceBlockVerification::NoVerification => BlockSignatureStrategy::NoVerification,
        };

        // Use a context without block root or proposer index so that both are checked.
        let mut ctxt = ConsensusContext::new(block.slot())
            //FIXME(sean) This is a hack beacuse `valdiate blobs sidecar requires the block root`
            // which we won't have until after the state root is calculated.
            .set_blobs_sidecar_validated(true);

        per_block_processing(
            &mut state,
            &block,
            signature_strategy,
            VerifyBlockRoot::True,
            &mut ctxt,
            &self.spec,
        )?;
        drop(process_timer);

        let state_root_timer = metrics::start_timer(&metrics::BLOCK_PRODUCTION_STATE_ROOT_TIMES);
        let state_root = state.update_tree_hash_cache()?;
        drop(state_root_timer);

        let (mut block, _) = block.deconstruct();
        *block.state_root_mut() = state_root;

        //FIXME(sean)
        // - add a new timer for processing here
        if let Some(blobs) = blobs_opt {
            let kzg = if let Some(kzg) = &self.kzg {
                kzg
            } else {
                return Err(BlockProductionError::TrustedSetupNotInitialized);
            };
            let kzg_aggregated_proof =
                kzg_utils::compute_aggregate_kzg_proof::<T::EthSpec>(&kzg, &blobs)
                    .map_err(|e| BlockProductionError::KzgError(e))?;
            let beacon_block_root = block.canonical_root();
            let expected_kzg_commitments = block.body().blob_kzg_commitments().map_err(|_| {
                BlockProductionError::InvalidBlockVariant(
                    "EIP4844 block does not contain kzg commitments".to_string(),
                )
            })?;
            let blobs_sidecar = BlobsSidecar {
                beacon_block_slot: slot,
                beacon_block_root,
                blobs,
                kzg_aggregated_proof,
            };
            kzg_utils::validate_blobs_sidecar(
                &kzg,
                slot,
                beacon_block_root,
                expected_kzg_commitments,
                &blobs_sidecar,
            )
            .map_err(BlockProductionError::KzgError)?;
            self.blob_cache.put(beacon_block_root, blobs_sidecar);
        }

        metrics::inc_counter(&metrics::BLOCK_PRODUCTION_SUCCESSES);

        trace!(
            self.log,
            "Produced beacon block";
            "parent" => ?block.parent_root(),
            "attestations" => block.body().attestations().len(),
            "slot" => block.slot()
        );

        Ok((block, state))
    }

    /// This method must be called whenever an execution engine indicates that a payload is
    /// invalid.
    ///
    /// Fork choice will be run after the invalidation. The client may be shut down if the `op`
    /// results in the justified checkpoint being invalidated.
    ///
    /// See the documentation of `InvalidationOperation` for information about defining `op`.
    pub async fn process_invalid_execution_payload(
        self: &Arc<Self>,
        op: &InvalidationOperation,
    ) -> Result<(), Error> {
        debug!(
            self.log,
            "Processing payload invalidation";
            "op" => ?op,
        );

        // Update the execution status in fork choice.
        //
        // Use a blocking task since it interacts with the `canonical_head` lock. Lock contention
        // on the core executor is bad.
        let chain = self.clone();
        let inner_op = op.clone();
        let fork_choice_result = self
            .spawn_blocking_handle(
                move || {
                    chain
                        .canonical_head
                        .fork_choice_write_lock()
                        .on_invalid_execution_payload(&inner_op)
                },
                "invalid_payload_fork_choice_update",
            )
            .await?;

        // Update fork choice.
        if let Err(e) = fork_choice_result {
            crit!(
                self.log,
                "Failed to process invalid payload";
                "error" => ?e,
                "latest_valid_ancestor" => ?op.latest_valid_ancestor(),
                "block_root" => ?op.block_root(),
            );
        }

        // Run fork choice since it's possible that the payload invalidation might result in a new
        // head.
        self.recompute_head_at_current_slot().await;

        // Obtain the justified root from fork choice.
        //
        // Use a blocking task since it interacts with the `canonical_head` lock. Lock contention
        // on the core executor is bad.
        let chain = self.clone();
        let justified_block = self
            .spawn_blocking_handle(
                move || {
                    chain
                        .canonical_head
                        .fork_choice_read_lock()
                        .get_justified_block()
                },
                "invalid_payload_fork_choice_get_justified",
            )
            .await??;

        if justified_block.execution_status.is_invalid() {
            crit!(
                self.log,
                "The justified checkpoint is invalid";
                "msg" => "ensure you are not connected to a malicious network. This error is not \
                recoverable, please reach out to the lighthouse developers for assistance."
            );

            let mut shutdown_sender = self.shutdown_sender();
            if let Err(e) = shutdown_sender.try_send(ShutdownReason::Failure(
                INVALID_JUSTIFIED_PAYLOAD_SHUTDOWN_REASON,
            )) {
                crit!(
                    self.log,
                    "Unable to trigger client shut down";
                    "msg" => "shut down may already be under way",
                    "error" => ?e
                );
            }

            // Return an error here to try and prevent progression by upstream functions.
            return Err(Error::JustifiedPayloadInvalid {
                justified_root: justified_block.root,
                execution_block_hash: justified_block.execution_status.block_hash(),
            });
        }

        Ok(())
    }

    pub fn block_is_known_to_fork_choice(&self, root: &Hash256) -> bool {
        self.canonical_head
            .fork_choice_read_lock()
            .contains_block(root)
    }

    /// Determines the beacon proposer for the next slot. If that proposer is registered in the
    /// `execution_layer`, provide the `execution_layer` with the necessary information to produce
    /// `PayloadAttributes` for future calls to fork choice.
    ///
    /// The `PayloadAttributes` are used by the EL to give it a look-ahead for preparing an optimal
    /// set of transactions for a new `ExecutionPayload`.
    ///
    /// This function will result in a call to `forkchoiceUpdated` on the EL if we're in the
    /// tail-end of the slot (as defined by `self.config.prepare_payload_lookahead`).
    pub async fn prepare_beacon_proposer(
        self: &Arc<Self>,
        current_slot: Slot,
    ) -> Result<(), Error> {
        let prepare_slot = current_slot + 1;

        // There's no need to run the proposer preparation routine before the bellatrix fork.
        if self.slot_is_prior_to_bellatrix(prepare_slot) {
            return Ok(());
        }

        let execution_layer = self
            .execution_layer
            .clone()
            .ok_or(Error::ExecutionLayerMissing)?;

        // Nothing to do if there are no proposers registered with the EL, exit early to avoid
        // wasting cycles.
        if !execution_layer.has_any_proposer_preparation_data().await {
            return Ok(());
        }

        // Load the cached head and its forkchoice update parameters.
        //
        // Use a blocking task since blocking the core executor on the canonical head read lock can
        // block the core tokio executor.
        let chain = self.clone();
        let maybe_prep_data = self
            .spawn_blocking_handle(
                move || {
                    let cached_head = chain.canonical_head.cached_head();

                    // Don't bother with proposer prep if the head is more than
                    // `PREPARE_PROPOSER_HISTORIC_EPOCHS` prior to the current slot.
                    //
                    // This prevents the routine from running during sync.
                    let head_slot = cached_head.head_slot();
                    if head_slot + T::EthSpec::slots_per_epoch() * PREPARE_PROPOSER_HISTORIC_EPOCHS
                        < current_slot
                    {
                        debug!(
                            chain.log,
                            "Head too old for proposer prep";
                            "head_slot" => head_slot,
                            "current_slot" => current_slot,
                        );
                        return Ok(None);
                    }

                    let canonical_fcu_params = cached_head.forkchoice_update_parameters();
                    let fcu_params =
                        chain.overridden_forkchoice_update_params(canonical_fcu_params)?;
                    let pre_payload_attributes = chain.get_pre_payload_attributes(
                        prepare_slot,
                        fcu_params.head_root,
                        &cached_head,
                    )?;
                    Ok::<_, Error>(Some((fcu_params, pre_payload_attributes)))
                },
                "prepare_beacon_proposer_head_read",
            )
            .await??;

        let (forkchoice_update_params, pre_payload_attributes) =
            if let Some((fcu, Some(pre_payload))) = maybe_prep_data {
                (fcu, pre_payload)
            } else {
                // Appropriate log messages have already been logged above and in
                // `get_pre_payload_attributes`.
                return Ok(());
            };

        // If the execution layer doesn't have any proposer data for this validator then we assume
        // it's not connected to this BN and no action is required.
        let proposer = pre_payload_attributes.proposer_index;
        if !execution_layer
            .has_proposer_preparation_data(proposer)
            .await
        {
            return Ok(());
        }

        let withdrawals = match self.spec.fork_name_at_slot::<T::EthSpec>(prepare_slot) {
            ForkName::Base | ForkName::Altair | ForkName::Merge => None,
            ForkName::Capella | ForkName::Eip4844 => {
                // We must use the advanced state because balances can change at epoch boundaries
                // and balances affect withdrawals.
                // FIXME(mark)
                //   Might implement caching here in the future..
                let prepare_state = self
                    .state_at_slot(prepare_slot, StateSkipConfig::WithoutStateRoots)
                    .map_err(|e| {
                        error!(self.log, "State advance for withdrawals failed"; "error" => ?e);
                        e
                    })?;
                Some(get_expected_withdrawals(&prepare_state, &self.spec))
            }
        }
        .transpose()
        .map_err(|e| {
            error!(self.log, "Error preparing beacon proposer"; "error" => ?e);
            e
        })
        .map(|withdrawals_opt| withdrawals_opt.map(|w| w.into()))
        .map_err(Error::PrepareProposerFailed)?;

        let head_root = forkchoice_update_params.head_root;
        let payload_attributes = PayloadAttributes::new(
            self.slot_clock
                .start_of(prepare_slot)
                .ok_or(Error::InvalidSlot(prepare_slot))?
                .as_secs(),
            pre_payload_attributes.prev_randao,
            execution_layer.get_suggested_fee_recipient(proposer).await,
            withdrawals,
        );

        debug!(
            self.log,
            "Preparing beacon proposer";
            "payload_attributes" => ?payload_attributes,
            "prepare_slot" => prepare_slot,
            "validator" => proposer,
            "parent_root" => ?head_root,
        );

        let already_known = execution_layer
            .insert_proposer(prepare_slot, head_root, proposer, payload_attributes)
            .await;

        // Only push a log to the user if this is the first time we've seen this proposer for this
        // slot.
        if !already_known {
            info!(
                self.log,
                "Prepared beacon proposer";
                "prepare_slot" => prepare_slot,
                "validator" => proposer,
                "parent_root" => ?head_root,
            );
        }

        let till_prepare_slot =
            if let Some(duration) = self.slot_clock.duration_to_slot(prepare_slot) {
                duration
            } else {
                // `SlotClock::duration_to_slot` will return `None` when we are past the start
                // of `prepare_slot`. Don't bother sending a `forkchoiceUpdated` in that case,
                // it's too late.
                //
                // This scenario might occur on an overloaded/under-resourced node.
                warn!(
                    self.log,
                    "Delayed proposer preparation";
                    "prepare_slot" => prepare_slot,
                    "validator" => proposer,
                );
                return Ok(());
            };

        // If we are close enough to the proposal slot, send an fcU, which will have payload
        // attributes filled in by the execution layer cache we just primed.
        if till_prepare_slot <= self.config.prepare_payload_lookahead {
            debug!(
                self.log,
                "Sending forkchoiceUpdate for proposer prep";
                "till_prepare_slot" => ?till_prepare_slot,
                "prepare_slot" => prepare_slot
            );

            self.update_execution_engine_forkchoice(
                current_slot,
                forkchoice_update_params,
                OverrideForkchoiceUpdate::AlreadyApplied,
            )
            .await?;
        }

        Ok(())
    }

    pub async fn update_execution_engine_forkchoice(
        self: &Arc<Self>,
        current_slot: Slot,
        input_params: ForkchoiceUpdateParameters,
        override_forkchoice_update: OverrideForkchoiceUpdate,
    ) -> Result<(), Error> {
        let next_slot = current_slot + 1;

        // There is no need to issue a `forkchoiceUpdated` (fcU) message unless the Bellatrix fork
        // has:
        //
        // 1. Already happened.
        // 2. Will happen in the next slot.
        //
        // The reason for a fcU message in the slot prior to the Bellatrix fork is in case the
        // terminal difficulty has already been reached and a payload preparation message needs to
        // be issued.
        if self.slot_is_prior_to_bellatrix(next_slot) {
            return Ok(());
        }

        let execution_layer = self
            .execution_layer
            .as_ref()
            .ok_or(Error::ExecutionLayerMissing)?;

        // Determine whether to override the forkchoiceUpdated message if we want to re-org
        // the current head at the next slot.
        let params = if override_forkchoice_update == OverrideForkchoiceUpdate::Yes {
            let chain = self.clone();
            self.spawn_blocking_handle(
                move || chain.overridden_forkchoice_update_params(input_params),
                "update_execution_engine_forkchoice_override",
            )
            .await??
        } else {
            input_params
        };

        // Take the global lock for updating the execution engine fork choice.
        //
        // Whilst holding this lock we must:
        //
        // 1. Read the canonical head.
        // 2. Issue a forkchoiceUpdated call to the execution engine.
        //
        // This will allow us to ensure that we provide the execution layer with an *ordered* view
        // of the head. I.e., we will never communicate a past head after communicating a later
        // one.
        //
        // There is a "deadlock warning" in this function. The downside of this nice ordering is the
        // potential for deadlock. I would advise against any other use of
        // `execution_engine_forkchoice_lock` apart from the one here.
        let forkchoice_lock = execution_layer.execution_engine_forkchoice_lock().await;

        let (head_block_root, head_hash, justified_hash, finalized_hash) = if let Some(head_hash) =
            params.head_hash
        {
            (
                params.head_root,
                head_hash,
                params
                    .justified_hash
                    .unwrap_or_else(ExecutionBlockHash::zero),
                params
                    .finalized_hash
                    .unwrap_or_else(ExecutionBlockHash::zero),
            )
        } else {
            // The head block does not have an execution block hash. We must check to see if we
            // happen to be the proposer of the transition block, in which case we still need to
            // send forkchoice_updated.
            match self.spec.fork_name_at_slot::<T::EthSpec>(next_slot) {
                // We are pre-bellatrix; no need to update the EL.
                ForkName::Base | ForkName::Altair => return Ok(()),
                _ => {
                    // We are post-bellatrix
                    if let Some(payload_attributes) = execution_layer
                        .payload_attributes(next_slot, params.head_root)
                        .await
                    {
                        // We are a proposer, check for terminal_pow_block_hash
                        if let Some(terminal_pow_block_hash) = execution_layer
                            .get_terminal_pow_block_hash(&self.spec, payload_attributes.timestamp())
                            .await
                            .map_err(Error::ForkchoiceUpdate)?
                        {
                            info!(
                                self.log,
                                "Prepared POS transition block proposer"; "slot" => next_slot
                            );
                            (
                                params.head_root,
                                terminal_pow_block_hash,
                                params
                                    .justified_hash
                                    .unwrap_or_else(ExecutionBlockHash::zero),
                                params
                                    .finalized_hash
                                    .unwrap_or_else(ExecutionBlockHash::zero),
                            )
                        } else {
                            // TTD hasn't been reached yet, no need to update the EL.
                            return Ok(());
                        }
                    } else {
                        // We are not a proposer, no need to update the EL.
                        return Ok(());
                    }
                }
            }
        };

        let forkchoice_updated_response = execution_layer
            .notify_forkchoice_updated(
                head_hash,
                justified_hash,
                finalized_hash,
                current_slot,
                head_block_root,
            )
            .await
            .map_err(Error::ExecutionForkChoiceUpdateFailed);

        // The head has been read and the execution layer has been updated. It is now valid to send
        // another fork choice update.
        drop(forkchoice_lock);

        match forkchoice_updated_response {
            Ok(status) => match status {
                PayloadStatus::Valid => {
                    // Ensure that fork choice knows that the block is no longer optimistic.
                    let chain = self.clone();
                    let fork_choice_update_result = self
                        .spawn_blocking_handle(
                            move || {
                                chain
                                    .canonical_head
                                    .fork_choice_write_lock()
                                    .on_valid_execution_payload(head_block_root)
                            },
                            "update_execution_engine_valid_payload",
                        )
                        .await?;
                    if let Err(e) = fork_choice_update_result {
                        error!(
                            self.log,
                            "Failed to validate payload";
                            "error" => ?e
                        )
                    };
                    Ok(())
                }
                // There's nothing to be done for a syncing response. If the block is already
                // `SYNCING` in fork choice, there's nothing to do. If already known to be `VALID`
                // or `INVALID` then we don't want to change it to syncing.
                PayloadStatus::Syncing => Ok(()),
                // The specification doesn't list `ACCEPTED` as a valid response to a fork choice
                // update. This response *seems* innocent enough, so we won't return early with an
                // error. However, we create a log to bring attention to the issue.
                PayloadStatus::Accepted => {
                    warn!(
                        self.log,
                        "Fork choice update received ACCEPTED";
                        "msg" => "execution engine provided an unexpected response to a fork \
                        choice update. although this is not a serious issue, please raise \
                        an issue."
                    );
                    Ok(())
                }
                PayloadStatus::Invalid {
                    latest_valid_hash,
                    ref validation_error,
                } => {
                    debug!(
                        self.log,
                        "Invalid execution payload";
                        "validation_error" => ?validation_error,
                        "latest_valid_hash" => ?latest_valid_hash,
                        "head_hash" => ?head_hash,
                        "head_block_root" => ?head_block_root,
                        "method" => "fcU",
                    );
                    warn!(
                        self.log,
                        "Fork choice update invalidated payload";
                        "status" => ?status
                    );

                    // This implies that the terminal block was invalid. We are being explicit in
                    // invalidating only the head block in this case.
                    if latest_valid_hash == ExecutionBlockHash::zero() {
                        self.process_invalid_execution_payload(
                            &InvalidationOperation::InvalidateOne {
                                block_root: head_block_root,
                            },
                        )
                        .await?;
                    } else {
                        // The execution engine has stated that all blocks between the
                        // `head_execution_block_hash` and `latest_valid_hash` are invalid.
                        self.process_invalid_execution_payload(
                            &InvalidationOperation::InvalidateMany {
                                head_block_root,
                                always_invalidate_head: true,
                                latest_valid_ancestor: latest_valid_hash,
                            },
                        )
                        .await?;
                    }

                    Err(BeaconChainError::ExecutionForkChoiceUpdateInvalid { status })
                }
                PayloadStatus::InvalidBlockHash {
                    ref validation_error,
                } => {
                    debug!(
                        self.log,
                        "Invalid execution payload block hash";
                        "validation_error" => ?validation_error,
                        "head_hash" => ?head_hash,
                        "head_block_root" => ?head_block_root,
                        "method" => "fcU",
                    );
                    warn!(
                        self.log,
                        "Fork choice update invalidated payload";
                        "status" => ?status
                    );
                    // The execution engine has stated that the head block is invalid, however it
                    // hasn't returned a latest valid ancestor.
                    //
                    // Using a `None` latest valid ancestor will result in only the head block
                    // being invalidated (no ancestors).
                    self.process_invalid_execution_payload(&InvalidationOperation::InvalidateOne {
                        block_root: head_block_root,
                    })
                    .await?;

                    Err(BeaconChainError::ExecutionForkChoiceUpdateInvalid { status })
                }
            },
            Err(e) => Err(e),
        }
    }

    /// Returns `true` if the given slot is prior to the `bellatrix_fork_epoch`.
    pub fn slot_is_prior_to_bellatrix(&self, slot: Slot) -> bool {
        self.spec.bellatrix_fork_epoch.map_or(true, |bellatrix| {
            slot.epoch(T::EthSpec::slots_per_epoch()) < bellatrix
        })
    }

    /// Returns the value of `execution_optimistic` for `block`.
    ///
    /// Returns `Ok(false)` if the block is pre-Bellatrix, or has `ExecutionStatus::Valid`.
    /// Returns `Ok(true)` if the block has `ExecutionStatus::Optimistic` or has
    /// `ExecutionStatus::Invalid`.
    pub fn is_optimistic_or_invalid_block<Payload: AbstractExecPayload<T::EthSpec>>(
        &self,
        block: &SignedBeaconBlock<T::EthSpec, Payload>,
    ) -> Result<bool, BeaconChainError> {
        // Check if the block is pre-Bellatrix.
        if self.slot_is_prior_to_bellatrix(block.slot()) {
            Ok(false)
        } else {
            self.canonical_head
                .fork_choice_read_lock()
                .is_optimistic_or_invalid_block(&block.canonical_root())
                .map_err(BeaconChainError::ForkChoiceError)
        }
    }

    /// Returns the value of `execution_optimistic` for `head_block`.
    ///
    /// Returns `Ok(false)` if the block is pre-Bellatrix, or has `ExecutionStatus::Valid`.
    /// Returns `Ok(true)` if the block has `ExecutionStatus::Optimistic` or `ExecutionStatus::Invalid`.
    ///
    /// This function will return an error if `head_block` is not present in the fork choice store
    /// and so should only be used on the head block or when the block *should* be present in the
    /// fork choice store.
    ///
    /// There is a potential race condition when syncing where the block_root of `head_block` could
    /// be pruned from the fork choice store before being read.
    pub fn is_optimistic_or_invalid_head_block<Payload: AbstractExecPayload<T::EthSpec>>(
        &self,
        head_block: &SignedBeaconBlock<T::EthSpec, Payload>,
    ) -> Result<bool, BeaconChainError> {
        // Check if the block is pre-Bellatrix.
        if self.slot_is_prior_to_bellatrix(head_block.slot()) {
            Ok(false)
        } else {
            self.canonical_head
                .fork_choice_read_lock()
                .is_optimistic_or_invalid_block_no_fallback(&head_block.canonical_root())
                .map_err(BeaconChainError::ForkChoiceError)
        }
    }

    /// Returns the value of `execution_optimistic` for the current head block.
    /// You can optionally provide `head_info` if it was computed previously.
    ///
    /// Returns `Ok(false)` if the head block is pre-Bellatrix, or has `ExecutionStatus::Valid`.
    /// Returns `Ok(true)` if the head block has `ExecutionStatus::Optimistic` or `ExecutionStatus::Invalid`.
    ///
    /// There is a potential race condition when syncing where the block root of `head_info` could
    /// be pruned from the fork choice store before being read.
    pub fn is_optimistic_or_invalid_head(&self) -> Result<bool, BeaconChainError> {
        self.canonical_head
            .head_execution_status()
            .map(|status| status.is_optimistic_or_invalid())
    }

    pub fn is_optimistic_or_invalid_block_root(
        &self,
        block_slot: Slot,
        block_root: &Hash256,
    ) -> Result<bool, BeaconChainError> {
        // Check if the block is pre-Bellatrix.
        if self.slot_is_prior_to_bellatrix(block_slot) {
            Ok(false)
        } else {
            self.canonical_head
                .fork_choice_read_lock()
                .is_optimistic_or_invalid_block_no_fallback(block_root)
                .map_err(BeaconChainError::ForkChoiceError)
        }
    }

    /// This function takes a configured weak subjectivity `Checkpoint` and the latest finalized `Checkpoint`.
    /// If the weak subjectivity checkpoint and finalized checkpoint share the same epoch, we compare
    /// roots. If we the weak subjectivity checkpoint is from an older epoch, we iterate back through
    /// roots in the canonical chain until we reach the finalized checkpoint from the correct epoch, and
    /// compare roots. This must called on startup and during verification of any block which causes a finality
    /// change affecting the weak subjectivity checkpoint.
    pub fn verify_weak_subjectivity_checkpoint(
        &self,
        wss_checkpoint: Checkpoint,
        beacon_block_root: Hash256,
        state: &BeaconState<T::EthSpec>,
    ) -> Result<(), BeaconChainError> {
        let finalized_checkpoint = state.finalized_checkpoint();
        info!(self.log, "Verifying the configured weak subjectivity checkpoint"; "weak_subjectivity_epoch" => wss_checkpoint.epoch, "weak_subjectivity_root" => ?wss_checkpoint.root);
        // If epochs match, simply compare roots.
        if wss_checkpoint.epoch == finalized_checkpoint.epoch
            && wss_checkpoint.root != finalized_checkpoint.root
        {
            crit!(
                self.log,
                 "Root found at the specified checkpoint differs";
                  "weak_subjectivity_root" => ?wss_checkpoint.root,
                  "finalized_checkpoint_root" => ?finalized_checkpoint.root
            );
            return Err(BeaconChainError::WeakSubjectivtyVerificationFailure);
        } else if wss_checkpoint.epoch < finalized_checkpoint.epoch {
            let slot = wss_checkpoint
                .epoch
                .start_slot(T::EthSpec::slots_per_epoch());

            // Iterate backwards through block roots from the given state. If first slot of the epoch is a skip-slot,
            // this will return the root of the closest prior non-skipped slot.
            match self.root_at_slot_from_state(slot, beacon_block_root, state)? {
                Some(root) => {
                    if root != wss_checkpoint.root {
                        crit!(
                            self.log,
                             "Root found at the specified checkpoint differs";
                              "weak_subjectivity_root" => ?wss_checkpoint.root,
                              "finalized_checkpoint_root" => ?finalized_checkpoint.root
                        );
                        return Err(BeaconChainError::WeakSubjectivtyVerificationFailure);
                    }
                }
                None => {
                    crit!(self.log, "The root at the start slot of the given epoch could not be found";
                    "wss_checkpoint_slot" => ?slot);
                    return Err(BeaconChainError::WeakSubjectivtyVerificationFailure);
                }
            }
        }
        Ok(())
    }

    /// Called by the timer on every slot.
    ///
    /// Note: this function **MUST** be called from a non-async context since
    /// it contains a call to `fork_choice` which may eventually call
    /// `tokio::runtime::block_on` in certain cases.
    pub async fn per_slot_task(self: &Arc<Self>) {
        if let Some(slot) = self.slot_clock.now() {
            debug!(
                self.log,
                "Running beacon chain per slot tasks";
                "slot" => ?slot
            );

            // Always run the light-weight pruning tasks (these structures should be empty during
            // sync anyway).
            self.naive_aggregation_pool.write().prune(slot);
            self.block_times_cache.write().prune(slot);

            // Don't run heavy-weight tasks during sync.
            if self.best_slot() + MAX_PER_SLOT_FORK_CHOICE_DISTANCE < slot {
                return;
            }

            // Run fork choice and signal to any waiting task that it has completed.
            self.recompute_head_at_current_slot().await;

            // Send the notification regardless of fork choice success, this is a "best effort"
            // notification and we don't want block production to hit the timeout in case of error.
            // Use a blocking task to avoid blocking the core executor whilst waiting for locks
            // in `ForkChoiceSignalTx`.
            let chain = self.clone();
            self.task_executor.clone().spawn_blocking(
                move || {
                    // Signal block proposal for the next slot (if it happens to be waiting).
                    if let Some(tx) = &chain.fork_choice_signal_tx {
                        if let Err(e) = tx.notify_fork_choice_complete(slot) {
                            warn!(
                                chain.log,
                                "Error signalling fork choice waiter";
                                "error" => ?e,
                                "slot" => slot,
                            );
                        }
                    }
                },
                "per_slot_task_fc_signal_tx",
            );
        }
    }

    /// Runs the `map_fn` with the committee cache for `shuffling_epoch` from the chain with head
    /// `head_block_root`. The `map_fn` will be supplied two values:
    ///
    /// - `&CommitteeCache`: the committee cache that serves the given parameters.
    /// - `Hash256`: the "shuffling decision root" which uniquely identifies the `CommitteeCache`.
    ///
    /// It's not necessary that `head_block_root` matches our current view of the chain, it can be
    /// any block that is:
    ///
    /// - Known to us.
    /// - The finalized block or a descendant of the finalized block.
    ///
    /// It would be quite common for attestation verification operations to use a `head_block_root`
    /// that differs from our view of the head.
    ///
    /// ## Important
    ///
    /// This function is **not** suitable for determining proposer duties (only attester duties).
    ///
    /// ## Notes
    ///
    /// This function exists in this odd "map" pattern because efficiently obtaining a committee
    /// can be complex. It might involve reading straight from the `beacon_chain.shuffling_cache`
    /// or it might involve reading it from a state from the DB. Due to the complexities of
    /// `RwLock`s on the shuffling cache, a simple `Cow` isn't suitable here.
    ///
    /// If the committee for `(head_block_root, shuffling_epoch)` isn't found in the
    /// `shuffling_cache`, we will read a state from disk and then update the `shuffling_cache`.
    pub fn with_committee_cache<F, R>(
        &self,
        head_block_root: Hash256,
        shuffling_epoch: Epoch,
        map_fn: F,
    ) -> Result<R, Error>
    where
        F: Fn(&CommitteeCache, Hash256) -> Result<R, Error>,
    {
        let head_block = self
            .canonical_head
            .fork_choice_read_lock()
            .get_block(&head_block_root)
            .ok_or(Error::MissingBeaconBlock(head_block_root))?;

        let shuffling_id = BlockShufflingIds {
            current: head_block.current_epoch_shuffling_id.clone(),
            next: head_block.next_epoch_shuffling_id.clone(),
            block_root: head_block.root,
        }
        .id_for_epoch(shuffling_epoch)
        .ok_or_else(|| Error::InvalidShufflingId {
            shuffling_epoch,
            head_block_epoch: head_block.slot.epoch(T::EthSpec::slots_per_epoch()),
        })?;

        // Obtain the shuffling cache, timing how long we wait.
        let cache_wait_timer =
            metrics::start_timer(&metrics::ATTESTATION_PROCESSING_SHUFFLING_CACHE_WAIT_TIMES);

        let mut shuffling_cache = self
            .shuffling_cache
            .try_write_for(ATTESTATION_CACHE_LOCK_TIMEOUT)
            .ok_or(Error::AttestationCacheLockTimeout)?;

        metrics::stop_timer(cache_wait_timer);

        if let Some(cache_item) = shuffling_cache.get(&shuffling_id) {
            // The shuffling cache is no longer required, drop the write-lock to allow concurrent
            // access.
            drop(shuffling_cache);

            let committee_cache = cache_item.wait()?;
            map_fn(&committee_cache, shuffling_id.shuffling_decision_block)
        } else {
            // Create an entry in the cache that "promises" this value will eventually be computed.
            // This avoids the case where multiple threads attempt to produce the same value at the
            // same time.
            //
            // Creating the promise whilst we hold the `shuffling_cache` lock will prevent the same
            // promise from being created twice.
            let sender = shuffling_cache.create_promise(shuffling_id.clone())?;

            // Drop the shuffling cache to avoid holding the lock for any longer than
            // required.
            drop(shuffling_cache);

            debug!(
                self.log,
                "Committee cache miss";
                "shuffling_id" => ?shuffling_epoch,
                "head_block_root" => head_block_root.to_string(),
            );

            let state_read_timer =
                metrics::start_timer(&metrics::ATTESTATION_PROCESSING_STATE_READ_TIMES);

            // If the head of the chain can serve this request, use it.
            //
            // This code is a little awkward because we need to ensure that the head we read and
            // the head we copy is identical. Taking one lock to read the head values and another
            // to copy the head is liable to race-conditions.
            let head_state_opt = self.with_head(|head| {
                if head.beacon_block_root == head_block_root {
                    Ok(Some((
                        head.beacon_state
                            .clone_with(CloneConfig::committee_caches_only()),
                        head.beacon_state_root(),
                    )))
                } else {
                    Ok::<_, Error>(None)
                }
            })?;

            // If the head state is useful for this request, use it. Otherwise, read a state from
            // disk.
            let (mut state, state_root) = if let Some((state, state_root)) = head_state_opt {
                (state, state_root)
            } else {
                let state_root = head_block.state_root;
                let state = self
                    .store
                    .get_inconsistent_state_for_attestation_verification_only(
                        &state_root,
                        Some(head_block.slot),
                    )?
                    .ok_or(Error::MissingBeaconState(head_block.state_root))?;
                (state, state_root)
            };

            /*
             * IMPORTANT
             *
             * Since it's possible that
             * `Store::get_inconsistent_state_for_attestation_verification_only` was used to obtain
             * the state, we cannot rely upon the following fields:
             *
             * - `state.state_roots`
             * - `state.block_roots`
             *
             * These fields should not be used for the rest of this function.
             */

            metrics::stop_timer(state_read_timer);
            let state_skip_timer =
                metrics::start_timer(&metrics::ATTESTATION_PROCESSING_STATE_SKIP_TIMES);

            // If the state is in an earlier epoch, advance it. If it's from a later epoch, reject
            // it.
            if state.current_epoch() + 1 < shuffling_epoch {
                // Since there's a one-epoch look-ahead on the attester shuffling, it suffices to
                // only advance into the slot prior to the `shuffling_epoch`.
                let target_slot = shuffling_epoch
                    .saturating_sub(1_u64)
                    .start_slot(T::EthSpec::slots_per_epoch());

                // Advance the state into the required slot, using the "partial" method since the state
                // roots are not relevant for the shuffling.
                partial_state_advance(&mut state, Some(state_root), target_slot, &self.spec)?;
            } else if state.current_epoch() > shuffling_epoch {
                return Err(Error::InvalidStateForShuffling {
                    state_epoch: state.current_epoch(),
                    shuffling_epoch,
                });
            }

            metrics::stop_timer(state_skip_timer);
            let committee_building_timer =
                metrics::start_timer(&metrics::ATTESTATION_PROCESSING_COMMITTEE_BUILDING_TIMES);

            let relative_epoch = RelativeEpoch::from_epoch(state.current_epoch(), shuffling_epoch)
                .map_err(Error::IncorrectStateForAttestation)?;

            state.build_committee_cache(relative_epoch, &self.spec)?;

            let committee_cache = state.take_committee_cache(relative_epoch)?;
            let committee_cache = Arc::new(committee_cache);
            let shuffling_decision_block = shuffling_id.shuffling_decision_block;

            self.shuffling_cache
                .try_write_for(ATTESTATION_CACHE_LOCK_TIMEOUT)
                .ok_or(Error::AttestationCacheLockTimeout)?
                .insert_committee_cache(shuffling_id, &committee_cache);

            metrics::stop_timer(committee_building_timer);

            sender.send(committee_cache.clone());

            map_fn(&committee_cache, shuffling_decision_block)
        }
    }

    /// Dumps the entire canonical chain, from the head to genesis to a vector for analysis.
    ///
    /// This could be a very expensive operation and should only be done in testing/analysis
    /// activities.
    #[allow(clippy::type_complexity)]
    pub fn chain_dump(
        &self,
    ) -> Result<Vec<BeaconSnapshot<T::EthSpec, BlindedPayload<T::EthSpec>>>, Error> {
        let mut dump = vec![];

        let mut last_slot = {
            let head = self.canonical_head.cached_head();
            BeaconSnapshot {
                beacon_block: Arc::new(head.snapshot.beacon_block.clone_as_blinded()),
                beacon_block_root: head.snapshot.beacon_block_root,
                beacon_state: head.snapshot.beacon_state.clone(),
            }
        };

        dump.push(last_slot.clone());

        loop {
            let beacon_block_root = last_slot.beacon_block.parent_root();

            if beacon_block_root == Hash256::zero() {
                break; // Genesis has been reached.
            }

            let beacon_block = self
                .store
                .get_blinded_block(&beacon_block_root)?
                .ok_or_else(|| {
                    Error::DBInconsistent(format!("Missing block {}", beacon_block_root))
                })?;
            let beacon_state_root = beacon_block.state_root();
            let beacon_state = self
                .store
                .get_state(&beacon_state_root, Some(beacon_block.slot()))?
                .ok_or_else(|| {
                    Error::DBInconsistent(format!("Missing state {:?}", beacon_state_root))
                })?;

            let slot = BeaconSnapshot {
                beacon_block: Arc::new(beacon_block),
                beacon_block_root,
                beacon_state,
            };

            dump.push(slot.clone());
            last_slot = slot;
        }

        dump.reverse();

        Ok(dump)
    }

    /// Gets the current `EnrForkId`.
    pub fn enr_fork_id(&self) -> EnrForkId {
        // If we are unable to read the slot clock we assume that it is prior to genesis and
        // therefore use the genesis slot.
        let slot = self.slot().unwrap_or(self.spec.genesis_slot);

        self.spec
            .enr_fork_id::<T::EthSpec>(slot, self.genesis_validators_root)
    }

    /// Calculates the `Duration` to the next fork if it exists and returns it
    /// with it's corresponding `ForkName`.
    pub fn duration_to_next_fork(&self) -> Option<(ForkName, Duration)> {
        // If we are unable to read the slot clock we assume that it is prior to genesis and
        // therefore use the genesis slot.
        let slot = self.slot().unwrap_or(self.spec.genesis_slot);

        let (fork_name, epoch) = self.spec.next_fork_epoch::<T::EthSpec>(slot)?;
        self.slot_clock
            .duration_to_slot(epoch.start_slot(T::EthSpec::slots_per_epoch()))
            .map(|duration| (fork_name, duration))
    }

    /// This method serves to get a sense of the current chain health. It is used in block proposal
    /// to determine whether we should outsource payload production duties.
    ///
    /// Since we are likely calling this during the slot we are going to propose in, don't take into
    /// account the current slot when accounting for skips.
    pub fn is_healthy(&self, parent_root: &Hash256) -> Result<ChainHealth, Error> {
        // Check if the merge has been finalized.
        if let Some(finalized_hash) = self
            .canonical_head
            .cached_head()
            .forkchoice_update_parameters()
            .finalized_hash
        {
            if ExecutionBlockHash::zero() == finalized_hash {
                return Ok(ChainHealth::PreMerge);
            }
        } else {
            return Ok(ChainHealth::PreMerge);
        };

        // Check that the parent is NOT optimistic.
        if let Some(execution_status) = self
            .canonical_head
            .fork_choice_read_lock()
            .get_block_execution_status(parent_root)
        {
            if execution_status.is_strictly_optimistic() {
                return Ok(ChainHealth::Optimistic);
            }
        }

        if self.config.builder_fallback_disable_checks {
            return Ok(ChainHealth::Healthy);
        }

        let current_slot = self.slot()?;

        // Check slots at the head of the chain.
        let prev_slot = current_slot.saturating_sub(Slot::new(1));
        let head_skips = prev_slot.saturating_sub(self.canonical_head.cached_head().head_slot());
        let head_skips_check = head_skips.as_usize() <= self.config.builder_fallback_skips;

        // Check if finalization is advancing.
        let current_epoch = current_slot.epoch(T::EthSpec::slots_per_epoch());
        let epochs_since_finalization = current_epoch.saturating_sub(
            self.canonical_head
                .cached_head()
                .finalized_checkpoint()
                .epoch,
        );
        let finalization_check = epochs_since_finalization.as_usize()
            <= self.config.builder_fallback_epochs_since_finalization;

        // Check skip slots in the last `SLOTS_PER_EPOCH`.
        let start_slot = current_slot.saturating_sub(T::EthSpec::slots_per_epoch());
        let mut epoch_skips = 0;
        for slot in start_slot.as_u64()..current_slot.as_u64() {
            if self
                .block_root_at_slot_skips_none(Slot::new(slot))?
                .is_none()
            {
                epoch_skips += 1;
            }
        }
        let epoch_skips_check = epoch_skips <= self.config.builder_fallback_skips_per_epoch;

        if !head_skips_check {
            Ok(ChainHealth::Unhealthy(FailedCondition::Skips))
        } else if !finalization_check {
            Ok(ChainHealth::Unhealthy(
                FailedCondition::EpochsSinceFinalization,
            ))
        } else if !epoch_skips_check {
            Ok(ChainHealth::Unhealthy(FailedCondition::SkipsPerEpoch))
        } else {
            Ok(ChainHealth::Healthy)
        }
    }

    pub fn dump_as_dot<W: Write>(&self, output: &mut W) {
        let canonical_head_hash = self.canonical_head.cached_head().head_block_root();
        let mut visited: HashSet<Hash256> = HashSet::new();
        let mut finalized_blocks: HashSet<Hash256> = HashSet::new();
        let mut justified_blocks: HashSet<Hash256> = HashSet::new();

        let genesis_block_hash = Hash256::zero();
        writeln!(output, "digraph beacon {{").unwrap();
        writeln!(output, "\t_{:?}[label=\"zero\"];", genesis_block_hash).unwrap();

        // Canonical head needs to be processed first as otherwise finalized blocks aren't detected
        // properly.
        let heads = {
            let mut heads = self.heads();
            let canonical_head_index = heads
                .iter()
                .position(|(block_hash, _)| *block_hash == canonical_head_hash)
                .unwrap();
            let (canonical_head_hash, canonical_head_slot) =
                heads.swap_remove(canonical_head_index);
            heads.insert(0, (canonical_head_hash, canonical_head_slot));
            heads
        };

        for (head_hash, _head_slot) in heads {
            for maybe_pair in ParentRootBlockIterator::new(&*self.store, head_hash) {
                let (block_hash, signed_beacon_block) = maybe_pair.unwrap();
                if visited.contains(&block_hash) {
                    break;
                }
                visited.insert(block_hash);

                if signed_beacon_block.slot() % T::EthSpec::slots_per_epoch() == 0 {
                    let block = self.get_blinded_block(&block_hash).unwrap().unwrap();
                    let state = self
                        .get_state(&block.state_root(), Some(block.slot()))
                        .unwrap()
                        .unwrap();
                    finalized_blocks.insert(state.finalized_checkpoint().root);
                    justified_blocks.insert(state.current_justified_checkpoint().root);
                    justified_blocks.insert(state.previous_justified_checkpoint().root);
                }

                if block_hash == canonical_head_hash {
                    writeln!(
                        output,
                        "\t_{:?}[label=\"{} ({})\" shape=box3d];",
                        block_hash,
                        block_hash,
                        signed_beacon_block.slot()
                    )
                    .unwrap();
                } else if finalized_blocks.contains(&block_hash) {
                    writeln!(
                        output,
                        "\t_{:?}[label=\"{} ({})\" shape=Msquare];",
                        block_hash,
                        block_hash,
                        signed_beacon_block.slot()
                    )
                    .unwrap();
                } else if justified_blocks.contains(&block_hash) {
                    writeln!(
                        output,
                        "\t_{:?}[label=\"{} ({})\" shape=cds];",
                        block_hash,
                        block_hash,
                        signed_beacon_block.slot()
                    )
                    .unwrap();
                } else {
                    writeln!(
                        output,
                        "\t_{:?}[label=\"{} ({})\" shape=box];",
                        block_hash,
                        block_hash,
                        signed_beacon_block.slot()
                    )
                    .unwrap();
                }
                writeln!(
                    output,
                    "\t_{:?} -> _{:?};",
                    block_hash,
                    signed_beacon_block.parent_root()
                )
                .unwrap();
            }
        }

        writeln!(output, "}}").unwrap();
    }

    /// Get a channel to request shutting down.
    pub fn shutdown_sender(&self) -> Sender<ShutdownReason> {
        self.shutdown_sender.clone()
    }

    // Used for debugging
    #[allow(dead_code)]
    pub fn dump_dot_file(&self, file_name: &str) {
        let mut file = std::fs::File::create(file_name).unwrap();
        self.dump_as_dot(&mut file);
    }

    /// Checks if attestations have been seen from the given `validator_index` at the
    /// given `epoch`.
    pub fn validator_seen_at_epoch(&self, validator_index: usize, epoch: Epoch) -> bool {
        // It's necessary to assign these checks to intermediate variables to avoid a deadlock.
        //
        // See: https://github.com/sigp/lighthouse/pull/2230#discussion_r620013993
        let gossip_attested = self
            .observed_gossip_attesters
            .read()
            .index_seen_at_epoch(validator_index, epoch);
        let block_attested = self
            .observed_block_attesters
            .read()
            .index_seen_at_epoch(validator_index, epoch);
        let aggregated = self
            .observed_aggregators
            .read()
            .index_seen_at_epoch(validator_index, epoch);
        let produced_block = self
            .observed_block_producers
            .read()
            .index_seen_at_epoch(validator_index as u64, epoch);

        gossip_attested || block_attested || aggregated || produced_block
    }

    /// The epoch at which we require a data availability check in block processing.
    /// `None` if the `Eip4844` fork is disabled.
    pub fn data_availability_boundary(&self) -> Option<Epoch> {
        self.spec
            .eip4844_fork_epoch
            .map(|fork_epoch| {
                self.epoch().ok().map(|current_epoch| {
                    std::cmp::max(
                        fork_epoch,
                        current_epoch.saturating_sub(*MIN_EPOCHS_FOR_BLOBS_SIDECARS_REQUESTS),
                    )
                })
            })
            .flatten()
    }

    /// Returns `true` if we are at or past the `Eip4844` fork. This will always return `false` if
    /// the `Eip4844` fork is disabled.
    pub fn is_data_availability_check_required(&self) -> Result<bool, Error> {
        let current_epoch = self.epoch()?;
        Ok(self
            .spec
            .eip4844_fork_epoch
            .map(|fork_epoch| fork_epoch <= current_epoch)
            .unwrap_or(false))
    }
}

impl<T: BeaconChainTypes> Drop for BeaconChain<T> {
    fn drop(&mut self) {
        let drop = || -> Result<(), Error> {
            self.persist_head_and_fork_choice()?;
            self.persist_op_pool()?;
            self.persist_eth1_cache()
        };

        if let Err(e) = drop() {
            error!(
                self.log,
                "Failed to persist on BeaconChain drop";
                "error" => ?e
            )
        } else {
            info!(
                self.log,
                "Saved beacon chain to disk";
            )
        }
    }
}

impl From<DBError> for Error {
    fn from(e: DBError) -> Error {
        Error::DBError(e)
    }
}

impl From<ForkChoiceError> for Error {
    fn from(e: ForkChoiceError) -> Error {
        Error::ForkChoiceError(e)
    }
}

impl From<BeaconStateError> for Error {
    fn from(e: BeaconStateError) -> Error {
        Error::BeaconStateError(e)
    }
}

impl<T: EthSpec> ChainSegmentResult<T> {
    pub fn into_block_error(self) -> Result<(), BlockError<T>> {
        match self {
            ChainSegmentResult::Failed { error, .. } => Err(error),
            ChainSegmentResult::Successful { .. } => Ok(()),
        }
    }
}<|MERGE_RESOLUTION|>--- conflicted
+++ resolved
@@ -6,10 +6,7 @@
 use crate::attester_cache::{AttesterCache, AttesterCacheKey};
 use crate::beacon_proposer_cache::compute_proposer_duties_from_head;
 use crate::beacon_proposer_cache::BeaconProposerCache;
-<<<<<<< HEAD
 use crate::blob_cache::BlobCache;
-=======
->>>>>>> 98b11bbd
 use crate::block_times_cache::BlockTimesCache;
 use crate::block_verification::{
     check_block_is_finalized_descendant, check_block_relevancy, get_block_root,
@@ -4408,7 +4405,6 @@
             bls_to_execution_changes,
         } = partial_beacon_block;
 
-<<<<<<< HEAD
         let (inner_block, blobs_opt) = match &state {
             BeaconState::Base(_) => (
                 BeaconBlock::Base(BeaconBlockBase {
@@ -4545,117 +4541,6 @@
                     blobs,
                 )
             }
-=======
-        let inner_block = match &state {
-            BeaconState::Base(_) => BeaconBlock::Base(BeaconBlockBase {
-                slot,
-                proposer_index,
-                parent_root,
-                state_root: Hash256::zero(),
-                body: BeaconBlockBodyBase {
-                    randao_reveal,
-                    eth1_data,
-                    graffiti,
-                    proposer_slashings: proposer_slashings.into(),
-                    attester_slashings: attester_slashings.into(),
-                    attestations: attestations.into(),
-                    deposits: deposits.into(),
-                    voluntary_exits: voluntary_exits.into(),
-                    _phantom: PhantomData,
-                },
-            }),
-            BeaconState::Altair(_) => BeaconBlock::Altair(BeaconBlockAltair {
-                slot,
-                proposer_index,
-                parent_root,
-                state_root: Hash256::zero(),
-                body: BeaconBlockBodyAltair {
-                    randao_reveal,
-                    eth1_data,
-                    graffiti,
-                    proposer_slashings: proposer_slashings.into(),
-                    attester_slashings: attester_slashings.into(),
-                    attestations: attestations.into(),
-                    deposits: deposits.into(),
-                    voluntary_exits: voluntary_exits.into(),
-                    sync_aggregate: sync_aggregate
-                        .ok_or(BlockProductionError::MissingSyncAggregate)?,
-                    _phantom: PhantomData,
-                },
-            }),
-            BeaconState::Merge(_) => BeaconBlock::Merge(BeaconBlockMerge {
-                slot,
-                proposer_index,
-                parent_root,
-                state_root: Hash256::zero(),
-                body: BeaconBlockBodyMerge {
-                    randao_reveal,
-                    eth1_data,
-                    graffiti,
-                    proposer_slashings: proposer_slashings.into(),
-                    attester_slashings: attester_slashings.into(),
-                    attestations: attestations.into(),
-                    deposits: deposits.into(),
-                    voluntary_exits: voluntary_exits.into(),
-                    sync_aggregate: sync_aggregate
-                        .ok_or(BlockProductionError::MissingSyncAggregate)?,
-                    execution_payload: block_contents
-                        .ok_or(BlockProductionError::MissingExecutionPayload)?
-                        .to_payload()
-                        .try_into()
-                        .map_err(|_| BlockProductionError::InvalidPayloadFork)?,
-                },
-            }),
-            BeaconState::Capella(_) => BeaconBlock::Capella(BeaconBlockCapella {
-                slot,
-                proposer_index,
-                parent_root,
-                state_root: Hash256::zero(),
-                body: BeaconBlockBodyCapella {
-                    randao_reveal,
-                    eth1_data,
-                    graffiti,
-                    proposer_slashings: proposer_slashings.into(),
-                    attester_slashings: attester_slashings.into(),
-                    attestations: attestations.into(),
-                    deposits: deposits.into(),
-                    voluntary_exits: voluntary_exits.into(),
-                    sync_aggregate: sync_aggregate
-                        .ok_or(BlockProductionError::MissingSyncAggregate)?,
-                    execution_payload: block_contents
-                        .ok_or(BlockProductionError::MissingExecutionPayload)?
-                        .to_payload()
-                        .try_into()
-                        .map_err(|_| BlockProductionError::InvalidPayloadFork)?,
-                    bls_to_execution_changes: bls_to_execution_changes.into(),
-                },
-            }),
-            BeaconState::Eip4844(_) => BeaconBlock::Eip4844(BeaconBlockEip4844 {
-                slot,
-                proposer_index,
-                parent_root,
-                state_root: Hash256::zero(),
-                body: BeaconBlockBodyEip4844 {
-                    randao_reveal,
-                    eth1_data,
-                    graffiti,
-                    proposer_slashings: proposer_slashings.into(),
-                    attester_slashings: attester_slashings.into(),
-                    attestations: attestations.into(),
-                    deposits: deposits.into(),
-                    voluntary_exits: voluntary_exits.into(),
-                    sync_aggregate: sync_aggregate
-                        .ok_or(BlockProductionError::MissingSyncAggregate)?,
-                    execution_payload: block_contents
-                        .ok_or(BlockProductionError::MissingExecutionPayload)?
-                        .to_payload()
-                        .try_into()
-                        .map_err(|_| BlockProductionError::InvalidPayloadFork)?,
-                    bls_to_execution_changes: bls_to_execution_changes.into(),
-                    blob_kzg_commitments: VariableList::from(kzg_commitments),
-                },
-            }),
->>>>>>> 98b11bbd
         };
 
         let block = SignedBeaconBlock::from_block(
