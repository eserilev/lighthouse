use crate::{BeaconChain, BeaconChainError, BeaconChainTypes};
use eth2::lighthouse::StandardBlockReward;
use operation_pool::RewardCache;
use safe_arith::SafeArith;
use slog::error;
use state_processing::{
    common::{
        altair, get_attestation_participation_flag_indices, get_attesting_indices_from_state,
    },
    per_block_processing::{
        altair::sync_committee::compute_sync_aggregate_rewards, get_slashable_indices,
    },
};
use store::{
    consts::altair::{PARTICIPATION_FLAG_WEIGHTS, PROPOSER_WEIGHT, WEIGHT_DENOMINATOR},
    RelativeEpoch,
};
use types::{AbstractExecPayload, BeaconBlockRef, BeaconState, BeaconStateError, Hash256};

type BeaconBlockSubRewardValue = u64;

impl<T: BeaconChainTypes> BeaconChain<T> {
    pub fn compute_beacon_block_reward<Payload: AbstractExecPayload<T::EthSpec>>(
        &self,
        block: BeaconBlockRef<'_, T::EthSpec, Payload>,
        block_root: Hash256,
        state: &mut BeaconState<T::EthSpec>,
    ) -> Result<StandardBlockReward, BeaconChainError> {
        if block.slot() != state.slot() {
            return Err(BeaconChainError::BlockRewardSlotError);
        }

        state.build_committee_cache(RelativeEpoch::Previous, &self.spec)?;
        state.build_committee_cache(RelativeEpoch::Current, &self.spec)?;

        self.compute_beacon_block_reward_with_cache(block, block_root, state)
    }

    // This should only be called after a committee cache has been built
    // for both the previous and current epoch
    fn compute_beacon_block_reward_with_cache<Payload: AbstractExecPayload<T::EthSpec>>(
        &self,
        block: BeaconBlockRef<'_, T::EthSpec, Payload>,
        block_root: Hash256,
        state: &BeaconState<T::EthSpec>,
    ) -> Result<StandardBlockReward, BeaconChainError> {
        let proposer_index = block.proposer_index();

        let sync_aggregate_reward =
            self.compute_beacon_block_sync_aggregate_reward(block, state)?;

        let proposer_slashing_reward = self
            .compute_beacon_block_proposer_slashing_reward(block, state)
            .map_err(|e| {
                error!(
                self.log,
                "Error calculating proposer slashing reward";
                "error" => ?e
                );
                BeaconChainError::BlockRewardError
            })?;

        let attester_slashing_reward = self
            .compute_beacon_block_attester_slashing_reward(block, state)
            .map_err(|e| {
                error!(
                self.log,
                "Error calculating attester slashing reward";
                "error" => ?e
                );
                BeaconChainError::BlockRewardError
            })?;

        let block_attestation_reward = if let BeaconState::Base(_) = state {
            self.compute_beacon_block_attestation_reward_base(block, block_root, state)
                .map_err(|e| {
                    error!(
                        self.log,
                        "Error calculating base block attestation reward";
                        "error" => ?e
                    );
                    BeaconChainError::BlockRewardAttestationError
                })?
        } else {
            self.compute_beacon_block_attestation_reward_altair_deneb(block, state)
                .map_err(|e| {
                    error!(
                        self.log,
                        "Error calculating altair block attestation reward";
                        "error" => ?e
                    );
                    BeaconChainError::BlockRewardAttestationError
                })?
        };

        let total_reward = sync_aggregate_reward
            .safe_add(proposer_slashing_reward)?
            .safe_add(attester_slashing_reward)?
            .safe_add(block_attestation_reward)?;

        Ok(StandardBlockReward {
            proposer_index,
            total: total_reward,
            attestations: block_attestation_reward,
            sync_aggregate: sync_aggregate_reward,
            proposer_slashings: proposer_slashing_reward,
            attester_slashings: attester_slashing_reward,
        })
    }

    fn compute_beacon_block_sync_aggregate_reward<Payload: AbstractExecPayload<T::EthSpec>>(
        &self,
        block: BeaconBlockRef<'_, T::EthSpec, Payload>,
        state: &BeaconState<T::EthSpec>,
    ) -> Result<BeaconBlockSubRewardValue, BeaconChainError> {
        if let Ok(sync_aggregate) = block.body().sync_aggregate() {
            let (_, proposer_reward_per_bit) = compute_sync_aggregate_rewards(state, &self.spec)
                .map_err(|_| BeaconChainError::BlockRewardSyncError)?;
            Ok(sync_aggregate.sync_committee_bits.num_set_bits() as u64 * proposer_reward_per_bit)
        } else {
            Ok(0)
        }
    }

    fn compute_beacon_block_proposer_slashing_reward<Payload: AbstractExecPayload<T::EthSpec>>(
        &self,
        block: BeaconBlockRef<'_, T::EthSpec, Payload>,
        state: &BeaconState<T::EthSpec>,
    ) -> Result<BeaconBlockSubRewardValue, BeaconChainError> {
        let mut proposer_slashing_reward = 0;

        let proposer_slashings = block.body().proposer_slashings();

        for proposer_slashing in proposer_slashings {
            proposer_slashing_reward.safe_add_assign(
                state
                    .get_validator(proposer_slashing.proposer_index() as usize)?
                    .effective_balance
                    .safe_div(self.spec.whistleblower_reward_quotient)?,
            )?;
        }

        Ok(proposer_slashing_reward)
    }

    fn compute_beacon_block_attester_slashing_reward<Payload: AbstractExecPayload<T::EthSpec>>(
        &self,
        block: BeaconBlockRef<'_, T::EthSpec, Payload>,
        state: &BeaconState<T::EthSpec>,
    ) -> Result<BeaconBlockSubRewardValue, BeaconChainError> {
        let mut attester_slashing_reward = 0;

        let attester_slashings = block.body().attester_slashings();

        for attester_slashing in attester_slashings {
            for attester_index in get_slashable_indices(state, attester_slashing)? {
                attester_slashing_reward.safe_add_assign(
                    state
                        .get_validator(attester_index as usize)?
                        .effective_balance
                        .safe_div(self.spec.whistleblower_reward_quotient)?,
                )?;
            }
        }

        Ok(attester_slashing_reward)
    }

    fn compute_beacon_block_attestation_reward_base<Payload: AbstractExecPayload<T::EthSpec>>(
        &self,
        block: BeaconBlockRef<'_, T::EthSpec, Payload>,
        block_root: Hash256,
        state: &BeaconState<T::EthSpec>,
    ) -> Result<BeaconBlockSubRewardValue, BeaconChainError> {
        // Call compute_block_reward in the base case
        // Since base does not have sync aggregate, we only grab attesation portion of the returned
        // value
        let mut reward_cache = RewardCache::default();
        let block_attestation_reward = self
            .compute_block_reward(block, block_root, state, &mut reward_cache, true)?
            .attestation_rewards
            .total;

        Ok(block_attestation_reward)
    }

    fn compute_beacon_block_attestation_reward_altair_deneb<
        Payload: AbstractExecPayload<T::EthSpec>,
    >(
        &self,
        block: BeaconBlockRef<'_, T::EthSpec, Payload>,
        state: &BeaconState<T::EthSpec>,
    ) -> Result<BeaconBlockSubRewardValue, BeaconChainError> {
        let total_active_balance = state.get_total_active_balance()?;
        let base_reward_per_increment =
            altair::BaseRewardPerIncrement::new(total_active_balance, &self.spec)?;

        let mut total_proposer_reward = 0;

        let proposer_reward_denominator = WEIGHT_DENOMINATOR
            .safe_sub(PROPOSER_WEIGHT)?
            .safe_mul(WEIGHT_DENOMINATOR)?
            .safe_div(PROPOSER_WEIGHT)?;

        let mut current_epoch_participation = state.current_epoch_participation()?.clone();
        let mut previous_epoch_participation = state.previous_epoch_participation()?.clone();

        for attestation in block.body().attestations() {
            let data = &attestation.data;
            let inclusion_delay = state.slot().safe_sub(data.slot)?.as_u64();
            // [Modified in Deneb:EIP7045]
            let participation_flag_indices = get_attestation_participation_flag_indices(
                state,
                data,
                inclusion_delay,
                &self.spec,
            )?;

            let attesting_indices = get_attesting_indices_from_state(state, attestation)?;
<<<<<<< HEAD
            let mut current_epoch_participation = state.current_epoch_participation()?.clone();
            let mut previous_epoch_participation = state.previous_epoch_participation()?.clone();
=======
>>>>>>> 36d88498
            let mut proposer_reward_numerator = 0;
            for index in attesting_indices {
                let index = index as usize;
                for (flag_index, &weight) in PARTICIPATION_FLAG_WEIGHTS.iter().enumerate() {
                    let epoch_participation = if data.target.epoch == state.current_epoch() {
                        &mut current_epoch_participation
                    } else {
                        &mut previous_epoch_participation
                    };

                    let validator_participation = epoch_participation
                        .get_mut(index)
                        .ok_or(BeaconStateError::ParticipationOutOfBounds(index))?;

                    if participation_flag_indices.contains(&flag_index)
                        && !validator_participation.has_flag(flag_index)?
                    {
                        validator_participation.add_flag(flag_index)?;
                        proposer_reward_numerator.safe_add_assign(
                            altair::get_base_reward(
                                state,
                                index,
                                base_reward_per_increment,
                                &self.spec,
                            )?
                            .safe_mul(weight)?,
                        )?;
                    }
                }
            }
            total_proposer_reward.safe_add_assign(
                proposer_reward_numerator.safe_div(proposer_reward_denominator)?,
            )?;
        }

        Ok(total_proposer_reward)
    }
}<|MERGE_RESOLUTION|>--- conflicted
+++ resolved
@@ -217,11 +217,6 @@
             )?;
 
             let attesting_indices = get_attesting_indices_from_state(state, attestation)?;
-<<<<<<< HEAD
-            let mut current_epoch_participation = state.current_epoch_participation()?.clone();
-            let mut previous_epoch_participation = state.previous_epoch_participation()?.clone();
-=======
->>>>>>> 36d88498
             let mut proposer_reward_numerator = 0;
             for index in attesting_indices {
                 let index = index as usize;
