use crate::{BeaconChain, BeaconChainError, BeaconChainTypes};
use eth2::lighthouse::StandardBlockReward;
use operation_pool::RewardCache;
use safe_arith::SafeArith;
use slog::error;
use state_processing::{
<<<<<<< HEAD
    common::{
        altair, get_attestation_participation_flag_indices, indexed_attestation_base,
        indexed_attestation_electra,
    },
=======
    common::{get_attestation_participation_flag_indices, get_attesting_indices_from_state},
    epoch_cache::initialize_epoch_cache,
>>>>>>> b6a1c863
    per_block_processing::{
        altair::sync_committee::compute_sync_aggregate_rewards, get_slashable_indices,
    },
};
use store::{
    consts::altair::{PARTICIPATION_FLAG_WEIGHTS, PROPOSER_WEIGHT, WEIGHT_DENOMINATOR},
    RelativeEpoch,
};
use types::{AbstractExecPayload, BeaconBlockRef, BeaconState, BeaconStateError, Hash256};

type BeaconBlockSubRewardValue = u64;

impl<T: BeaconChainTypes> BeaconChain<T> {
    pub fn compute_beacon_block_reward<Payload: AbstractExecPayload<T::EthSpec>>(
        &self,
        block: BeaconBlockRef<'_, T::EthSpec, Payload>,
        block_root: Hash256,
        state: &mut BeaconState<T::EthSpec>,
    ) -> Result<StandardBlockReward, BeaconChainError> {
        if block.slot() != state.slot() {
            return Err(BeaconChainError::BlockRewardSlotError);
        }

        state.build_committee_cache(RelativeEpoch::Previous, &self.spec)?;
        state.build_committee_cache(RelativeEpoch::Current, &self.spec)?;
        initialize_epoch_cache(state, &self.spec)?;

        self.compute_beacon_block_reward_with_cache(block, block_root, state)
    }

    // This should only be called after a committee cache has been built
    // for both the previous and current epoch
    fn compute_beacon_block_reward_with_cache<Payload: AbstractExecPayload<T::EthSpec>>(
        &self,
        block: BeaconBlockRef<'_, T::EthSpec, Payload>,
        block_root: Hash256,
        state: &BeaconState<T::EthSpec>,
    ) -> Result<StandardBlockReward, BeaconChainError> {
        let proposer_index = block.proposer_index();

        let sync_aggregate_reward =
            self.compute_beacon_block_sync_aggregate_reward(block, state)?;

        let proposer_slashing_reward = self
            .compute_beacon_block_proposer_slashing_reward(block, state)
            .map_err(|e| {
                error!(
                self.log,
                "Error calculating proposer slashing reward";
                "error" => ?e
                );
                BeaconChainError::BlockRewardError
            })?;

        let attester_slashing_reward = self
            .compute_beacon_block_attester_slashing_reward(block, state)
            .map_err(|e| {
                error!(
                self.log,
                "Error calculating attester slashing reward";
                "error" => ?e
                );
                BeaconChainError::BlockRewardError
            })?;

        let block_attestation_reward = if let BeaconState::Base(_) = state {
            self.compute_beacon_block_attestation_reward_base(block, block_root, state)
                .map_err(|e| {
                    error!(
                        self.log,
                        "Error calculating base block attestation reward";
                        "error" => ?e
                    );
                    BeaconChainError::BlockRewardAttestationError
                })?
        } else {
            self.compute_beacon_block_attestation_reward_altair_deneb(block, state)
                .map_err(|e| {
                    error!(
                        self.log,
                        "Error calculating altair block attestation reward";
                        "error" => ?e
                    );
                    BeaconChainError::BlockRewardAttestationError
                })?
        };

        let total_reward = sync_aggregate_reward
            .safe_add(proposer_slashing_reward)?
            .safe_add(attester_slashing_reward)?
            .safe_add(block_attestation_reward)?;

        Ok(StandardBlockReward {
            proposer_index,
            total: total_reward,
            attestations: block_attestation_reward,
            sync_aggregate: sync_aggregate_reward,
            proposer_slashings: proposer_slashing_reward,
            attester_slashings: attester_slashing_reward,
        })
    }

    fn compute_beacon_block_sync_aggregate_reward<Payload: AbstractExecPayload<T::EthSpec>>(
        &self,
        block: BeaconBlockRef<'_, T::EthSpec, Payload>,
        state: &BeaconState<T::EthSpec>,
    ) -> Result<BeaconBlockSubRewardValue, BeaconChainError> {
        if let Ok(sync_aggregate) = block.body().sync_aggregate() {
            let (_, proposer_reward_per_bit) = compute_sync_aggregate_rewards(state, &self.spec)
                .map_err(|_| BeaconChainError::BlockRewardSyncError)?;
            Ok(sync_aggregate.sync_committee_bits.num_set_bits() as u64 * proposer_reward_per_bit)
        } else {
            Ok(0)
        }
    }

    fn compute_beacon_block_proposer_slashing_reward<Payload: AbstractExecPayload<T::EthSpec>>(
        &self,
        block: BeaconBlockRef<'_, T::EthSpec, Payload>,
        state: &BeaconState<T::EthSpec>,
    ) -> Result<BeaconBlockSubRewardValue, BeaconChainError> {
        let mut proposer_slashing_reward = 0;

        let proposer_slashings = block.body().proposer_slashings();

        for proposer_slashing in proposer_slashings {
            proposer_slashing_reward.safe_add_assign(
                state
                    .get_validator(proposer_slashing.proposer_index() as usize)?
                    .effective_balance
                    .safe_div(self.spec.whistleblower_reward_quotient)?,
            )?;
        }

        Ok(proposer_slashing_reward)
    }

    fn compute_beacon_block_attester_slashing_reward<Payload: AbstractExecPayload<T::EthSpec>>(
        &self,
        block: BeaconBlockRef<'_, T::EthSpec, Payload>,
        state: &BeaconState<T::EthSpec>,
    ) -> Result<BeaconBlockSubRewardValue, BeaconChainError> {
        let mut attester_slashing_reward = 0;

        let attester_slashings = block.body().attester_slashings();

        for attester_slashing in attester_slashings {
            for attester_index in get_slashable_indices(state, attester_slashing)? {
                attester_slashing_reward.safe_add_assign(
                    state
                        .get_validator(attester_index as usize)?
                        .effective_balance
                        .safe_div(self.spec.whistleblower_reward_quotient)?,
                )?;
            }
        }

        Ok(attester_slashing_reward)
    }

    fn compute_beacon_block_attestation_reward_base<Payload: AbstractExecPayload<T::EthSpec>>(
        &self,
        block: BeaconBlockRef<'_, T::EthSpec, Payload>,
        block_root: Hash256,
        state: &BeaconState<T::EthSpec>,
    ) -> Result<BeaconBlockSubRewardValue, BeaconChainError> {
        // Call compute_block_reward in the base case
        // Since base does not have sync aggregate, we only grab attesation portion of the returned
        // value
        let mut reward_cache = RewardCache::default();
        let block_attestation_reward = self
            .compute_block_reward(block, block_root, state, &mut reward_cache, true)?
            .attestation_rewards
            .total;

        Ok(block_attestation_reward)
    }

    fn compute_beacon_block_attestation_reward_altair_deneb<
        Payload: AbstractExecPayload<T::EthSpec>,
    >(
        &self,
        block: BeaconBlockRef<'_, T::EthSpec, Payload>,
        state: &BeaconState<T::EthSpec>,
    ) -> Result<BeaconBlockSubRewardValue, BeaconChainError> {
        let mut total_proposer_reward = 0;

        let proposer_reward_denominator = WEIGHT_DENOMINATOR
            .safe_sub(PROPOSER_WEIGHT)?
            .safe_mul(WEIGHT_DENOMINATOR)?
            .safe_div(PROPOSER_WEIGHT)?;

        let mut current_epoch_participation = state.current_epoch_participation()?.clone();
        let mut previous_epoch_participation = state.previous_epoch_participation()?.clone();

        for attestation in block.body().attestations() {
            let data = &attestation.data();
            let inclusion_delay = state.slot().safe_sub(data.slot)?.as_u64();
            // [Modified in Deneb:EIP7045]
            let participation_flag_indices = get_attestation_participation_flag_indices(
                state,
                data,
                inclusion_delay,
                &self.spec,
            )?;

            let attesting_indices = match attestation {
                types::Attestation::Base(att) => {
                    indexed_attestation_base::get_attesting_indices_from_state(state, att)?
                }
                types::Attestation::Electra(att) => {
                    indexed_attestation_electra::get_attesting_indices_from_state(state, att)?
                }
            };

            let mut proposer_reward_numerator = 0;
            for index in attesting_indices {
                let index = index as usize;
                for (flag_index, &weight) in PARTICIPATION_FLAG_WEIGHTS.iter().enumerate() {
                    let epoch_participation = if data.target.epoch == state.current_epoch() {
                        &mut current_epoch_participation
                    } else {
                        &mut previous_epoch_participation
                    };

                    let validator_participation = epoch_participation
                        .get_mut(index)
                        .ok_or(BeaconStateError::ParticipationOutOfBounds(index))?;

                    if participation_flag_indices.contains(&flag_index)
                        && !validator_participation.has_flag(flag_index)?
                    {
                        validator_participation.add_flag(flag_index)?;
                        proposer_reward_numerator
                            .safe_add_assign(state.get_base_reward(index)?.safe_mul(weight)?)?;
                    }
                }
            }
            total_proposer_reward.safe_add_assign(
                proposer_reward_numerator.safe_div(proposer_reward_denominator)?,
            )?;
        }

        Ok(total_proposer_reward)
    }
}<|MERGE_RESOLUTION|>--- conflicted
+++ resolved
@@ -4,15 +4,11 @@
 use safe_arith::SafeArith;
 use slog::error;
 use state_processing::{
-<<<<<<< HEAD
     common::{
         altair, get_attestation_participation_flag_indices, indexed_attestation_base,
         indexed_attestation_electra,
     },
-=======
-    common::{get_attestation_participation_flag_indices, get_attesting_indices_from_state},
     epoch_cache::initialize_epoch_cache,
->>>>>>> b6a1c863
     per_block_processing::{
         altair::sync_committee::compute_sync_aggregate_rewards, get_slashable_indices,
     },
