--- conflicted
+++ resolved
@@ -1,27 +1,17 @@
 use crate::errors::BeaconChainError;
 use crate::{metrics, BeaconChainTypes, BeaconStore};
-use eth2::types::light_client_update::CurrentSyncCommitteeProofLen;
 use parking_lot::{Mutex, RwLock};
 use safe_arith::SafeArith;
 use slog::{debug, Logger};
 use ssz::Decode;
-<<<<<<< HEAD
-=======
-use ssz_types::FixedVector;
->>>>>>> e141c806
 use std::num::NonZeroUsize;
 use std::sync::Arc;
 use store::DBColumn;
 use store::KeyValueStore;
 use tree_hash::TreeHash;
 use types::light_client_update::{
-<<<<<<< HEAD
     CURRENT_SYNC_COMMITTEE_INDEX_ELECTRA, FINALIZED_ROOT_INDEX_ELECTRA,
     NEXT_SYNC_COMMITTEE_INDEX_ELECTRA,
-=======
-    FinalizedRootProofLen, NextSyncCommitteeProofLen, CURRENT_SYNC_COMMITTEE_INDEX,
-    FINALIZED_ROOT_INDEX, NEXT_SYNC_COMMITTEE_INDEX,
->>>>>>> e141c806
 };
 use types::non_zero_usize::new_non_zero_usize;
 use types::{
@@ -237,11 +227,7 @@
             }
         };
 
-<<<<<<< HEAD
-        if finalized_period >= sync_committee_period - 1 {
-=======
         if finalized_period + 1 >= sync_committee_period {
->>>>>>> e141c806
             store.store_sync_committee(
                 sync_committee_period,
                 &cached_parts.current_sync_committee,
@@ -422,25 +408,12 @@
     }
 }
 
-<<<<<<< HEAD
 #[derive(Clone)]
 struct LightClientCachedData<E: EthSpec> {
     finalized_checkpoint: Checkpoint,
     finality_branch: Vec<Hash256>,
     next_sync_committee_branch: Vec<Hash256>,
     current_sync_committee_branch: Vec<Hash256>,
-=======
-type FinalityBranch = FixedVector<Hash256, FinalizedRootProofLen>;
-type NextSyncCommitteeBranch = FixedVector<Hash256, NextSyncCommitteeProofLen>;
-type CurrentSyncCommitteeBranch = FixedVector<Hash256, CurrentSyncCommitteeProofLen>;
-
-#[derive(Clone)]
-struct LightClientCachedData<E: EthSpec> {
-    finalized_checkpoint: Checkpoint,
-    finality_branch: FinalityBranch,
-    next_sync_committee_branch: NextSyncCommitteeBranch,
-    current_sync_committee_branch: CurrentSyncCommitteeBranch,
->>>>>>> e141c806
     next_sync_committee: Arc<SyncCommittee<E>>,
     current_sync_committee: Arc<SyncCommittee<E>>,
     finalized_block_root: Hash256,
@@ -450,7 +423,6 @@
     fn from_state(state: &mut BeaconState<E>) -> Result<Self, BeaconChainError> {
         Ok(Self {
             finalized_checkpoint: state.finalized_checkpoint(),
-<<<<<<< HEAD
             finality_branch: state.compute_merkle_proof(FINALIZED_ROOT_INDEX_ELECTRA)?,
             next_sync_committee: state.next_sync_committee()?.clone(),
             current_sync_committee: state.current_sync_committee()?.clone(),
@@ -458,17 +430,6 @@
                 .compute_merkle_proof(NEXT_SYNC_COMMITTEE_INDEX_ELECTRA)?,
             current_sync_committee_branch: state
                 .compute_merkle_proof(CURRENT_SYNC_COMMITTEE_INDEX_ELECTRA)?,
-=======
-            finality_branch: state.compute_merkle_proof(FINALIZED_ROOT_INDEX)?.into(),
-            next_sync_committee: state.next_sync_committee()?.clone(),
-            current_sync_committee: state.current_sync_committee()?.clone(),
-            next_sync_committee_branch: state
-                .compute_merkle_proof(NEXT_SYNC_COMMITTEE_INDEX)?
-                .into(),
-            current_sync_committee_branch: state
-                .compute_merkle_proof(CURRENT_SYNC_COMMITTEE_INDEX)?
-                .into(),
->>>>>>> e141c806
             finalized_block_root: state.finalized_checkpoint().root,
         })
     }
