use crate::errors::BeaconChainError;
use crate::{metrics, BeaconChainTypes, BeaconStore};
use eth2::types::light_client_update::CurrentSyncCommitteeProofLen;
use parking_lot::{Mutex, RwLock};
use safe_arith::SafeArith;
use slog::{debug, Logger};
use ssz::Decode;
use ssz::Encode;
use ssz_types::FixedVector;
use std::num::NonZeroUsize;
use std::sync::Arc;
use store::DBColumn;
use store::KeyValueStore;
<<<<<<< HEAD
use tree_hash::TreeHash;
use types::light_client_update::{
    FinalizedRootProofLen, NextSyncCommitteeProofLen, CURRENT_SYNC_COMMITTEE_INDEX,
    FINALIZED_ROOT_INDEX, NEXT_SYNC_COMMITTEE_INDEX,
};
use types::non_zero_usize::new_non_zero_usize;
use types::{
    BeaconBlockRef, BeaconState, ChainSpec, Checkpoint, EthSpec, ForkName, Hash256,
    LightClientBootstrap, LightClientFinalityUpdate, LightClientOptimisticUpdate,
    LightClientUpdate, Slot, SyncAggregate, SyncCommittee,
=======
use types::light_client_update::{
    FinalizedRootProofLen, NextSyncCommitteeProofLen, FINALIZED_ROOT_INDEX,
    NEXT_SYNC_COMMITTEE_INDEX,
};
use types::non_zero_usize::new_non_zero_usize;
use types::{
    BeaconBlockRef, BeaconState, ChainSpec, EthSpec, ForkName, Hash256, LightClientFinalityUpdate,
    LightClientOptimisticUpdate, LightClientUpdate, Slot, SyncAggregate, SyncCommittee,
>>>>>>> f2fdbe7f
};

/// A prev block cache miss requires to re-generate the state of the post-parent block. Items in the
/// prev block cache are very small 32 * (6 + 1) = 224 bytes. 32 is an arbitrary number that
/// represents unlikely re-orgs, while keeping the cache very small.
const PREV_BLOCK_CACHE_SIZE: NonZeroUsize = new_non_zero_usize(32);

/// This cache computes light client messages ahead of time, required to satisfy p2p and API
/// requests. These messages include proofs on historical states, so on-demand computation is
/// expensive.
pub struct LightClientServerCache<T: BeaconChainTypes> {
    /// Tracks a single global latest finality update out of all imported blocks.
    ///
    /// TODO: Active discussion with @etan-status if this cache should be fork aware to return
    /// latest canonical (update with highest signature slot, where its attested header is part of
    /// the head chain) instead of global latest (update with highest signature slot, out of all
    /// branches).
    latest_finality_update: RwLock<Option<LightClientFinalityUpdate<T::EthSpec>>>,
    /// Tracks a single global latest optimistic update out of all imported blocks.
    latest_optimistic_update: RwLock<Option<LightClientOptimisticUpdate<T::EthSpec>>>,
    /// Caches the most recent light client update
    latest_light_client_update: RwLock<Option<LightClientUpdate<T::EthSpec>>>,
<<<<<<< HEAD
    /// Caches the current sync committee,
    latest_current_sync_committee: RwLock<Option<Arc<SyncCommittee<T::EthSpec>>>>,
=======
>>>>>>> f2fdbe7f
    /// Caches state proofs by block root
    prev_block_cache: Mutex<lru::LruCache<Hash256, LightClientCachedData<T::EthSpec>>>,
}

impl<T: BeaconChainTypes> LightClientServerCache<T> {
    pub fn new() -> Self {
        Self {
            latest_finality_update: None.into(),
            latest_optimistic_update: None.into(),
            latest_light_client_update: None.into(),
<<<<<<< HEAD
            latest_current_sync_committee: None.into(),
=======
>>>>>>> f2fdbe7f
            prev_block_cache: lru::LruCache::new(PREV_BLOCK_CACHE_SIZE).into(),
        }
    }

    /// Compute and cache state proofs for latter production of light-client messages. Does not
    /// trigger block replay.
    pub(crate) fn cache_state_data(
        &self,
        spec: &ChainSpec,
        block: BeaconBlockRef<T::EthSpec>,
        block_root: Hash256,
        block_post_state: &mut BeaconState<T::EthSpec>,
    ) -> Result<(), BeaconChainError> {
        let _timer = metrics::start_timer(&metrics::LIGHT_CLIENT_SERVER_CACHE_STATE_DATA_TIMES);

        // Only post-altair
        if spec.fork_name_at_slot::<T::EthSpec>(block.slot()) == ForkName::Base {
            return Ok(());
        }

        // Persist in memory cache for a descendent block

        let cached_data = LightClientCachedData::from_state(block_post_state)?;
        self.prev_block_cache.lock().put(block_root, cached_data);

        Ok(())
    }

    /// Given a block with a SyncAggregate computes better or more recent light client updates. The
    /// results are cached either on disk or memory to be served via p2p and rest API
    pub fn recompute_and_cache_updates(
        &self,
        store: BeaconStore<T>,
        block_slot: Slot,
        block_parent_root: &Hash256,
        sync_aggregate: &SyncAggregate<T::EthSpec>,
        log: &Logger,
        chain_spec: &ChainSpec,
    ) -> Result<(), BeaconChainError> {
        let _timer =
            metrics::start_timer(&metrics::LIGHT_CLIENT_SERVER_CACHE_RECOMPUTE_UPDATES_TIMES);

        let signature_slot = block_slot;
        let attested_block_root = block_parent_root;

<<<<<<< HEAD
        let sync_period = block_slot
            .epoch(T::EthSpec::slots_per_epoch())
            .sync_committee_period(chain_spec)?;

        let attested_block =
            store
                .get_full_block(attested_block_root)?
                .ok_or(BeaconChainError::DBInconsistent(format!(
                    "Block not available {:?}",
                    attested_block_root
                )))?;
=======
        let attested_block = store.get_blinded_block(attested_block_root)?.ok_or(
            BeaconChainError::DBInconsistent(format!(
                "Block not available {:?}",
                attested_block_root
            )),
        )?;
>>>>>>> f2fdbe7f

        let cached_parts = self.get_or_compute_prev_block_cache(
            store.clone(),
            attested_block_root,
            &attested_block.state_root(),
            attested_block.slot(),
        )?;

        let finalized_period = cached_parts
            .finalized_checkpoint
            .epoch
            .sync_committee_period(chain_spec)?;

        self.store_current_sync_committee_branch(
            &store,
            &cached_parts,
            attested_block.message().tree_hash_root(),
        )?;

        self.store_sync_committee(&store, &cached_parts, sync_period, finalized_period)?;

        let attested_slot = attested_block.slot();

<<<<<<< HEAD
        let maybe_finalized_block = store.get_full_block(&cached_parts.finalized_block_root)?;

        let new_light_client_update = LightClientUpdate::new(
            sync_aggregate,
            block_slot,
            cached_parts.next_sync_committee,
            cached_parts.next_sync_committee_branch,
            cached_parts.finality_branch.clone(),
            &attested_block,
            maybe_finalized_block.as_ref(),
            chain_spec,
        )?;
=======
        let maybe_finalized_block = store.get_blinded_block(&cached_parts.finalized_block_root)?;
>>>>>>> f2fdbe7f

        let sync_period = block_slot
            .epoch(T::EthSpec::slots_per_epoch())
            .sync_committee_period(chain_spec)?;

<<<<<<< HEAD
        // Spec: Full nodes SHOULD provide the best derivable LightClientUpdate (according to is_better_update)
        // for each sync committee period
        let prev_light_client_update = match &self.latest_light_client_update.read().clone() {
            Some(prev_light_client_update) => Some(prev_light_client_update.clone()),
            None => self.get_light_client_update(&store, sync_period, chain_spec)?,
        };

        let should_persist_light_client_update =
            if let Some(prev_light_client_update) = prev_light_client_update {
                prev_light_client_update
                    .is_better_light_client_update(&new_light_client_update, chain_spec)?
            } else {
                true
            };

        if should_persist_light_client_update {
            self.store_light_client_update(&store, sync_period, &new_light_client_update)?;
        }

=======
>>>>>>> f2fdbe7f
        // Spec: Full nodes SHOULD provide the LightClientOptimisticUpdate with the highest
        // attested_header.beacon.slot (if multiple, highest signature_slot) as selected by fork choice
        let is_latest_optimistic = match &self.latest_optimistic_update.read().clone() {
            Some(latest_optimistic_update) => {
<<<<<<< HEAD
                latest_optimistic_update.is_latest_optimistic_update(attested_slot, signature_slot)
=======
                latest_optimistic_update.is_latest(attested_slot, signature_slot)
>>>>>>> f2fdbe7f
            }
            None => true,
        };
        if is_latest_optimistic {
            // can create an optimistic update, that is more recent
            *self.latest_optimistic_update.write() = Some(LightClientOptimisticUpdate::new(
                &attested_block,
                sync_aggregate.clone(),
                signature_slot,
                chain_spec,
            )?);
        };

        // Spec: Full nodes SHOULD provide the LightClientFinalityUpdate with the highest
        // attested_header.beacon.slot (if multiple, highest signature_slot) as selected by fork choice
        let is_latest_finality = match &self.latest_finality_update.read().clone() {
            Some(latest_finality_update) => {
<<<<<<< HEAD
                latest_finality_update.is_latest_finality_update(attested_slot, signature_slot)
=======
                latest_finality_update.is_latest(attested_slot, signature_slot)
>>>>>>> f2fdbe7f
            }
            None => true,
        };

        if is_latest_finality & !cached_parts.finalized_block_root.is_zero() {
            // Immediately after checkpoint sync the finalized block may not be available yet.
<<<<<<< HEAD
            if let Some(finalized_block) = maybe_finalized_block {
                *self.latest_finality_update.write() = Some(LightClientFinalityUpdate::new(
                    &attested_block,
                    &finalized_block,
                    cached_parts.finality_branch,
=======
            if let Some(finalized_block) = maybe_finalized_block.as_ref() {
                *self.latest_finality_update.write() = Some(LightClientFinalityUpdate::new(
                    &attested_block,
                    finalized_block,
                    cached_parts.finality_branch.clone(),
>>>>>>> f2fdbe7f
                    sync_aggregate.clone(),
                    signature_slot,
                    chain_spec,
                )?);
            } else {
                debug!(
                    log,
                    "Finalized block not available in store for light_client server";
                    "finalized_block_root" => format!("{}", cached_parts.finalized_block_root),
                );
            }
        }

        let new_light_client_update = LightClientUpdate::new(
            sync_aggregate,
            block_slot,
            cached_parts.next_sync_committee,
            cached_parts.next_sync_committee_branch,
            cached_parts.finality_branch,
            &attested_block,
            maybe_finalized_block.as_ref(),
            chain_spec,
        )?;

        // Spec: Full nodes SHOULD provide the best derivable LightClientUpdate (according to is_better_update)
        // for each sync committee period
        let prev_light_client_update = match &self.latest_light_client_update.read().clone() {
            Some(prev_light_client_update) => Some(prev_light_client_update.clone()),
            None => self.get_light_client_update(&store, sync_period, chain_spec)?,
        };

        let should_persist_light_client_update =
            if let Some(prev_light_client_update) = prev_light_client_update {
                let prev_sync_period = prev_light_client_update
                    .signature_slot()
                    .epoch(T::EthSpec::slots_per_epoch())
                    .sync_committee_period(chain_spec)?;

                if sync_period != prev_sync_period {
                    true
                } else {
                    prev_light_client_update
                        .is_better_light_client_update(&new_light_client_update, chain_spec)?
                }
            } else {
                true
            };

        if should_persist_light_client_update {
            self.store_light_client_update(&store, sync_period, &new_light_client_update)?;
        }

        Ok(())
    }

<<<<<<< HEAD
    fn store_current_sync_committee_branch(
        &self,
        store: &BeaconStore<T>,
        cached_parts: &LightClientCachedData<T::EthSpec>,
        block_root: Hash256,
    ) -> Result<(), BeaconChainError> {
        let column = DBColumn::SyncCommitteeBranch;
        store.hot_db.put_bytes(
            column.into(),
            &block_root.as_ssz_bytes(),
            &cached_parts.current_sync_committee_branch.as_ssz_bytes(),
        )?;
        Ok(())
    }

    fn store_sync_committee(
        &self,
        store: &BeaconStore<T>,
        cached_parts: &LightClientCachedData<T::EthSpec>,
        sync_committee_period: u64,
        finalized_period: u64,
    ) -> Result<(), BeaconChainError> {
        if let Some(latest_sync_committee) = self.latest_current_sync_committee.read().clone() {
            if latest_sync_committee == cached_parts.current_sync_committee {
                return Ok(());
            }
        };

        let column = DBColumn::SyncCommittee;

        if finalized_period >= sync_committee_period - 1 {
            store.hot_db.put_bytes(
                column.into(),
                &sync_committee_period.to_le_bytes(),
                &cached_parts.current_sync_committee.as_ssz_bytes(),
            )?;
        }

        *self.latest_current_sync_committee.write() =
            Some(cached_parts.current_sync_committee.clone());

        Ok(())
    }

    pub fn store_light_client_update(
=======
    fn store_light_client_update(
>>>>>>> f2fdbe7f
        &self,
        store: &BeaconStore<T>,
        sync_committee_period: u64,
        light_client_update: &LightClientUpdate<T::EthSpec>,
    ) -> Result<(), BeaconChainError> {
        let column = DBColumn::LightClientUpdate;

        store.hot_db.put_bytes(
            column.into(),
            &sync_committee_period.to_le_bytes(),
            &light_client_update.as_ssz_bytes(),
        )?;

        *self.latest_light_client_update.write() = Some(light_client_update.clone());

        Ok(())
    }

    // Used to fetch the most recently persisted "best" light client update.
    // Should not be used outside the light client server, as it also caches the fetched
    // light client update.
    fn get_light_client_update(
        &self,
        store: &BeaconStore<T>,
        sync_committee_period: u64,
        chain_spec: &ChainSpec,
    ) -> Result<Option<LightClientUpdate<T::EthSpec>>, BeaconChainError> {
        if let Some(latest_light_client_update) = self.latest_light_client_update.read().clone() {
            let latest_lc_update_sync_committee_period = latest_light_client_update
                .signature_slot()
                .epoch(T::EthSpec::slots_per_epoch())
                .sync_committee_period(chain_spec)?;
            if latest_lc_update_sync_committee_period == sync_committee_period {
                return Ok(Some(latest_light_client_update));
            }
        }

        let column = DBColumn::LightClientUpdate;
        let res = store
            .hot_db
            .get_bytes(column.into(), &sync_committee_period.to_le_bytes())?;

        if let Some(light_client_update_bytes) = res {
            let epoch = sync_committee_period
                .safe_mul(chain_spec.epochs_per_sync_committee_period.into())?;

            let fork_name = chain_spec.fork_name_at_epoch(epoch.into());

            let light_client_update =
                LightClientUpdate::from_ssz_bytes(&light_client_update_bytes, &fork_name)
                    .map_err(store::errors::Error::SszDecodeError)?;

            *self.latest_light_client_update.write() = Some(light_client_update.clone());
            return Ok(Some(light_client_update));
        }

        Ok(None)
    }

    pub fn get_light_client_updates(
        &self,
        store: &BeaconStore<T>,
        start_period: u64,
        count: u64,
        chain_spec: &ChainSpec,
    ) -> Result<Vec<LightClientUpdate<T::EthSpec>>, BeaconChainError> {
        let column = DBColumn::LightClientUpdate;
        let mut light_client_updates = vec![];
        for res in store
            .hot_db
            .iter_column_from::<Vec<u8>>(column, &start_period.to_le_bytes())
        {
            let (sync_committee_bytes, light_client_update_bytes) = res?;
            let sync_committee_period = u64::from_ssz_bytes(&sync_committee_bytes)
                .map_err(store::errors::Error::SszDecodeError)?;
            let epoch = sync_committee_period
                .safe_mul(chain_spec.epochs_per_sync_committee_period.into())?;

            let fork_name = chain_spec.fork_name_at_epoch(epoch.into());

            let light_client_update =
                LightClientUpdate::from_ssz_bytes(&light_client_update_bytes, &fork_name)
                    .map_err(store::errors::Error::SszDecodeError)?;

            light_client_updates.push(light_client_update);

            if sync_committee_period >= start_period + count {
                break;
            }
        }
        Ok(light_client_updates)
    }

    /// Retrieves prev block cached data from cache. If not present re-computes by retrieving the
    /// parent state, and inserts an entry to the cache.
    ///
    /// In separate function since FnOnce of get_or_insert can not be fallible.
    fn get_or_compute_prev_block_cache(
        &self,
        store: BeaconStore<T>,
        block_root: &Hash256,
        block_state_root: &Hash256,
        block_slot: Slot,
    ) -> Result<LightClientCachedData<T::EthSpec>, BeaconChainError> {
        // Attempt to get the value from the cache first.
        if let Some(cached_parts) = self.prev_block_cache.lock().get(block_root) {
            return Ok(cached_parts.clone());
        }
        metrics::inc_counter(&metrics::LIGHT_CLIENT_SERVER_CACHE_PREV_BLOCK_CACHE_MISS);

        // Compute the value, handling potential errors.
        let mut state = store
            .get_state(block_state_root, Some(block_slot))?
            .ok_or_else(|| {
                BeaconChainError::DBInconsistent(format!("Missing state {:?}", block_state_root))
            })?;
        let new_value = LightClientCachedData::from_state(&mut state)?;

        // Insert value and return owned
        self.prev_block_cache
            .lock()
            .put(*block_root, new_value.clone());
        Ok(new_value)
    }

    pub fn get_latest_finality_update(&self) -> Option<LightClientFinalityUpdate<T::EthSpec>> {
        self.latest_finality_update.read().clone()
    }

    pub fn get_latest_optimistic_update(&self) -> Option<LightClientOptimisticUpdate<T::EthSpec>> {
        self.latest_optimistic_update.read().clone()
    }

    pub fn get_sync_committee_branch(
        &self,
        store: &BeaconStore<T>,
        block_root: &Hash256,
    ) -> Result<Option<FixedVector<Hash256, CurrentSyncCommitteeProofLen>>, BeaconChainError> {
        let column = DBColumn::SyncCommitteeBranch;

        if let Some(bytes) = store
            .hot_db
            .get_bytes(column.into(), &block_root.as_ssz_bytes())?
        {
            // TODO unwrap
            let sync_committee_branch: FixedVector<Hash256, CurrentSyncCommitteeProofLen> =
                FixedVector::from_ssz_bytes(&bytes).unwrap();

            return Ok(Some(sync_committee_branch));
        }

        Ok(None)
    }

    pub fn get_sync_committee(
        &self,
        store: &BeaconStore<T>,
        sync_committee_period: u64,
    ) -> Result<Option<SyncCommittee<T::EthSpec>>, BeaconChainError> {
        let column = DBColumn::SyncCommittee;

        if let Some(bytes) = store
            .hot_db
            .get_bytes(column.into(), &sync_committee_period.as_ssz_bytes())?
        {
            let sync_committee: SyncCommittee<T::EthSpec> =
                SyncCommittee::from_ssz_bytes(&bytes).unwrap();
            return Ok(Some(sync_committee));
        }

        Ok(None)
    }

    #[allow(clippy::type_complexity)]
    pub fn get_light_client_bootstrap(
        &self,
        store: &BeaconStore<T>,
        block_root: &Hash256,
        finalized_period: u64,
        chain_spec: &ChainSpec,
    ) -> Result<Option<(LightClientBootstrap<T::EthSpec>, ForkName)>, BeaconChainError> {
        let Some(block) = store.get_full_block(block_root)? else {
            return Err(BeaconChainError::LightClientBootstrapError(
                "Block not found".to_string(),
            ));
        };

        let (_, slot) = (block.state_root(), block.slot());

        let fork_name = chain_spec.fork_name_at_slot::<T::EthSpec>(slot);

        let sync_committee_period = block
            .slot()
            .epoch(T::EthSpec::slots_per_epoch())
            .sync_committee_period(chain_spec)?;

        let Some(current_sync_committee_branch) =
            self.get_sync_committee_branch(store, block_root)?
        else {
            return Ok(None);
        };

        if sync_committee_period > finalized_period {
            return Ok(None);
        }

        let Some(current_sync_committee) = self.get_sync_committee(store, sync_committee_period)?
        else {
            return Ok(None);
        };

        let light_client_bootstrap = LightClientBootstrap::new(
            &block,
            Arc::new(current_sync_committee),
            current_sync_committee_branch,
            chain_spec,
        )?;

        return Ok(Some((light_client_bootstrap, fork_name)));
    }
}

impl<T: BeaconChainTypes> Default for LightClientServerCache<T> {
    fn default() -> Self {
        Self::new()
    }
}

type FinalityBranch = FixedVector<Hash256, FinalizedRootProofLen>;
type NextSyncCommitteeBranch = FixedVector<Hash256, NextSyncCommitteeProofLen>;
<<<<<<< HEAD
type CurrentSyncCommitteeBranch = FixedVector<Hash256, CurrentSyncCommitteeProofLen>;

#[derive(Clone)]
struct LightClientCachedData<E: EthSpec> {
    finalized_checkpoint: Checkpoint,
    finality_branch: FinalityBranch,
    next_sync_committee_branch: NextSyncCommitteeBranch,
    current_sync_committee_branch: CurrentSyncCommitteeBranch,
    next_sync_committee: Arc<SyncCommittee<E>>,
    current_sync_committee: Arc<SyncCommittee<E>>,
=======

#[derive(Clone)]
struct LightClientCachedData<E: EthSpec> {
    finality_branch: FinalityBranch,
    next_sync_committee_branch: NextSyncCommitteeBranch,
    next_sync_committee: Arc<SyncCommittee<E>>,
>>>>>>> f2fdbe7f
    finalized_block_root: Hash256,
}

impl<E: EthSpec> LightClientCachedData<E> {
    fn from_state(state: &mut BeaconState<E>) -> Result<Self, BeaconChainError> {
        Ok(Self {
            finalized_checkpoint: state.finalized_checkpoint(),
            finality_branch: state.compute_merkle_proof(FINALIZED_ROOT_INDEX)?.into(),
            next_sync_committee: state.next_sync_committee()?.clone(),
<<<<<<< HEAD
            current_sync_committee: state.current_sync_committee()?.clone(),
            next_sync_committee_branch: state
                .compute_merkle_proof(NEXT_SYNC_COMMITTEE_INDEX)?
                .into(),
            current_sync_committee_branch: state
                .compute_merkle_proof(CURRENT_SYNC_COMMITTEE_INDEX)?
                .into(),
=======
            next_sync_committee_branch: state
                .compute_merkle_proof(NEXT_SYNC_COMMITTEE_INDEX)?
                .into(),
>>>>>>> f2fdbe7f
            finalized_block_root: state.finalized_checkpoint().root,
        })
    }
}<|MERGE_RESOLUTION|>--- conflicted
+++ resolved
@@ -11,7 +11,6 @@
 use std::sync::Arc;
 use store::DBColumn;
 use store::KeyValueStore;
-<<<<<<< HEAD
 use tree_hash::TreeHash;
 use types::light_client_update::{
     FinalizedRootProofLen, NextSyncCommitteeProofLen, CURRENT_SYNC_COMMITTEE_INDEX,
@@ -22,16 +21,6 @@
     BeaconBlockRef, BeaconState, ChainSpec, Checkpoint, EthSpec, ForkName, Hash256,
     LightClientBootstrap, LightClientFinalityUpdate, LightClientOptimisticUpdate,
     LightClientUpdate, Slot, SyncAggregate, SyncCommittee,
-=======
-use types::light_client_update::{
-    FinalizedRootProofLen, NextSyncCommitteeProofLen, FINALIZED_ROOT_INDEX,
-    NEXT_SYNC_COMMITTEE_INDEX,
-};
-use types::non_zero_usize::new_non_zero_usize;
-use types::{
-    BeaconBlockRef, BeaconState, ChainSpec, EthSpec, ForkName, Hash256, LightClientFinalityUpdate,
-    LightClientOptimisticUpdate, LightClientUpdate, Slot, SyncAggregate, SyncCommittee,
->>>>>>> f2fdbe7f
 };
 
 /// A prev block cache miss requires to re-generate the state of the post-parent block. Items in the
@@ -54,11 +43,8 @@
     latest_optimistic_update: RwLock<Option<LightClientOptimisticUpdate<T::EthSpec>>>,
     /// Caches the most recent light client update
     latest_light_client_update: RwLock<Option<LightClientUpdate<T::EthSpec>>>,
-<<<<<<< HEAD
     /// Caches the current sync committee,
     latest_current_sync_committee: RwLock<Option<Arc<SyncCommittee<T::EthSpec>>>>,
-=======
->>>>>>> f2fdbe7f
     /// Caches state proofs by block root
     prev_block_cache: Mutex<lru::LruCache<Hash256, LightClientCachedData<T::EthSpec>>>,
 }
@@ -69,10 +55,7 @@
             latest_finality_update: None.into(),
             latest_optimistic_update: None.into(),
             latest_light_client_update: None.into(),
-<<<<<<< HEAD
             latest_current_sync_committee: None.into(),
-=======
->>>>>>> f2fdbe7f
             prev_block_cache: lru::LruCache::new(PREV_BLOCK_CACHE_SIZE).into(),
         }
     }
@@ -118,26 +101,16 @@
         let signature_slot = block_slot;
         let attested_block_root = block_parent_root;
 
-<<<<<<< HEAD
         let sync_period = block_slot
             .epoch(T::EthSpec::slots_per_epoch())
             .sync_committee_period(chain_spec)?;
 
-        let attested_block =
-            store
-                .get_full_block(attested_block_root)?
-                .ok_or(BeaconChainError::DBInconsistent(format!(
-                    "Block not available {:?}",
-                    attested_block_root
-                )))?;
-=======
         let attested_block = store.get_blinded_block(attested_block_root)?.ok_or(
             BeaconChainError::DBInconsistent(format!(
                 "Block not available {:?}",
                 attested_block_root
             )),
         )?;
->>>>>>> f2fdbe7f
 
         let cached_parts = self.get_or_compute_prev_block_cache(
             store.clone(),
@@ -161,58 +134,17 @@
 
         let attested_slot = attested_block.slot();
 
-<<<<<<< HEAD
-        let maybe_finalized_block = store.get_full_block(&cached_parts.finalized_block_root)?;
-
-        let new_light_client_update = LightClientUpdate::new(
-            sync_aggregate,
-            block_slot,
-            cached_parts.next_sync_committee,
-            cached_parts.next_sync_committee_branch,
-            cached_parts.finality_branch.clone(),
-            &attested_block,
-            maybe_finalized_block.as_ref(),
-            chain_spec,
-        )?;
-=======
         let maybe_finalized_block = store.get_blinded_block(&cached_parts.finalized_block_root)?;
->>>>>>> f2fdbe7f
 
         let sync_period = block_slot
             .epoch(T::EthSpec::slots_per_epoch())
             .sync_committee_period(chain_spec)?;
 
-<<<<<<< HEAD
-        // Spec: Full nodes SHOULD provide the best derivable LightClientUpdate (according to is_better_update)
-        // for each sync committee period
-        let prev_light_client_update = match &self.latest_light_client_update.read().clone() {
-            Some(prev_light_client_update) => Some(prev_light_client_update.clone()),
-            None => self.get_light_client_update(&store, sync_period, chain_spec)?,
-        };
-
-        let should_persist_light_client_update =
-            if let Some(prev_light_client_update) = prev_light_client_update {
-                prev_light_client_update
-                    .is_better_light_client_update(&new_light_client_update, chain_spec)?
-            } else {
-                true
-            };
-
-        if should_persist_light_client_update {
-            self.store_light_client_update(&store, sync_period, &new_light_client_update)?;
-        }
-
-=======
->>>>>>> f2fdbe7f
         // Spec: Full nodes SHOULD provide the LightClientOptimisticUpdate with the highest
         // attested_header.beacon.slot (if multiple, highest signature_slot) as selected by fork choice
         let is_latest_optimistic = match &self.latest_optimistic_update.read().clone() {
             Some(latest_optimistic_update) => {
-<<<<<<< HEAD
-                latest_optimistic_update.is_latest_optimistic_update(attested_slot, signature_slot)
-=======
                 latest_optimistic_update.is_latest(attested_slot, signature_slot)
->>>>>>> f2fdbe7f
             }
             None => true,
         };
@@ -230,30 +162,18 @@
         // attested_header.beacon.slot (if multiple, highest signature_slot) as selected by fork choice
         let is_latest_finality = match &self.latest_finality_update.read().clone() {
             Some(latest_finality_update) => {
-<<<<<<< HEAD
-                latest_finality_update.is_latest_finality_update(attested_slot, signature_slot)
-=======
                 latest_finality_update.is_latest(attested_slot, signature_slot)
->>>>>>> f2fdbe7f
             }
             None => true,
         };
 
         if is_latest_finality & !cached_parts.finalized_block_root.is_zero() {
             // Immediately after checkpoint sync the finalized block may not be available yet.
-<<<<<<< HEAD
-            if let Some(finalized_block) = maybe_finalized_block {
-                *self.latest_finality_update.write() = Some(LightClientFinalityUpdate::new(
-                    &attested_block,
-                    &finalized_block,
-                    cached_parts.finality_branch,
-=======
             if let Some(finalized_block) = maybe_finalized_block.as_ref() {
                 *self.latest_finality_update.write() = Some(LightClientFinalityUpdate::new(
                     &attested_block,
                     finalized_block,
                     cached_parts.finality_branch.clone(),
->>>>>>> f2fdbe7f
                     sync_aggregate.clone(),
                     signature_slot,
                     chain_spec,
@@ -309,7 +229,6 @@
         Ok(())
     }
 
-<<<<<<< HEAD
     fn store_current_sync_committee_branch(
         &self,
         store: &BeaconStore<T>,
@@ -355,9 +274,6 @@
     }
 
     pub fn store_light_client_update(
-=======
-    fn store_light_client_update(
->>>>>>> f2fdbe7f
         &self,
         store: &BeaconStore<T>,
         sync_committee_period: u64,
@@ -539,7 +455,7 @@
         finalized_period: u64,
         chain_spec: &ChainSpec,
     ) -> Result<Option<(LightClientBootstrap<T::EthSpec>, ForkName)>, BeaconChainError> {
-        let Some(block) = store.get_full_block(block_root)? else {
+        let Some(block) = store.get_blinded_block(block_root)? else {
             return Err(BeaconChainError::LightClientBootstrapError(
                 "Block not found".to_string(),
             ));
@@ -576,7 +492,7 @@
             chain_spec,
         )?;
 
-        return Ok(Some((light_client_bootstrap, fork_name)));
+        Ok(Some((light_client_bootstrap, fork_name)))
     }
 }
 
@@ -588,7 +504,6 @@
 
 type FinalityBranch = FixedVector<Hash256, FinalizedRootProofLen>;
 type NextSyncCommitteeBranch = FixedVector<Hash256, NextSyncCommitteeProofLen>;
-<<<<<<< HEAD
 type CurrentSyncCommitteeBranch = FixedVector<Hash256, CurrentSyncCommitteeProofLen>;
 
 #[derive(Clone)]
@@ -599,14 +514,6 @@
     current_sync_committee_branch: CurrentSyncCommitteeBranch,
     next_sync_committee: Arc<SyncCommittee<E>>,
     current_sync_committee: Arc<SyncCommittee<E>>,
-=======
-
-#[derive(Clone)]
-struct LightClientCachedData<E: EthSpec> {
-    finality_branch: FinalityBranch,
-    next_sync_committee_branch: NextSyncCommitteeBranch,
-    next_sync_committee: Arc<SyncCommittee<E>>,
->>>>>>> f2fdbe7f
     finalized_block_root: Hash256,
 }
 
@@ -616,7 +523,6 @@
             finalized_checkpoint: state.finalized_checkpoint(),
             finality_branch: state.compute_merkle_proof(FINALIZED_ROOT_INDEX)?.into(),
             next_sync_committee: state.next_sync_committee()?.clone(),
-<<<<<<< HEAD
             current_sync_committee: state.current_sync_committee()?.clone(),
             next_sync_committee_branch: state
                 .compute_merkle_proof(NEXT_SYNC_COMMITTEE_INDEX)?
@@ -624,11 +530,6 @@
             current_sync_committee_branch: state
                 .compute_merkle_proof(CURRENT_SYNC_COMMITTEE_INDEX)?
                 .into(),
-=======
-            next_sync_committee_branch: state
-                .compute_merkle_proof(NEXT_SYNC_COMMITTEE_INDEX)?
-                .into(),
->>>>>>> f2fdbe7f
             finalized_block_root: state.finalized_checkpoint().root,
         })
     }
