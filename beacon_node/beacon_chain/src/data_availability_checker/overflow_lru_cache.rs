use super::state_lru_cache::{DietAvailabilityPendingExecutedBlock, StateLRUCache};
use crate::beacon_chain::BeaconStore;
use crate::blob_verification::KzgVerifiedBlob;
use crate::block_verification_types::{
    AvailabilityPendingExecutedBlock, AvailableBlock, AvailableExecutedBlock,
};
use crate::data_availability_checker::{Availability, AvailabilityCheckError};
use crate::data_column_verification::KzgVerifiedCustodyDataColumn;
use crate::metrics;
use crate::BeaconChainTypes;
use kzg::Kzg;
use lru::LruCache;
use parking_lot::RwLock;
use ssz_types::{FixedVector, VariableList};
use std::collections::HashSet;
use std::num::NonZeroUsize;
use std::sync::Arc;
use types::blob_sidecar::BlobIdentifier;
use types::data_column_sidecar::DataColumnIdentifier;
use types::{
    BlobSidecar, ChainSpec, ColumnIndex, DataColumnSidecar, Epoch, EthSpec, Hash256,
    SignedBeaconBlock,
};

pub type DataColumnsToPublish<E> = Option<Vec<Arc<DataColumnSidecar<E>>>>;

/// This represents the components of a partially available block
///
/// The blobs are all gossip and kzg verified.
/// The block has completed all verifications except the availability check.
/// TODO(das): this struct can potentially be reafactored as blobs and data columns are mutually
/// exclusive and this could simplify `is_importable`.
#[derive(Clone)]
pub struct PendingComponents<E: EthSpec> {
    pub block_root: Hash256,
    pub verified_blobs: FixedVector<Option<KzgVerifiedBlob<E>>, E::MaxBlobsPerBlock>,
    pub verified_data_columns: Vec<KzgVerifiedCustodyDataColumn<E>>,
    pub executed_block: Option<DietAvailabilityPendingExecutedBlock<E>>,
    pub reconstruction_started: bool,
}

pub enum BlockImportRequirement {
    AllBlobs,
    CustodyColumns(usize),
}

impl<E: EthSpec> PendingComponents<E> {
    /// Returns an immutable reference to the cached block.
    pub fn get_cached_block(&self) -> &Option<DietAvailabilityPendingExecutedBlock<E>> {
        &self.executed_block
    }

    /// Returns an immutable reference to the fixed vector of cached blobs.
    pub fn get_cached_blobs(
        &self,
    ) -> &FixedVector<Option<KzgVerifiedBlob<E>>, E::MaxBlobsPerBlock> {
        &self.verified_blobs
    }

    /// Returns an immutable reference to the cached data column.
    pub fn get_cached_data_column(
        &self,
        data_column_index: u64,
    ) -> Option<Arc<DataColumnSidecar<E>>> {
        self.verified_data_columns
            .iter()
            .find(|d| d.index() == data_column_index)
            .map(|d| d.clone_arc())
    }

    /// Returns a mutable reference to the cached block.
    pub fn get_cached_block_mut(&mut self) -> &mut Option<DietAvailabilityPendingExecutedBlock<E>> {
        &mut self.executed_block
    }

    /// Returns a mutable reference to the fixed vector of cached blobs.
    pub fn get_cached_blobs_mut(
        &mut self,
    ) -> &mut FixedVector<Option<KzgVerifiedBlob<E>>, E::MaxBlobsPerBlock> {
        &mut self.verified_blobs
    }

    /// Checks if a blob exists at the given index in the cache.
    ///
    /// Returns:
    /// - `true` if a blob exists at the given index.
    /// - `false` otherwise.
    pub fn blob_exists(&self, blob_index: usize) -> bool {
        self.get_cached_blobs()
            .get(blob_index)
            .map(|b| b.is_some())
            .unwrap_or(false)
    }

    /// Returns the number of blobs that are expected to be present. Returns `None` if we don't have a
    /// block.
    ///
    /// This corresponds to the number of commitments that are present in a block.
    pub fn num_expected_blobs(&self) -> Option<usize> {
        self.get_cached_block()
            .as_ref()
            .map(|b| b.get_commitments().len())
    }

    /// Returns the number of blobs that have been received and are stored in the cache.
    pub fn num_received_blobs(&self) -> usize {
        self.get_cached_blobs().iter().flatten().count()
    }

    /// Checks if a data column of a given index exists in the cache.
    ///
    /// Returns:
    /// - `true` if a data column for the given index exists.
    /// - `false` otherwise.
    fn data_column_exists(&self, data_column_index: u64) -> bool {
        self.get_cached_data_column(data_column_index).is_some()
    }

    /// Returns the number of data columns that have been received and are stored in the cache.
    pub fn num_received_data_columns(&self) -> usize {
        self.verified_data_columns.len()
    }

    /// Returns the indices of cached custody columns
    pub fn get_cached_data_columns_indices(&self) -> Vec<ColumnIndex> {
        self.verified_data_columns
            .iter()
            .map(|d| d.index())
            .collect()
    }

    /// Inserts a block into the cache.
    pub fn insert_block(&mut self, block: DietAvailabilityPendingExecutedBlock<E>) {
        *self.get_cached_block_mut() = Some(block)
    }

    /// Inserts a blob at a specific index in the cache.
    ///
    /// Existing blob at the index will be replaced.
    pub fn insert_blob_at_index(&mut self, blob_index: usize, blob: KzgVerifiedBlob<E>) {
        if let Some(b) = self.get_cached_blobs_mut().get_mut(blob_index) {
            *b = Some(blob);
        }
    }

    /// Merges a given set of blobs into the cache.
    ///
    /// Blobs are only inserted if:
    /// 1. The blob entry at the index is empty and no block exists.
    /// 2. The block exists and its commitment matches the blob's commitment.
    pub fn merge_blobs(
        &mut self,
        blobs: FixedVector<Option<KzgVerifiedBlob<E>>, E::MaxBlobsPerBlock>,
    ) {
        for (index, blob) in blobs.iter().cloned().enumerate() {
            let Some(blob) = blob else { continue };
            self.merge_single_blob(index, blob);
        }
    }

    /// Merges a single blob into the cache.
    ///
    /// Blobs are only inserted if:
    /// 1. The blob entry at the index is empty and no block exists, or
    /// 2. The block exists and its commitment matches the blob's commitment.
    pub fn merge_single_blob(&mut self, index: usize, blob: KzgVerifiedBlob<E>) {
        if let Some(cached_block) = self.get_cached_block() {
            let block_commitment_opt = cached_block.get_commitments().get(index).copied();
            if let Some(block_commitment) = block_commitment_opt {
                if block_commitment == *blob.get_commitment() {
                    self.insert_blob_at_index(index, blob)
                }
            }
        } else if !self.blob_exists(index) {
            self.insert_blob_at_index(index, blob)
        }
    }

    /// Merges a given set of data columns into the cache.
    fn merge_data_columns<I: IntoIterator<Item = KzgVerifiedCustodyDataColumn<E>>>(
        &mut self,
        kzg_verified_data_columns: I,
    ) -> Result<(), AvailabilityCheckError> {
        for data_column in kzg_verified_data_columns {
            // TODO(das): Add equivalent checks for data columns if necessary
            if !self.data_column_exists(data_column.index()) {
                self.verified_data_columns.push(data_column);
            }
        }
        Ok(())
    }

    /// Inserts a new block and revalidates the existing blobs against it.
    ///
    /// Blobs that don't match the new block's commitments are evicted.
    pub fn merge_block(&mut self, block: DietAvailabilityPendingExecutedBlock<E>) {
        self.insert_block(block);
        let reinsert = std::mem::take(self.get_cached_blobs_mut());
        self.merge_blobs(reinsert);
    }

    /// Checks if the block and all of its expected blobs or custody columns (post-PeerDAS) are
    /// available in the cache.
    ///
    /// Returns `true` if both the block exists and the number of received blobs / custody columns
    /// matches the number of expected blobs / custody columns.
    pub fn is_available(&self, block_import_requirement: &BlockImportRequirement) -> bool {
        match block_import_requirement {
            BlockImportRequirement::AllBlobs => self
                .num_expected_blobs()
                .map_or(false, |num_expected_blobs| {
                    num_expected_blobs == self.num_received_blobs()
                }),
            BlockImportRequirement::CustodyColumns(num_expected_columns) => {
                let num_received_data_columns = self.num_received_data_columns();
                // No data columns when there are 0 blobs
                self.num_expected_blobs()
                    .map_or(false, |num_expected_blobs| {
                        num_expected_blobs == 0
                            || *num_expected_columns == num_received_data_columns
                    })
            }
        }
    }

    /// Returns an empty `PendingComponents` object with the given block root.
    pub fn empty(block_root: Hash256) -> Self {
        Self {
            block_root,
            verified_blobs: FixedVector::default(),
            verified_data_columns: vec![],
            executed_block: None,
            reconstruction_started: false,
        }
    }

    /// Verifies an `SignedBeaconBlock` against a set of KZG verified blobs.
    /// This does not check whether a block *should* have blobs, these checks should have been
    /// completed when producing the `AvailabilityPendingBlock`.
    ///
    /// WARNING: This function can potentially take a lot of time if the state needs to be
    /// reconstructed from disk. Ensure you are not holding any write locks while calling this.
    pub fn make_available<R>(
        self,
<<<<<<< HEAD
        spec: &Arc<ChainSpec>,
=======
        block_import_requirement: BlockImportRequirement,
>>>>>>> f2fdbe7f
        recover: R,
    ) -> Result<Availability<E>, AvailabilityCheckError>
    where
        R: FnOnce(
            DietAvailabilityPendingExecutedBlock<E>,
        ) -> Result<AvailabilityPendingExecutedBlock<E>, AvailabilityCheckError>,
    {
        let Self {
            block_root,
            verified_blobs,
            verified_data_columns,
            executed_block,
            ..
        } = self;

        let blobs_available_timestamp = verified_blobs
            .iter()
            .flatten()
            .map(|blob| blob.seen_timestamp())
            .max();

        let Some(diet_executed_block) = executed_block else {
            return Err(AvailabilityCheckError::Unexpected);
        };

<<<<<<< HEAD
        let is_before_peer_das = !spec.is_peer_das_enabled_for_epoch(diet_executed_block.epoch());
        let blobs = is_before_peer_das
            .then(|| {
=======
        let (blobs, data_columns) = match block_import_requirement {
            BlockImportRequirement::AllBlobs => {
>>>>>>> f2fdbe7f
                let num_blobs_expected = diet_executed_block.num_blobs_expected();
                let Some(verified_blobs) = verified_blobs
                    .into_iter()
                    .cloned()
                    .map(|b| b.map(|b| b.to_blob()))
                    .take(num_blobs_expected)
                    .collect::<Option<Vec<_>>>()
                else {
                    return Err(AvailabilityCheckError::Unexpected);
                };
<<<<<<< HEAD
                Ok(VariableList::new(verified_blobs)?)
            })
            .transpose()?;
=======
                (Some(VariableList::new(verified_blobs)?), None)
            }
            BlockImportRequirement::CustodyColumns(_) => {
                let verified_data_columns = verified_data_columns
                    .into_iter()
                    .map(|d| d.into_inner())
                    .collect();
                (None, Some(verified_data_columns))
            }
        };
>>>>>>> f2fdbe7f

        let executed_block = recover(diet_executed_block)?;

        let AvailabilityPendingExecutedBlock {
            block,
            import_data,
            payload_verification_outcome,
        } = executed_block;

        let available_block = AvailableBlock {
            block_root,
            block,
            blobs,
<<<<<<< HEAD
=======
            data_columns,
>>>>>>> f2fdbe7f
            blobs_available_timestamp,
            data_columns: Some(
                verified_data_columns
                    .into_iter()
                    .map(|d| d.into_inner())
                    .collect(),
            ),
            spec: spec.clone(),
        };
        Ok(Availability::Available(Box::new(
            AvailableExecutedBlock::new(available_block, import_data, payload_verification_outcome),
        )))
    }

    pub fn reconstruction_started(&mut self) {
        self.reconstruction_started = true;
    }

    /// Returns the epoch of the block if it is cached, otherwise returns the epoch of the first blob.
    pub fn epoch(&self) -> Option<Epoch> {
        self.executed_block
            .as_ref()
            .map(|pending_block| pending_block.as_block().epoch())
            .or_else(|| {
                for maybe_blob in self.verified_blobs.iter() {
                    if maybe_blob.is_some() {
                        return maybe_blob.as_ref().map(|kzg_verified_blob| {
                            kzg_verified_blob
                                .as_blob()
                                .slot()
                                .epoch(E::slots_per_epoch())
                        });
                    }
                }

                if let Some(kzg_verified_data_column) = self.verified_data_columns.first() {
                    let epoch = kzg_verified_data_column
                        .as_data_column()
                        .slot()
                        .epoch(E::slots_per_epoch());
                    return Some(epoch);
                }

                None
            })
    }
}

/// This is the main struct for this module. Outside methods should
/// interact with the cache through this.
pub struct DataAvailabilityCheckerInner<T: BeaconChainTypes> {
    /// Contains all the data we keep in memory, protected by an RwLock
    critical: RwLock<LruCache<Hash256, PendingComponents<T::EthSpec>>>,
    /// This cache holds a limited number of states in memory and reconstructs them
    /// from disk when necessary. This is necessary until we merge tree-states
    state_cache: StateLRUCache<T>,
    /// The number of data columns the node is custodying.
    custody_column_count: usize,
    spec: Arc<ChainSpec>,
}

impl<T: BeaconChainTypes> DataAvailabilityCheckerInner<T> {
    pub fn new(
        capacity: NonZeroUsize,
        beacon_store: BeaconStore<T>,
        custody_column_count: usize,
        spec: Arc<ChainSpec>,
    ) -> Result<Self, AvailabilityCheckError> {
        Ok(Self {
            critical: RwLock::new(LruCache::new(capacity)),
            state_cache: StateLRUCache::new(beacon_store, spec.clone()),
            custody_column_count,
            spec,
        })
    }

    /// Returns true if the block root is known, without altering the LRU ordering
    pub fn get_execution_valid_block(
        &self,
        block_root: &Hash256,
    ) -> Option<Arc<SignedBeaconBlock<T::EthSpec>>> {
        self.critical
            .read()
            .peek(block_root)
            .and_then(|pending_components| {
                pending_components
                    .executed_block
                    .as_ref()
                    .map(|block| block.block_cloned())
            })
    }

    /// Fetch a blob from the cache without affecting the LRU ordering
    pub fn peek_blob(
        &self,
        blob_id: &BlobIdentifier,
    ) -> Result<Option<Arc<BlobSidecar<T::EthSpec>>>, AvailabilityCheckError> {
        if let Some(pending_components) = self.critical.read().peek(&blob_id.block_root) {
            Ok(pending_components
                .verified_blobs
                .get(blob_id.index as usize)
                .ok_or(AvailabilityCheckError::BlobIndexInvalid(blob_id.index))?
                .as_ref()
                .map(|blob| blob.clone_blob()))
        } else {
            Ok(None)
        }
    }

    pub fn peek_pending_components<R, F: FnOnce(Option<&PendingComponents<T::EthSpec>>) -> R>(
        &self,
        block_root: &Hash256,
        f: F,
    ) -> R {
        f(self.critical.read().peek(block_root))
    }

    fn block_import_requirement(
        &self,
        epoch: Epoch,
    ) -> Result<BlockImportRequirement, AvailabilityCheckError> {
        let peer_das_enabled = self.spec.is_peer_das_enabled_for_epoch(epoch);
        if peer_das_enabled {
            Ok(BlockImportRequirement::CustodyColumns(
                self.custody_column_count,
            ))
        } else {
            Ok(BlockImportRequirement::AllBlobs)
        }
    }

    /// Fetch a data column from the cache without affecting the LRU ordering
    pub fn peek_data_column(
        &self,
        data_column_id: &DataColumnIdentifier,
    ) -> Result<Option<Arc<DataColumnSidecar<T::EthSpec>>>, AvailabilityCheckError> {
        if let Some(pending_components) = self.critical.read().peek(&data_column_id.block_root) {
            Ok(pending_components
                .verified_data_columns
                .iter()
                .find(|data_column| data_column.as_data_column().index == data_column_id.index)
                .map(|data_column| data_column.clone_arc()))
        } else {
            Ok(None)
        }
    }

    /// Potentially trigger reconstruction if:
    /// - Our custody requirement is all columns
    /// - We >= 50% of columns, but not all columns
    fn should_reconstruct(
        &self,
        block_import_requirement: &BlockImportRequirement,
        pending_components: &PendingComponents<T::EthSpec>,
    ) -> bool {
        let BlockImportRequirement::CustodyColumns(num_expected_columns) = block_import_requirement
        else {
            return false;
        };

        let num_of_columns = self.spec.number_of_columns;
        let has_missing_columns = pending_components.verified_data_columns.len() < num_of_columns;

        has_missing_columns
            && !pending_components.reconstruction_started
            && *num_expected_columns == num_of_columns
            && pending_components.verified_data_columns.len() >= num_of_columns / 2
    }

    pub fn put_kzg_verified_blobs<I: IntoIterator<Item = KzgVerifiedBlob<T::EthSpec>>>(
        &self,
        block_root: Hash256,
        epoch: Epoch,
        kzg_verified_blobs: I,
    ) -> Result<Availability<T::EthSpec>, AvailabilityCheckError> {
        let mut fixed_blobs = FixedVector::default();

        for blob in kzg_verified_blobs {
            if let Some(blob_opt) = fixed_blobs.get_mut(blob.blob_index() as usize) {
                *blob_opt = Some(blob);
            }
        }

        let mut write_lock = self.critical.write();

        // Grab existing entry or create a new entry.
        let mut pending_components = write_lock
            .pop_entry(&block_root)
            .map(|(_, v)| v)
            .unwrap_or_else(|| PendingComponents::empty(block_root));

        // Merge in the blobs.
        pending_components.merge_blobs(fixed_blobs);

        let block_import_requirement = self.block_import_requirement(epoch)?;
        if pending_components.is_available(&block_import_requirement) {
            write_lock.put(block_root, pending_components.clone());
            // No need to hold the write lock anymore
            drop(write_lock);
<<<<<<< HEAD
            pending_components.make_available(&self.spec, |diet_block| {
=======
            pending_components.make_available(block_import_requirement, |diet_block| {
>>>>>>> f2fdbe7f
                self.state_cache.recover_pending_executed_block(diet_block)
            })
        } else {
            write_lock.put(block_root, pending_components);
            Ok(Availability::MissingComponents(block_root))
        }
    }

    // TODO(das): rpc code paths to be implemented.
    #[allow(dead_code)]
    #[allow(clippy::type_complexity)]
    pub fn put_kzg_verified_data_columns<
        I: IntoIterator<Item = KzgVerifiedCustodyDataColumn<T::EthSpec>>,
    >(
        &self,
        kzg: &Kzg,
        block_root: Hash256,
        kzg_verified_data_columns: I,
    ) -> Result<(Availability<T::EthSpec>, DataColumnsToPublish<T::EthSpec>), AvailabilityCheckError>
    {
        let mut write_lock = self.critical.write();

        // Grab existing entry or create a new entry.
        let mut pending_components = write_lock
            .pop_entry(&block_root)
            .map(|(_, v)| v)
            .unwrap_or_else(|| PendingComponents::empty(block_root));

        // Merge in the data columns.
        pending_components.merge_data_columns(kzg_verified_data_columns)?;

        let epoch = pending_components
            .epoch()
            .ok_or(AvailabilityCheckError::UnableToDetermineImportRequirement)?;
        let block_import_requirement = self.block_import_requirement(epoch)?;

        // Potentially trigger reconstruction if:
        // - Our custody requirement is all columns
        // - We >= 50% of columns
        let data_columns_to_publish =
            if self.should_reconstruct(&block_import_requirement, &pending_components) {
                pending_components.reconstruction_started();

                let timer = metrics::start_timer(&metrics::DATA_AVAILABILITY_RECONSTRUCTION_TIME);

                let existing_column_indices = pending_components
                    .verified_data_columns
                    .iter()
                    .map(|d| d.index())
                    .collect::<HashSet<_>>();

                // Will only return an error if:
                // - < 50% of columns
                // - There are duplicates
                let all_data_columns = KzgVerifiedCustodyDataColumn::reconstruct_columns(
                    kzg,
                    pending_components.verified_data_columns.as_slice(),
                    &self.spec,
                )?;

                let data_columns_to_publish = all_data_columns
                    .iter()
                    .filter(|d| !existing_column_indices.contains(&d.index()))
                    .map(|d| d.clone_arc())
                    .collect::<Vec<_>>();

                pending_components.verified_data_columns = all_data_columns;

                metrics::stop_timer(timer);
                metrics::inc_counter_by(
                    &metrics::DATA_AVAILABILITY_RECONSTRUCTED_COLUMNS,
                    data_columns_to_publish.len() as u64,
                );

                Some(data_columns_to_publish)
            } else {
                None
            };

        if pending_components.is_available(&block_import_requirement) {
            write_lock.put(block_root, pending_components.clone());
            // No need to hold the write lock anymore
            drop(write_lock);
<<<<<<< HEAD
            pending_components
                .make_available(&self.spec, |diet_block| {
                    self.state_cache.recover_pending_executed_block(diet_block)
                })
                .map(|availability| (availability, data_columns_to_publish))
=======
            pending_components.make_available(block_import_requirement, |diet_block| {
                self.state_cache.recover_pending_executed_block(diet_block)
            })
>>>>>>> f2fdbe7f
        } else {
            write_lock.put(block_root, pending_components);
            Ok((
                Availability::MissingComponents(block_root),
                data_columns_to_publish,
            ))
        }
    }

    /// Check if we have all the blobs for a block. If we do, return the Availability variant that
    /// triggers import of the block.
    pub fn put_pending_executed_block(
        &self,
        executed_block: AvailabilityPendingExecutedBlock<T::EthSpec>,
    ) -> Result<Availability<T::EthSpec>, AvailabilityCheckError> {
        let mut write_lock = self.critical.write();
        let block_root = executed_block.import_data.block_root;
        let epoch = executed_block.block.epoch();

        // register the block to get the diet block
        let diet_executed_block = self
            .state_cache
            .register_pending_executed_block(executed_block);

        // Grab existing entry or create a new entry.
        let mut pending_components = write_lock
            .pop_entry(&block_root)
            .map(|(_, v)| v)
            .unwrap_or_else(|| PendingComponents::empty(block_root));

        // Merge in the block.
        pending_components.merge_block(diet_executed_block);

        // Check if we have all components and entire set is consistent.
        let block_import_requirement = self.block_import_requirement(epoch)?;
        if pending_components.is_available(&block_import_requirement) {
            write_lock.put(block_root, pending_components.clone());
            // No need to hold the write lock anymore
            drop(write_lock);
<<<<<<< HEAD
            pending_components.make_available(&self.spec, |diet_block| {
=======
            pending_components.make_available(block_import_requirement, |diet_block| {
>>>>>>> f2fdbe7f
                self.state_cache.recover_pending_executed_block(diet_block)
            })
        } else {
            write_lock.put(block_root, pending_components);
            Ok(Availability::MissingComponents(block_root))
        }
    }

    pub fn remove_pending_components(&self, block_root: Hash256) {
        self.critical.write().pop_entry(&block_root);
    }

    /// maintain the cache
    pub fn do_maintenance(&self, cutoff_epoch: Epoch) -> Result<(), AvailabilityCheckError> {
        // clean up any lingering states in the state cache
        self.state_cache.do_maintenance(cutoff_epoch);

        // Collect keys of pending blocks from a previous epoch to cutoff
        let mut write_lock = self.critical.write();
        let mut keys_to_remove = vec![];
        for (key, value) in write_lock.iter() {
            if let Some(epoch) = value.epoch() {
                if epoch < cutoff_epoch {
                    keys_to_remove.push(*key);
                }
            }
        }
        // Now remove keys
        for key in keys_to_remove {
            write_lock.pop(&key);
        }

        Ok(())
    }

    #[cfg(test)]
    /// get the state cache for inspection (used only for tests)
    pub fn state_lru_cache(&self) -> &StateLRUCache<T> {
        &self.state_cache
    }

    /// Number of states stored in memory in the cache.
    pub fn state_cache_size(&self) -> usize {
        self.state_cache.lru_cache().read().len()
    }

    /// Number of pending component entries in memory in the cache.
    pub fn block_cache_size(&self) -> usize {
        self.critical.read().len()
    }
}

#[cfg(test)]
mod test {
    use super::*;
    use crate::{
        blob_verification::GossipVerifiedBlob,
        block_verification::PayloadVerificationOutcome,
        block_verification_types::{AsBlock, BlockImportData},
        data_availability_checker::STATE_LRU_CAPACITY,
        eth1_finalization_cache::Eth1FinalizationData,
        test_utils::{BaseHarnessType, BeaconChainHarness, DiskHarnessType},
    };
    use fork_choice::PayloadVerificationStatus;
    use logging::test_logger;
    use slog::{info, Logger};
    use state_processing::ConsensusContext;
    use std::collections::VecDeque;
    use store::{HotColdDB, ItemStore, LevelDB, StoreConfig};
    use tempfile::{tempdir, TempDir};
    use types::non_zero_usize::new_non_zero_usize;
    use types::{ExecPayload, MinimalEthSpec};

    const LOW_VALIDATOR_COUNT: usize = 32;
    const DEFAULT_TEST_CUSTODY_COLUMN_COUNT: usize = 8;

    fn get_store_with_spec<E: EthSpec>(
        db_path: &TempDir,
        spec: ChainSpec,
        log: Logger,
    ) -> Arc<HotColdDB<E, LevelDB<E>, LevelDB<E>>> {
        let hot_path = db_path.path().join("hot_db");
        let cold_path = db_path.path().join("cold_db");
        let blobs_path = db_path.path().join("blobs_db");
        let config = StoreConfig::default();

        HotColdDB::open(
            &hot_path,
            &cold_path,
            &blobs_path,
            |_, _, _| Ok(()),
            config,
            spec,
            log,
        )
        .expect("disk store should initialize")
    }

    // get a beacon chain harness advanced to just before deneb fork
    async fn get_deneb_chain<E: EthSpec>(
        log: Logger,
        db_path: &TempDir,
    ) -> BeaconChainHarness<DiskHarnessType<E>> {
        let altair_fork_epoch = Epoch::new(1);
        let bellatrix_fork_epoch = Epoch::new(2);
        let bellatrix_fork_slot = bellatrix_fork_epoch.start_slot(E::slots_per_epoch());
        let capella_fork_epoch = Epoch::new(3);
        let deneb_fork_epoch = Epoch::new(4);
        let deneb_fork_slot = deneb_fork_epoch.start_slot(E::slots_per_epoch());

        let mut spec = E::default_spec();
        spec.altair_fork_epoch = Some(altair_fork_epoch);
        spec.bellatrix_fork_epoch = Some(bellatrix_fork_epoch);
        spec.capella_fork_epoch = Some(capella_fork_epoch);
        spec.deneb_fork_epoch = Some(deneb_fork_epoch);

        let chain_store = get_store_with_spec::<E>(db_path, spec.clone(), log.clone());
        let validators_keypairs =
            types::test_utils::generate_deterministic_keypairs(LOW_VALIDATOR_COUNT);
        let harness = BeaconChainHarness::builder(E::default())
            .spec(spec.clone())
            .logger(log.clone())
            .keypairs(validators_keypairs)
            .fresh_disk_store(chain_store)
            .mock_execution_layer()
            .build();

        // go to bellatrix slot
        harness.extend_to_slot(bellatrix_fork_slot).await;
        let bellatrix_head = &harness.chain.head_snapshot().beacon_block;
        assert!(bellatrix_head.as_bellatrix().is_ok());
        assert_eq!(bellatrix_head.slot(), bellatrix_fork_slot);
        assert!(
            bellatrix_head
                .message()
                .body()
                .execution_payload()
                .unwrap()
                .is_default_with_empty_roots(),
            "Bellatrix head is default payload"
        );
        // Trigger the terminal PoW block.
        harness
            .execution_block_generator()
            .move_to_terminal_block()
            .unwrap();
        // go right before deneb slot
        harness.extend_to_slot(deneb_fork_slot - 1).await;

        harness
    }

    async fn availability_pending_block<E, Hot, Cold>(
        harness: &BeaconChainHarness<BaseHarnessType<E, Hot, Cold>>,
    ) -> (
        AvailabilityPendingExecutedBlock<E>,
        Vec<GossipVerifiedBlob<BaseHarnessType<E, Hot, Cold>>>,
    )
    where
        E: EthSpec,
        Hot: ItemStore<E>,
        Cold: ItemStore<E>,
    {
        let chain = &harness.chain;
        let log = chain.log.clone();
        let head = chain.head_snapshot();
        let parent_state = head.beacon_state.clone();

        let target_slot = chain.slot().expect("should get slot") + 1;
        let parent_root = head.beacon_block_root;
        let parent_block = chain
            .get_blinded_block(&parent_root)
            .expect("should get block")
            .expect("should have block");

        let parent_eth1_finalization_data = Eth1FinalizationData {
            eth1_data: parent_block.message().body().eth1_data().clone(),
            eth1_deposit_index: 0,
        };

        let (signed_beacon_block_hash, (block, maybe_blobs), state) = harness
            .add_block_at_slot(target_slot, parent_state)
            .await
            .expect("should add block");
        let block_root = signed_beacon_block_hash.into();
        assert_eq!(
            block_root,
            block.canonical_root(),
            "block root should match"
        );

        // log kzg commitments
        info!(log, "printing kzg commitments");
        for comm in Vec::from(
            block
                .message()
                .body()
                .blob_kzg_commitments()
                .expect("should be deneb fork")
                .clone(),
        ) {
            info!(log, "kzg commitment"; "commitment" => ?comm);
        }
        info!(log, "done printing kzg commitments");

        let gossip_verified_blobs = if let Some((kzg_proofs, blobs)) = maybe_blobs {
            let sidecars = BlobSidecar::build_sidecars(blobs, &block, kzg_proofs).unwrap();
            Vec::from(sidecars)
                .into_iter()
                .map(|sidecar| {
                    let subnet = sidecar.index;
                    GossipVerifiedBlob::new(sidecar, subnet, &harness.chain)
                        .expect("should validate blob")
                })
                .collect()
        } else {
            vec![]
        };

        let slot = block.slot();
        let consensus_context = ConsensusContext::<E>::new(slot);
        let import_data: BlockImportData<E> = BlockImportData {
            block_root,
            state,
            parent_block,
            parent_eth1_finalization_data,
            confirmed_state_roots: vec![],
            consensus_context,
        };

        let payload_verification_outcome = PayloadVerificationOutcome {
            payload_verification_status: PayloadVerificationStatus::Verified,
            is_valid_merge_transition_block: false,
        };

        let availability_pending_block = AvailabilityPendingExecutedBlock {
            block,
            import_data,
            payload_verification_outcome,
        };

        (availability_pending_block, gossip_verified_blobs)
    }

    async fn setup_harness_and_cache<E, T>(
        capacity: usize,
    ) -> (
        BeaconChainHarness<DiskHarnessType<E>>,
        Arc<DataAvailabilityCheckerInner<T>>,
        TempDir,
    )
    where
        E: EthSpec,
        T: BeaconChainTypes<HotStore = LevelDB<E>, ColdStore = LevelDB<E>, EthSpec = E>,
    {
        let log = test_logger();
        let chain_db_path = tempdir().expect("should get temp dir");
        let harness = get_deneb_chain(log.clone(), &chain_db_path).await;
        let spec = Arc::new(harness.spec.clone());
        let test_store = harness.chain.store.clone();
        let capacity_non_zero = new_non_zero_usize(capacity);
        let cache = Arc::new(
            DataAvailabilityCheckerInner::<T>::new(
                capacity_non_zero,
                test_store,
                DEFAULT_TEST_CUSTODY_COLUMN_COUNT,
                spec.clone(),
            )
            .expect("should create cache"),
        );
        (harness, cache, chain_db_path)
    }

    #[tokio::test]
    async fn overflow_cache_test_insert_components() {
        type E = MinimalEthSpec;
        type T = DiskHarnessType<E>;
        let capacity = 4;
        let (harness, cache, _path) = setup_harness_and_cache::<E, T>(capacity).await;

        let (pending_block, blobs) = availability_pending_block(&harness).await;
        let root = pending_block.import_data.block_root;
        let epoch = pending_block.block.epoch();

        let blobs_expected = pending_block.num_blobs_expected();
        assert_eq!(
            blobs.len(),
            blobs_expected,
            "should have expected number of blobs"
        );
        assert!(cache.critical.read().is_empty(), "cache should be empty");
        let availability = cache
            .put_pending_executed_block(pending_block)
            .expect("should put block");
        if blobs_expected == 0 {
            assert!(
                matches!(availability, Availability::Available(_)),
                "block doesn't have blobs, should be available"
            );
            assert_eq!(
                cache.critical.read().len(),
                1,
                "cache should still have block as it hasn't been imported yet"
            );
            // remove the blob to simulate successful import
            cache.remove_pending_components(root);
            assert_eq!(
                cache.critical.read().len(),
                0,
                "cache should be empty now that block has been imported"
            );
        } else {
            assert!(
                matches!(availability, Availability::MissingComponents(_)),
                "should be pending blobs"
            );
            assert_eq!(
                cache.critical.read().len(),
                1,
                "cache should have one block"
            );
            assert!(
                cache.critical.read().peek(&root).is_some(),
                "newly inserted block should exist in memory"
            );
        }

        let mut kzg_verified_blobs = Vec::new();
        for (blob_index, gossip_blob) in blobs.into_iter().enumerate() {
            kzg_verified_blobs.push(gossip_blob.into_inner());
            let availability = cache
                .put_kzg_verified_blobs(root, epoch, kzg_verified_blobs.clone())
                .expect("should put blob");
            if blob_index == blobs_expected - 1 {
                assert!(matches!(availability, Availability::Available(_)));
            } else {
                assert!(matches!(availability, Availability::MissingComponents(_)));
                assert_eq!(cache.critical.read().len(), 1);
            }
        }
        assert!(
            cache.critical.read().is_empty(),
            "cache should be empty now that all components available"
        );

        let (pending_block, blobs) = availability_pending_block(&harness).await;
        let blobs_expected = pending_block.num_blobs_expected();
        assert_eq!(
            blobs.len(),
            blobs_expected,
            "should have expected number of blobs"
        );
        let root = pending_block.import_data.block_root;
        let epoch = pending_block.block.epoch();
        let mut kzg_verified_blobs = vec![];
        for gossip_blob in blobs {
            kzg_verified_blobs.push(gossip_blob.into_inner());
            let availability = cache
                .put_kzg_verified_blobs(root, epoch, kzg_verified_blobs.clone())
                .expect("should put blob");
            assert_eq!(
                availability,
                Availability::MissingComponents(root),
                "should be pending block"
            );
            assert_eq!(cache.critical.read().len(), 1);
        }
        let availability = cache
            .put_pending_executed_block(pending_block)
            .expect("should put block");
        assert!(
            matches!(availability, Availability::Available(_)),
            "block should be available: {:?}",
            availability
        );
        assert!(
            cache.critical.read().len() == 1,
            "cache should still have available block until import"
        );
        // remove the blob to simulate successful import
        cache.remove_pending_components(root);
        assert!(
            cache.critical.read().is_empty(),
            "cache should be empty now that all components available"
        );
    }

    #[tokio::test]
    // ensure the state cache keeps memory usage low and that it can properly recover states
    // THIS TEST CAN BE DELETED ONCE TREE STATES IS MERGED AND WE RIP OUT THE STATE CACHE
    async fn overflow_cache_test_state_cache() {
        type E = MinimalEthSpec;
        type T = DiskHarnessType<E>;
        let capacity = STATE_LRU_CAPACITY * 2;
        let (harness, cache, _path) = setup_harness_and_cache::<E, T>(capacity).await;

        let mut pending_blocks = VecDeque::new();
        let mut states = Vec::new();
        let mut state_roots = Vec::new();
        // Get enough blocks to fill the cache to capacity, ensuring all blocks have blobs
        while pending_blocks.len() < capacity {
            let (mut pending_block, _) = availability_pending_block(&harness).await;
            if pending_block.num_blobs_expected() == 0 {
                // we need blocks with blobs
                continue;
            }
            let state_root = pending_block.import_data.state.canonical_root().unwrap();
            states.push(pending_block.import_data.state.clone());
            pending_blocks.push_back(pending_block);
            state_roots.push(state_root);
        }

        let state_cache = cache.state_lru_cache().lru_cache();
        let mut pushed_diet_blocks = VecDeque::new();

        for i in 0..capacity {
            let pending_block = pending_blocks.pop_front().expect("should have block");
            let block_root = pending_block.as_block().canonical_root();

            assert_eq!(
                state_cache.read().len(),
                std::cmp::min(i, STATE_LRU_CAPACITY),
                "state cache should be empty at start"
            );

            if i >= STATE_LRU_CAPACITY {
                let lru_root = state_roots[i - STATE_LRU_CAPACITY];
                assert_eq!(
                    state_cache.read().peek_lru().map(|(root, _)| root),
                    Some(&lru_root),
                    "lru block should be in cache"
                );
            }

            // put the block in the cache
            let availability = cache
                .put_pending_executed_block(pending_block)
                .expect("should put block");

            // grab the diet block from the cache for later testing
            let diet_block = cache
                .critical
                .read()
                .peek(&block_root)
                .map(|pending_components| {
                    pending_components
                        .executed_block
                        .clone()
                        .expect("should exist")
                })
                .expect("should exist");
            pushed_diet_blocks.push_back(diet_block);

            // should be unavailable since we made sure all blocks had blobs
            assert!(
                matches!(availability, Availability::MissingComponents(_)),
                "should be pending blobs"
            );

            if i >= STATE_LRU_CAPACITY {
                let evicted_index = i - STATE_LRU_CAPACITY;
                let evicted_root = state_roots[evicted_index];
                assert!(
                    state_cache.read().peek(&evicted_root).is_none(),
                    "lru root should be evicted"
                );
                // get the diet block via direct conversion (testing only)
                let diet_block = pushed_diet_blocks.pop_front().expect("should have block");
                // reconstruct the pending block by replaying the block on the parent state
                let recovered_pending_block = cache
                    .state_lru_cache()
                    .recover_pending_executed_block(diet_block)
                    .expect("should reconstruct pending block");

                // assert the recovered state is the same as the original
                assert_eq!(
                    recovered_pending_block.import_data.state, states[evicted_index],
                    "recovered state should be the same as the original"
                );
            }
        }

        // now check the last block
        let last_block = pushed_diet_blocks.pop_back().expect("should exist").clone();
        // the state should still be in the cache
        assert!(
            state_cache
                .read()
                .peek(&last_block.as_block().state_root())
                .is_some(),
            "last block state should still be in cache"
        );
        // get the diet block via direct conversion (testing only)
        let diet_block = last_block.clone();
        // recover the pending block from the cache
        let recovered_pending_block = cache
            .state_lru_cache()
            .recover_pending_executed_block(diet_block)
            .expect("should reconstruct pending block");
        // assert the recovered state is the same as the original
        assert_eq!(
            Some(&recovered_pending_block.import_data.state),
            states.last(),
            "recovered state should be the same as the original"
        );
        // the state should no longer be in the cache
        assert!(
            state_cache
                .read()
                .peek(&last_block.as_block().state_root())
                .is_none(),
            "last block state should no longer be in cache"
        );
    }
}

#[cfg(test)]
mod pending_components_tests {
    use super::*;
    use crate::block_verification_types::BlockImportData;
    use crate::eth1_finalization_cache::Eth1FinalizationData;
    use crate::test_utils::{generate_rand_block_and_blobs, NumBlobs};
    use crate::PayloadVerificationOutcome;
    use fork_choice::PayloadVerificationStatus;
    use kzg::KzgCommitment;
    use rand::rngs::StdRng;
    use rand::SeedableRng;
    use state_processing::ConsensusContext;
    use types::test_utils::TestRandom;
    use types::{BeaconState, ForkName, MainnetEthSpec, SignedBeaconBlock, Slot};

    type E = MainnetEthSpec;

    type Setup<E> = (
        SignedBeaconBlock<E>,
        FixedVector<Option<Arc<BlobSidecar<E>>>, <E as EthSpec>::MaxBlobsPerBlock>,
        FixedVector<Option<Arc<BlobSidecar<E>>>, <E as EthSpec>::MaxBlobsPerBlock>,
    );

    pub fn pre_setup() -> Setup<E> {
        let mut rng = StdRng::seed_from_u64(0xDEADBEEF0BAD5EEDu64);
        let (block, blobs_vec) =
            generate_rand_block_and_blobs::<E>(ForkName::Deneb, NumBlobs::Random, &mut rng);
        let mut blobs: FixedVector<_, <E as EthSpec>::MaxBlobsPerBlock> = FixedVector::default();

        for blob in blobs_vec {
            if let Some(b) = blobs.get_mut(blob.index as usize) {
                *b = Some(Arc::new(blob));
            }
        }

        let mut invalid_blobs: FixedVector<
            Option<Arc<BlobSidecar<E>>>,
            <E as EthSpec>::MaxBlobsPerBlock,
        > = FixedVector::default();
        for (index, blob) in blobs.iter().enumerate() {
            if let Some(invalid_blob) = blob {
                let mut blob_copy = invalid_blob.as_ref().clone();
                blob_copy.kzg_commitment = KzgCommitment::random_for_test(&mut rng);
                *invalid_blobs.get_mut(index).unwrap() = Some(Arc::new(blob_copy));
            }
        }

        (block, blobs, invalid_blobs)
    }

    type PendingComponentsSetup<E> = (
        DietAvailabilityPendingExecutedBlock<E>,
        FixedVector<Option<KzgVerifiedBlob<E>>, <E as EthSpec>::MaxBlobsPerBlock>,
        FixedVector<Option<KzgVerifiedBlob<E>>, <E as EthSpec>::MaxBlobsPerBlock>,
    );

    pub fn setup_pending_components(
        block: SignedBeaconBlock<E>,
        valid_blobs: FixedVector<Option<Arc<BlobSidecar<E>>>, <E as EthSpec>::MaxBlobsPerBlock>,
        invalid_blobs: FixedVector<Option<Arc<BlobSidecar<E>>>, <E as EthSpec>::MaxBlobsPerBlock>,
    ) -> PendingComponentsSetup<E> {
        let blobs = FixedVector::from(
            valid_blobs
                .iter()
                .map(|blob_opt| {
                    blob_opt
                        .as_ref()
                        .map(|blob| KzgVerifiedBlob::__assumed_valid(blob.clone()))
                })
                .collect::<Vec<_>>(),
        );
        let invalid_blobs = FixedVector::from(
            invalid_blobs
                .iter()
                .map(|blob_opt| {
                    blob_opt
                        .as_ref()
                        .map(|blob| KzgVerifiedBlob::__assumed_valid(blob.clone()))
                })
                .collect::<Vec<_>>(),
        );
        let dummy_parent = block.clone_as_blinded();
        let block = AvailabilityPendingExecutedBlock {
            block: Arc::new(block),
            import_data: BlockImportData {
                block_root: Default::default(),
                state: BeaconState::new(0, Default::default(), &ChainSpec::minimal()),
                parent_block: dummy_parent,
                parent_eth1_finalization_data: Eth1FinalizationData {
                    eth1_data: Default::default(),
                    eth1_deposit_index: 0,
                },
                confirmed_state_roots: vec![],
                consensus_context: ConsensusContext::new(Slot::new(0)),
            },
            payload_verification_outcome: PayloadVerificationOutcome {
                payload_verification_status: PayloadVerificationStatus::Verified,
                is_valid_merge_transition_block: false,
            },
        };
        (block.into(), blobs, invalid_blobs)
    }

    pub fn assert_cache_consistent(cache: PendingComponents<E>) {
        if let Some(cached_block) = cache.get_cached_block() {
            let cached_block_commitments = cached_block.get_commitments();
            for index in 0..E::max_blobs_per_block() {
                let block_commitment = cached_block_commitments.get(index).copied();
                let blob_commitment_opt = cache.get_cached_blobs().get(index).unwrap();
                let blob_commitment = blob_commitment_opt.as_ref().map(|b| *b.get_commitment());
                assert_eq!(block_commitment, blob_commitment);
            }
        } else {
            panic!("No cached block")
        }
    }

    pub fn assert_empty_blob_cache(cache: PendingComponents<E>) {
        for blob in cache.get_cached_blobs().iter() {
            assert!(blob.is_none());
        }
    }

    #[test]
    fn valid_block_invalid_blobs_valid_blobs() {
        let (block_commitments, blobs, random_blobs) = pre_setup();
        let (block_commitments, blobs, random_blobs) =
            setup_pending_components(block_commitments, blobs, random_blobs);
        let block_root = Hash256::zero();
        let mut cache = <PendingComponents<E>>::empty(block_root);
        cache.merge_block(block_commitments);
        cache.merge_blobs(random_blobs);
        cache.merge_blobs(blobs);

        assert_cache_consistent(cache);
    }

    #[test]
    fn invalid_blobs_block_valid_blobs() {
        let (block_commitments, blobs, random_blobs) = pre_setup();
        let (block_commitments, blobs, random_blobs) =
            setup_pending_components(block_commitments, blobs, random_blobs);
        let block_root = Hash256::zero();
        let mut cache = <PendingComponents<E>>::empty(block_root);
        cache.merge_blobs(random_blobs);
        cache.merge_block(block_commitments);
        cache.merge_blobs(blobs);

        assert_cache_consistent(cache);
    }

    #[test]
    fn invalid_blobs_valid_blobs_block() {
        let (block_commitments, blobs, random_blobs) = pre_setup();
        let (block_commitments, blobs, random_blobs) =
            setup_pending_components(block_commitments, blobs, random_blobs);

        let block_root = Hash256::zero();
        let mut cache = <PendingComponents<E>>::empty(block_root);
        cache.merge_blobs(random_blobs);
        cache.merge_blobs(blobs);
        cache.merge_block(block_commitments);

        assert_empty_blob_cache(cache);
    }

    #[test]
    fn block_valid_blobs_invalid_blobs() {
        let (block_commitments, blobs, random_blobs) = pre_setup();
        let (block_commitments, blobs, random_blobs) =
            setup_pending_components(block_commitments, blobs, random_blobs);

        let block_root = Hash256::zero();
        let mut cache = <PendingComponents<E>>::empty(block_root);
        cache.merge_block(block_commitments);
        cache.merge_blobs(blobs);
        cache.merge_blobs(random_blobs);

        assert_cache_consistent(cache);
    }

    #[test]
    fn valid_blobs_block_invalid_blobs() {
        let (block_commitments, blobs, random_blobs) = pre_setup();
        let (block_commitments, blobs, random_blobs) =
            setup_pending_components(block_commitments, blobs, random_blobs);

        let block_root = Hash256::zero();
        let mut cache = <PendingComponents<E>>::empty(block_root);
        cache.merge_blobs(blobs);
        cache.merge_block(block_commitments);
        cache.merge_blobs(random_blobs);

        assert_cache_consistent(cache);
    }

    #[test]
    fn valid_blobs_invalid_blobs_block() {
        let (block_commitments, blobs, random_blobs) = pre_setup();
        let (block_commitments, blobs, random_blobs) =
            setup_pending_components(block_commitments, blobs, random_blobs);

        let block_root = Hash256::zero();
        let mut cache = <PendingComponents<E>>::empty(block_root);
        cache.merge_blobs(blobs);
        cache.merge_blobs(random_blobs);
        cache.merge_block(block_commitments);

        assert_cache_consistent(cache);
    }
}<|MERGE_RESOLUTION|>--- conflicted
+++ resolved
@@ -242,11 +242,8 @@
     /// reconstructed from disk. Ensure you are not holding any write locks while calling this.
     pub fn make_available<R>(
         self,
-<<<<<<< HEAD
+        block_import_requirement: BlockImportRequirement,
         spec: &Arc<ChainSpec>,
-=======
-        block_import_requirement: BlockImportRequirement,
->>>>>>> f2fdbe7f
         recover: R,
     ) -> Result<Availability<E>, AvailabilityCheckError>
     where
@@ -272,14 +269,8 @@
             return Err(AvailabilityCheckError::Unexpected);
         };
 
-<<<<<<< HEAD
-        let is_before_peer_das = !spec.is_peer_das_enabled_for_epoch(diet_executed_block.epoch());
-        let blobs = is_before_peer_das
-            .then(|| {
-=======
         let (blobs, data_columns) = match block_import_requirement {
             BlockImportRequirement::AllBlobs => {
->>>>>>> f2fdbe7f
                 let num_blobs_expected = diet_executed_block.num_blobs_expected();
                 let Some(verified_blobs) = verified_blobs
                     .into_iter()
@@ -290,11 +281,6 @@
                 else {
                     return Err(AvailabilityCheckError::Unexpected);
                 };
-<<<<<<< HEAD
-                Ok(VariableList::new(verified_blobs)?)
-            })
-            .transpose()?;
-=======
                 (Some(VariableList::new(verified_blobs)?), None)
             }
             BlockImportRequirement::CustodyColumns(_) => {
@@ -305,7 +291,6 @@
                 (None, Some(verified_data_columns))
             }
         };
->>>>>>> f2fdbe7f
 
         let executed_block = recover(diet_executed_block)?;
 
@@ -319,17 +304,8 @@
             block_root,
             block,
             blobs,
-<<<<<<< HEAD
-=======
             data_columns,
->>>>>>> f2fdbe7f
             blobs_available_timestamp,
-            data_columns: Some(
-                verified_data_columns
-                    .into_iter()
-                    .map(|d| d.into_inner())
-                    .collect(),
-            ),
             spec: spec.clone(),
         };
         Ok(Availability::Available(Box::new(
@@ -522,11 +498,7 @@
             write_lock.put(block_root, pending_components.clone());
             // No need to hold the write lock anymore
             drop(write_lock);
-<<<<<<< HEAD
-            pending_components.make_available(&self.spec, |diet_block| {
-=======
-            pending_components.make_available(block_import_requirement, |diet_block| {
->>>>>>> f2fdbe7f
+            pending_components.make_available(block_import_requirement, &self.spec, |diet_block| {
                 self.state_cache.recover_pending_executed_block(diet_block)
             })
         } else {
@@ -544,6 +516,7 @@
         &self,
         kzg: &Kzg,
         block_root: Hash256,
+        epoch: Epoch,
         kzg_verified_data_columns: I,
     ) -> Result<(Availability<T::EthSpec>, DataColumnsToPublish<T::EthSpec>), AvailabilityCheckError>
     {
@@ -558,9 +531,6 @@
         // Merge in the data columns.
         pending_components.merge_data_columns(kzg_verified_data_columns)?;
 
-        let epoch = pending_components
-            .epoch()
-            .ok_or(AvailabilityCheckError::UnableToDetermineImportRequirement)?;
         let block_import_requirement = self.block_import_requirement(epoch)?;
 
         // Potentially trigger reconstruction if:
@@ -610,17 +580,11 @@
             write_lock.put(block_root, pending_components.clone());
             // No need to hold the write lock anymore
             drop(write_lock);
-<<<<<<< HEAD
             pending_components
-                .make_available(&self.spec, |diet_block| {
+                .make_available(block_import_requirement, &self.spec, |diet_block| {
                     self.state_cache.recover_pending_executed_block(diet_block)
                 })
                 .map(|availability| (availability, data_columns_to_publish))
-=======
-            pending_components.make_available(block_import_requirement, |diet_block| {
-                self.state_cache.recover_pending_executed_block(diet_block)
-            })
->>>>>>> f2fdbe7f
         } else {
             write_lock.put(block_root, pending_components);
             Ok((
@@ -660,11 +624,7 @@
             write_lock.put(block_root, pending_components.clone());
             // No need to hold the write lock anymore
             drop(write_lock);
-<<<<<<< HEAD
-            pending_components.make_available(&self.spec, |diet_block| {
-=======
-            pending_components.make_available(block_import_requirement, |diet_block| {
->>>>>>> f2fdbe7f
+            pending_components.make_available(block_import_requirement, &self.spec, |diet_block| {
                 self.state_cache.recover_pending_executed_block(diet_block)
             })
         } else {
