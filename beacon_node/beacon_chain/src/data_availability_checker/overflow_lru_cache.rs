//! This module implements a LRU cache for storing partially available blocks and blobs.
//! When the cache overflows, the least recently used items are persisted to the database.
//! This prevents lighthouse from using too much memory storing unfinalized blocks and blobs
//! if the chain were to lose finality.
//!
//! ## Deadlock safety
//!
//! The main object in this module is the `OverflowLruCache`. It contains two locks:
//!
//! - `self.critical` is an `RwLock` that protects content stored in memory.
//! - `self.maintenance_lock` is held when moving data between memory and disk.
//!
//! You mostly need to ensure that you don't try to hold the critical lock more than once
//!
//! ## Basic Algorithm
//!
//! As blocks and blobs come in from the network, their components are stored in memory in
//! this cache. When a block becomes fully available, it is removed from the cache and
//! imported into fork-choice. Blocks/blobs that remain unavailable will linger in the
//! cache until they are older than the finalized epoch or older than the data availability
//! cutoff. In the event the chain is not finalizing, the cache will eventually overflow and
//! the least recently used items will be persisted to disk. When this happens, we will still
//! store the hash of the block in memory so we always know we have data for that block
//! without needing to check the database.
//!
//! When the client is shut down, all pending components are persisted in the database.
//! On startup, the keys of these components are stored in memory and will be loaded in
//! the cache when they are accessed.

use super::state_lru_cache::{DietAvailabilityPendingExecutedBlock, StateLRUCache};
use crate::beacon_chain::BeaconStore;
use crate::blob_verification::KzgVerifiedBlob;
use crate::block_verification_types::{
    AvailabilityPendingExecutedBlock, AvailableBlock, AvailableExecutedBlock,
};
use crate::data_availability_checker::{Availability, AvailabilityCheckError};
use crate::store::{DBColumn, KeyValueStore};
use crate::BeaconChainTypes;
use lru::LruCache;
use parking_lot::{Mutex, RwLock, RwLockUpgradableReadGuard};
use ssz::{Decode, Encode};
use ssz_derive::{Decode, Encode};
use ssz_types::{FixedVector, VariableList};
use std::num::NonZeroUsize;
use std::{collections::HashSet, sync::Arc};
use types::blob_sidecar::BlobIdentifier;
use types::{BlobSidecar, ChainSpec, Epoch, EthSpec, Hash256, SignedBeaconBlock};

/// This represents the components of a partially available block
///
/// The blobs are all gossip and kzg verified.
/// The block has completed all verifications except the availability check.
#[derive(Encode, Decode, Clone)]
pub struct PendingComponents<E: EthSpec> {
    pub block_root: Hash256,
    pub verified_blobs: FixedVector<Option<KzgVerifiedBlob<E>>, E::MaxBlobsPerBlock>,
    pub executed_block: Option<DietAvailabilityPendingExecutedBlock<E>>,
}

impl<E: EthSpec> PendingComponents<E> {
    /// Returns an immutable reference to the cached block.
    pub fn get_cached_block(&self) -> &Option<DietAvailabilityPendingExecutedBlock<E>> {
        &self.executed_block
    }

    /// Returns an immutable reference to the fixed vector of cached blobs.
    pub fn get_cached_blobs(
        &self,
    ) -> &FixedVector<Option<KzgVerifiedBlob<E>>, E::MaxBlobsPerBlock> {
        &self.verified_blobs
    }

    /// Returns a mutable reference to the cached block.
    pub fn get_cached_block_mut(&mut self) -> &mut Option<DietAvailabilityPendingExecutedBlock<E>> {
        &mut self.executed_block
    }

    /// Returns a mutable reference to the fixed vector of cached blobs.
    pub fn get_cached_blobs_mut(
        &mut self,
    ) -> &mut FixedVector<Option<KzgVerifiedBlob<E>>, E::MaxBlobsPerBlock> {
        &mut self.verified_blobs
    }

    /// Checks if a blob exists at the given index in the cache.
    ///
    /// Returns:
    /// - `true` if a blob exists at the given index.
    /// - `false` otherwise.
    pub fn blob_exists(&self, blob_index: usize) -> bool {
        self.get_cached_blobs()
            .get(blob_index)
            .map(|b| b.is_some())
            .unwrap_or(false)
    }

    /// Returns the number of blobs that are expected to be present. Returns `None` if we don't have a
    /// block.
    ///
    /// This corresponds to the number of commitments that are present in a block.
    pub fn num_expected_blobs(&self) -> Option<usize> {
        self.get_cached_block()
            .as_ref()
            .map(|b| b.get_commitments().len())
    }

    /// Returns the number of blobs that have been received and are stored in the cache.
    pub fn num_received_blobs(&self) -> usize {
        self.get_cached_blobs().iter().flatten().count()
    }

    /// Inserts a block into the cache.
    pub fn insert_block(&mut self, block: DietAvailabilityPendingExecutedBlock<E>) {
        *self.get_cached_block_mut() = Some(block)
    }

    /// Inserts a blob at a specific index in the cache.
    ///
    /// Existing blob at the index will be replaced.
    pub fn insert_blob_at_index(&mut self, blob_index: usize, blob: KzgVerifiedBlob<E>) {
        if let Some(b) = self.get_cached_blobs_mut().get_mut(blob_index) {
            *b = Some(blob);
        }
    }

    /// Merges a given set of blobs into the cache.
    ///
    /// Blobs are only inserted if:
    /// 1. The blob entry at the index is empty and no block exists.
    /// 2. The block exists and its commitment matches the blob's commitment.
    pub fn merge_blobs(
        &mut self,
        blobs: FixedVector<Option<KzgVerifiedBlob<E>>, E::MaxBlobsPerBlock>,
    ) {
        for (index, blob) in blobs.iter().cloned().enumerate() {
            let Some(blob) = blob else { continue };
            self.merge_single_blob(index, blob);
        }
    }

    /// Merges a single blob into the cache.
    ///
    /// Blobs are only inserted if:
    /// 1. The blob entry at the index is empty and no block exists, or
    /// 2. The block exists and its commitment matches the blob's commitment.
    pub fn merge_single_blob(&mut self, index: usize, blob: KzgVerifiedBlob<E>) {
        if let Some(cached_block) = self.get_cached_block() {
            let block_commitment_opt = cached_block.get_commitments().get(index).copied();
            if let Some(block_commitment) = block_commitment_opt {
                if block_commitment == *blob.get_commitment() {
                    self.insert_blob_at_index(index, blob)
                }
            }
        } else if !self.blob_exists(index) {
            self.insert_blob_at_index(index, blob)
        }
    }

    /// Inserts a new block and revalidates the existing blobs against it.
    ///
    /// Blobs that don't match the new block's commitments are evicted.
    pub fn merge_block(&mut self, block: DietAvailabilityPendingExecutedBlock<E>) {
        self.insert_block(block);
        let reinsert = std::mem::take(self.get_cached_blobs_mut());
        self.merge_blobs(reinsert);
    }

    /// Checks if the block and all of its expected blobs are available in the cache.
    ///
    /// Returns `true` if both the block exists and the number of received blobs matches the number
    /// of expected blobs.
    pub fn is_available(&self) -> bool {
        if let Some(num_expected_blobs) = self.num_expected_blobs() {
            num_expected_blobs == self.num_received_blobs()
        } else {
            false
        }
    }

    /// Returns an empty `PendingComponents` object with the given block root.
    pub fn empty(block_root: Hash256) -> Self {
        Self {
            block_root,
            verified_blobs: FixedVector::default(),
            executed_block: None,
        }
    }

    /// Verifies an `SignedBeaconBlock` against a set of KZG verified blobs.
    /// This does not check whether a block *should* have blobs, these checks should have been
    /// completed when producing the `AvailabilityPendingBlock`.
    ///
    /// WARNING: This function can potentially take a lot of time if the state needs to be
    /// reconstructed from disk. Ensure you are not holding any write locks while calling this.
    pub fn make_available<R>(self, recover: R) -> Result<Availability<E>, AvailabilityCheckError>
    where
        R: FnOnce(
            DietAvailabilityPendingExecutedBlock<E>,
        ) -> Result<AvailabilityPendingExecutedBlock<E>, AvailabilityCheckError>,
    {
        let Self {
            block_root,
            verified_blobs,
            executed_block,
        } = self;
<<<<<<< HEAD
=======

        let blobs_available_timestamp = verified_blobs
            .iter()
            .flatten()
            .map(|blob| blob.seen_timestamp())
            .max();

>>>>>>> 7a7fc82c
        let Some(diet_executed_block) = executed_block else {
            return Err(AvailabilityCheckError::Unexpected);
        };
        let num_blobs_expected = diet_executed_block.num_blobs_expected();
        let Some(verified_blobs) = verified_blobs
            .into_iter()
            .cloned()
            .map(|b| b.map(|b| b.to_blob()))
            .take(num_blobs_expected)
            .collect::<Option<Vec<_>>>()
        else {
            return Err(AvailabilityCheckError::Unexpected);
        };
        let verified_blobs = VariableList::new(verified_blobs)?;
        let executed_block = recover(diet_executed_block)?;

        let AvailabilityPendingExecutedBlock {
            block,
            import_data,
            payload_verification_outcome,
        } = executed_block;

        let available_block = AvailableBlock {
            block_root,
            block,
            blobs: Some(verified_blobs),
            blobs_available_timestamp,
        };
        Ok(Availability::Available(Box::new(
            AvailableExecutedBlock::new(available_block, import_data, payload_verification_outcome),
        )))
    }

    /// Returns the epoch of the block if it is cached, otherwise returns the epoch of the first blob.
    pub fn epoch(&self) -> Option<Epoch> {
        self.executed_block
            .as_ref()
            .map(|pending_block| pending_block.as_block().epoch())
            .or_else(|| {
                for maybe_blob in self.verified_blobs.iter() {
                    if maybe_blob.is_some() {
                        return maybe_blob.as_ref().map(|kzg_verified_blob| {
                            kzg_verified_blob
                                .as_blob()
                                .slot()
                                .epoch(E::slots_per_epoch())
                        });
                    }
                }
                None
            })
    }
}

/// Blocks and blobs are stored in the database sequentially so that it's
/// fast to iterate over all the data for a particular block.
#[derive(Debug, PartialEq)]
enum OverflowKey {
    Block(Hash256),
    Blob(Hash256, u8),
}

impl OverflowKey {
    pub fn from_block_root(block_root: Hash256) -> Self {
        Self::Block(block_root)
    }

    pub fn from_blob_id<E: EthSpec>(
        blob_id: BlobIdentifier,
    ) -> Result<Self, AvailabilityCheckError> {
        if blob_id.index > E::max_blobs_per_block() as u64 || blob_id.index > u8::MAX as u64 {
            return Err(AvailabilityCheckError::BlobIndexInvalid(blob_id.index));
        }
        Ok(Self::Blob(blob_id.block_root, blob_id.index as u8))
    }

    pub fn root(&self) -> &Hash256 {
        match self {
            Self::Block(root) => root,
            Self::Blob(root, _) => root,
        }
    }
}

/// A wrapper around BeaconStore<T> that implements various
/// methods used for saving and retrieving blocks / blobs
/// from the store (for organization)
struct OverflowStore<T: BeaconChainTypes>(BeaconStore<T>);

impl<T: BeaconChainTypes> OverflowStore<T> {
    /// Store pending components in the database
    pub fn persist_pending_components(
        &self,
        block_root: Hash256,
        mut pending_components: PendingComponents<T::EthSpec>,
    ) -> Result<(), AvailabilityCheckError> {
        let col = DBColumn::OverflowLRUCache;

        if let Some(block) = pending_components.executed_block.take() {
            let key = OverflowKey::from_block_root(block_root);
            self.0
                .hot_db
                .put_bytes(col.as_str(), &key.as_ssz_bytes(), &block.as_ssz_bytes())?
        }

        for blob in Vec::from(pending_components.verified_blobs)
            .into_iter()
            .flatten()
        {
            let key = OverflowKey::from_blob_id::<T::EthSpec>(BlobIdentifier {
                block_root,
                index: blob.blob_index(),
            })?;

            self.0
                .hot_db
                .put_bytes(col.as_str(), &key.as_ssz_bytes(), &blob.as_ssz_bytes())?
        }

        Ok(())
    }

    /// Load the pending components that we have in the database for a given block root
    pub fn load_pending_components(
        &self,
        block_root: Hash256,
    ) -> Result<Option<PendingComponents<T::EthSpec>>, AvailabilityCheckError> {
        // read everything from disk and reconstruct
        let mut maybe_pending_components = None;
        let predicate = move |from: &[u8], prefix: &[u8]| -> bool { from.starts_with(prefix) };
        for res in self.0.hot_db.iter_column_from::<Vec<u8>>(
            DBColumn::OverflowLRUCache,
            block_root.as_bytes(),
            predicate,
        )? {
            let (key_bytes, value_bytes) = res?;
            match OverflowKey::from_ssz_bytes(&key_bytes)? {
                OverflowKey::Block(_) => {
                    maybe_pending_components
                        .get_or_insert_with(|| PendingComponents::empty(block_root))
                        .executed_block =
                        Some(DietAvailabilityPendingExecutedBlock::from_ssz_bytes(
                            value_bytes.as_slice(),
                        )?);
                }
                OverflowKey::Blob(_, index) => {
                    *maybe_pending_components
                        .get_or_insert_with(|| PendingComponents::empty(block_root))
                        .verified_blobs
                        .get_mut(index as usize)
                        .ok_or(AvailabilityCheckError::BlobIndexInvalid(index as u64))? =
                        Some(KzgVerifiedBlob::from_ssz_bytes(value_bytes.as_slice())?);
                }
            }
        }

        Ok(maybe_pending_components)
    }

    /// Returns the hashes of all the blocks we have any data for on disk
    pub fn read_keys_on_disk(&self) -> Result<HashSet<Hash256>, AvailabilityCheckError> {
        let mut disk_keys = HashSet::new();
        for res in self
            .0
            .hot_db
            .iter_column_keys::<Vec<u8>>(DBColumn::OverflowLRUCache)?
        {
            let key_bytes = res?;
            disk_keys.insert(*OverflowKey::from_ssz_bytes(&key_bytes)?.root());
        }
        Ok(disk_keys)
    }

    /// Load a single blob from the database
    pub fn load_blob(
        &self,
        blob_id: &BlobIdentifier,
    ) -> Result<Option<Arc<BlobSidecar<T::EthSpec>>>, AvailabilityCheckError> {
        let key = OverflowKey::from_blob_id::<T::EthSpec>(*blob_id)?;

        self.0
            .hot_db
            .get_bytes(DBColumn::OverflowLRUCache.as_str(), &key.as_ssz_bytes())?
            .map(|blob_bytes| Arc::<BlobSidecar<T::EthSpec>>::from_ssz_bytes(blob_bytes.as_slice()))
            .transpose()
            .map_err(|e| e.into())
    }

    /// Delete a set of keys from the database
    pub fn delete_keys(&self, keys: &Vec<OverflowKey>) -> Result<(), AvailabilityCheckError> {
        for key in keys {
            self.0
                .hot_db
                .key_delete(DBColumn::OverflowLRUCache.as_str(), &key.as_ssz_bytes())?;
        }
        Ok(())
    }
}

/// This data stores the *critical* data that we need to keep in memory
/// protected by the RWLock
struct Critical<T: BeaconChainTypes> {
    /// This is the LRU cache of pending components
    pub in_memory: LruCache<Hash256, PendingComponents<T::EthSpec>>,
    /// This holds all the roots of the blocks for which we have
    /// `PendingComponents` in the database.
    pub store_keys: HashSet<Hash256>,
}

impl<T: BeaconChainTypes> Critical<T> {
    pub fn new(capacity: NonZeroUsize) -> Self {
        Self {
            in_memory: LruCache::new(capacity),
            store_keys: HashSet::new(),
        }
    }

    pub fn reload_store_keys(
        &mut self,
        overflow_store: &OverflowStore<T>,
    ) -> Result<(), AvailabilityCheckError> {
        let disk_keys = overflow_store.read_keys_on_disk()?;
        self.store_keys = disk_keys;
        Ok(())
    }

    /// This only checks for the blobs in memory
    pub fn peek_blob(
        &self,
        blob_id: &BlobIdentifier,
    ) -> Result<Option<Arc<BlobSidecar<T::EthSpec>>>, AvailabilityCheckError> {
        if let Some(pending_components) = self.in_memory.peek(&blob_id.block_root) {
            Ok(pending_components
                .verified_blobs
                .get(blob_id.index as usize)
                .ok_or(AvailabilityCheckError::BlobIndexInvalid(blob_id.index))?
                .as_ref()
                .map(|blob| blob.clone_blob()))
        } else {
            Ok(None)
        }
    }

    pub fn peek_pending_components(
        &self,
        block_root: &Hash256,
    ) -> Option<&PendingComponents<T::EthSpec>> {
        self.in_memory.peek(block_root)
    }

    /// Puts the pending components in the LRU cache. If the cache
    /// is at capacity, the LRU entry is written to the store first
    pub fn put_pending_components(
        &mut self,
        block_root: Hash256,
        pending_components: PendingComponents<T::EthSpec>,
        overflow_store: &OverflowStore<T>,
    ) -> Result<(), AvailabilityCheckError> {
        if self.in_memory.len() == self.in_memory.cap().get() {
            // cache will overflow, must write lru entry to disk
            if let Some((lru_key, lru_value)) = self.in_memory.pop_lru() {
                overflow_store.persist_pending_components(lru_key, lru_value)?;
                self.store_keys.insert(lru_key);
            }
        }
        self.in_memory.put(block_root, pending_components);
        Ok(())
    }

    /// Removes and returns the pending_components corresponding to
    /// the `block_root` or `None` if it does not exist
    pub fn pop_pending_components(
        &mut self,
        block_root: Hash256,
        store: &OverflowStore<T>,
    ) -> Result<Option<PendingComponents<T::EthSpec>>, AvailabilityCheckError> {
        match self.in_memory.pop_entry(&block_root) {
            Some((_, pending_components)) => Ok(Some(pending_components)),
            None => {
                // not in memory, is it in the store?
                if self.store_keys.remove(&block_root) {
                    // We don't need to remove the data from the store as we have removed it from
                    // `store_keys` so we won't go looking for it on disk. The maintenance thread
                    // will remove it from disk the next time it runs.
                    store.load_pending_components(block_root)
                } else {
                    Ok(None)
                }
            }
        }
    }

    /// Removes and returns the pending_components corresponding to
    /// the `block_root` or `None` if it does not exist
    pub fn remove_pending_components(&mut self, block_root: Hash256) {
        match self.in_memory.pop_entry(&block_root) {
            Some { .. } => {}
            None => {
                // not in memory, is it in the store?
                // We don't need to remove the data from the store as we have removed it from
                // `store_keys` so we won't go looking for it on disk. The maintenance thread
                // will remove it from disk the next time it runs.
                self.store_keys.remove(&block_root);
            }
        }
    }

    /// Returns the number of pending component entries in memory.
    pub fn num_blocks(&self) -> usize {
        self.in_memory.len()
    }

    /// Returns the number of entries that have overflowed to disk.
    pub fn num_store_entries(&self) -> usize {
        self.store_keys.len()
    }
}

/// This is the main struct for this module. Outside methods should
/// interact with the cache through this.
pub struct OverflowLRUCache<T: BeaconChainTypes> {
    /// Contains all the data we keep in memory, protected by an RwLock
    critical: RwLock<Critical<T>>,
    /// This is how we read and write components to the disk
    overflow_store: OverflowStore<T>,
    /// This cache holds a limited number of states in memory and reconstructs them
    /// from disk when necessary. This is necessary until we merge tree-states
    state_cache: StateLRUCache<T>,
    /// Mutex to guard maintenance methods which move data between disk and memory
    maintenance_lock: Mutex<()>,
    /// The capacity of the LRU cache
    capacity: NonZeroUsize,
}

impl<T: BeaconChainTypes> OverflowLRUCache<T> {
    pub fn new(
        capacity: NonZeroUsize,
        beacon_store: BeaconStore<T>,
        spec: ChainSpec,
    ) -> Result<Self, AvailabilityCheckError> {
        let overflow_store = OverflowStore(beacon_store.clone());
        let mut critical = Critical::new(capacity);
        critical.reload_store_keys(&overflow_store)?;
        Ok(Self {
            critical: RwLock::new(critical),
            overflow_store,
            state_cache: StateLRUCache::new(beacon_store, spec),
            maintenance_lock: Mutex::new(()),
            capacity,
        })
    }

    /// Returns true if the block root is known, without altering the LRU ordering
    pub fn get_execution_valid_block(
        &self,
        block_root: &Hash256,
    ) -> Option<Arc<SignedBeaconBlock<T::EthSpec>>> {
        self.critical
            .read()
            .peek_pending_components(block_root)
            .and_then(|pending_components| {
                pending_components
                    .executed_block
                    .as_ref()
                    .map(|block| block.block_cloned())
            })
    }

    /// Fetch a blob from the cache without affecting the LRU ordering
    pub fn peek_blob(
        &self,
        blob_id: &BlobIdentifier,
    ) -> Result<Option<Arc<BlobSidecar<T::EthSpec>>>, AvailabilityCheckError> {
        let read_lock = self.critical.read();
        if let Some(blob) = read_lock.peek_blob(blob_id)? {
            Ok(Some(blob))
        } else if read_lock.store_keys.contains(&blob_id.block_root) {
            drop(read_lock);
            self.overflow_store.load_blob(blob_id)
        } else {
            Ok(None)
        }
    }

    pub fn peek_pending_components<R, F: FnOnce(Option<&PendingComponents<T::EthSpec>>) -> R>(
        &self,
        block_root: &Hash256,
        f: F,
    ) -> R {
        f(self.critical.read().peek_pending_components(block_root))
    }

    pub fn put_kzg_verified_blobs<I: IntoIterator<Item = KzgVerifiedBlob<T::EthSpec>>>(
        &self,
        block_root: Hash256,
        kzg_verified_blobs: I,
    ) -> Result<Availability<T::EthSpec>, AvailabilityCheckError> {
        let mut fixed_blobs = FixedVector::default();

        for blob in kzg_verified_blobs {
            if let Some(blob_opt) = fixed_blobs.get_mut(blob.blob_index() as usize) {
                *blob_opt = Some(blob);
            }
        }

        let mut write_lock = self.critical.write();

        // Grab existing entry or create a new entry.
        let mut pending_components = write_lock
            .pop_pending_components(block_root, &self.overflow_store)?
            .unwrap_or_else(|| PendingComponents::empty(block_root));

        // Merge in the blobs.
        pending_components.merge_blobs(fixed_blobs);

        if pending_components.is_available() {
            write_lock.put_pending_components(
                block_root,
                pending_components.clone(),
                &self.overflow_store,
            )?;
            // No need to hold the write lock anymore
            drop(write_lock);
            pending_components.make_available(|diet_block| {
                self.state_cache.recover_pending_executed_block(diet_block)
            })
        } else {
            write_lock.put_pending_components(
                block_root,
                pending_components,
                &self.overflow_store,
            )?;
            Ok(Availability::MissingComponents(block_root))
        }
    }

    /// Check if we have all the blobs for a block. If we do, return the Availability variant that
    /// triggers import of the block.
    pub fn put_pending_executed_block(
        &self,
        executed_block: AvailabilityPendingExecutedBlock<T::EthSpec>,
    ) -> Result<Availability<T::EthSpec>, AvailabilityCheckError> {
        let mut write_lock = self.critical.write();
        let block_root = executed_block.import_data.block_root;

        // register the block to get the diet block
        let diet_executed_block = self
            .state_cache
            .register_pending_executed_block(executed_block);

        // Grab existing entry or create a new entry.
        let mut pending_components = write_lock
            .pop_pending_components(block_root, &self.overflow_store)?
            .unwrap_or_else(|| PendingComponents::empty(block_root));

        // Merge in the block.
        pending_components.merge_block(diet_executed_block);

        // Check if we have all components and entire set is consistent.
        if pending_components.is_available() {
            write_lock.put_pending_components(
                block_root,
                pending_components.clone(),
                &self.overflow_store,
            )?;
            // No need to hold the write lock anymore
            drop(write_lock);
            pending_components.make_available(|diet_block| {
                self.state_cache.recover_pending_executed_block(diet_block)
            })
        } else {
            write_lock.put_pending_components(
                block_root,
                pending_components,
                &self.overflow_store,
            )?;
            Ok(Availability::MissingComponents(block_root))
        }
    }

    pub fn remove_pending_components(&self, block_root: Hash256) {
        self.critical.write().remove_pending_components(block_root);
    }

    /// write all in memory objects to disk
    pub fn write_all_to_disk(&self) -> Result<(), AvailabilityCheckError> {
        let maintenance_lock = self.maintenance_lock.lock();
        let mut critical_lock = self.critical.write();

        let mut swap_lru = LruCache::new(self.capacity);
        std::mem::swap(&mut swap_lru, &mut critical_lock.in_memory);

        for (root, pending_components) in swap_lru.into_iter() {
            self.overflow_store
                .persist_pending_components(root, pending_components)?;
            critical_lock.store_keys.insert(root);
        }

        drop(critical_lock);
        drop(maintenance_lock);
        Ok(())
    }

    /// maintain the cache
    pub fn do_maintenance(&self, cutoff_epoch: Epoch) -> Result<(), AvailabilityCheckError> {
        // ensure memory usage is below threshold
        let threshold = self.capacity.get() * 3 / 4;
        self.maintain_threshold(threshold, cutoff_epoch)?;
        // clean up any keys on the disk that shouldn't be there
        self.prune_disk(cutoff_epoch)?;
        // clean up any lingering states in the state cache
        self.state_cache.do_maintenance(cutoff_epoch);
        Ok(())
    }

    /// Enforce that the size of the cache is below a given threshold by
    /// moving the least recently used items to disk.
    fn maintain_threshold(
        &self,
        threshold: usize,
        cutoff_epoch: Epoch,
    ) -> Result<(), AvailabilityCheckError> {
        // ensure only one thread at a time can be deleting things from the disk or
        // moving things between memory and storage
        let maintenance_lock = self.maintenance_lock.lock();

        let mut stored = self.critical.read().in_memory.len();
        while stored > threshold {
            let read_lock = self.critical.upgradable_read();
            let lru_entry = read_lock
                .in_memory
                .peek_lru()
                .map(|(key, value)| (*key, value.clone()));

            let Some((lru_root, lru_pending_components)) = lru_entry else {
                break;
            };

            if lru_pending_components
                .epoch()
                .map(|epoch| epoch < cutoff_epoch)
                .unwrap_or(true)
            {
                // this data is no longer needed -> delete it
                let mut write_lock = RwLockUpgradableReadGuard::upgrade(read_lock);
                write_lock.in_memory.pop_entry(&lru_root);
                stored = write_lock.in_memory.len();
                continue;
            } else {
                drop(read_lock);
            }

            // write the lru entry to disk (we aren't holding any critical locks while we do this)
            self.overflow_store
                .persist_pending_components(lru_root, lru_pending_components)?;
            // now that we've written to disk, grab the critical write lock
            let mut write_lock = self.critical.write();
            if let Some((new_lru_root_ref, _)) = write_lock.in_memory.peek_lru() {
                // need to ensure the entry we just wrote to disk wasn't updated
                // while we were writing and is still the LRU entry
                if *new_lru_root_ref == lru_root {
                    // it is still LRU entry -> delete it from memory & record that it's on disk
                    write_lock.in_memory.pop_entry(&lru_root);
                    write_lock.store_keys.insert(lru_root);
                }
            }
            stored = write_lock.in_memory.len();
            drop(write_lock);
        }

        drop(maintenance_lock);
        Ok(())
    }

    /// Delete any data on disk that shouldn't be there. This can happen if
    /// 1. The entry has been moved back to memory (or become fully available)
    /// 2. The entry belongs to a block beyond the cutoff epoch
    fn prune_disk(&self, cutoff_epoch: Epoch) -> Result<(), AvailabilityCheckError> {
        // ensure only one thread at a time can be deleting things from the disk or
        // moving things between memory and storage
        let maintenance_lock = self.maintenance_lock.lock();

        struct BlockData {
            keys: Vec<OverflowKey>,
            root: Hash256,
            epoch: Epoch,
        }

        let delete_if_outdated = |cache: &OverflowLRUCache<T>,
                                  block_data: Option<BlockData>|
         -> Result<(), AvailabilityCheckError> {
            let Some(block_data) = block_data else {
                return Ok(());
            };
            let not_in_store_keys = !cache.critical.read().store_keys.contains(&block_data.root);
            if not_in_store_keys {
                // these keys aren't supposed to be on disk
                cache.overflow_store.delete_keys(&block_data.keys)?;
            } else {
                // check this data is still relevant
                if block_data.epoch < cutoff_epoch {
                    // this data is no longer needed -> delete it
                    self.overflow_store.delete_keys(&block_data.keys)?;
                }
            }
            Ok(())
        };

        let mut current_block_data: Option<BlockData> = None;
        for res in self
            .overflow_store
            .0
            .hot_db
            .iter_column::<Vec<u8>>(DBColumn::OverflowLRUCache)?
        {
            let (key_bytes, value_bytes) = res?;
            let overflow_key = OverflowKey::from_ssz_bytes(&key_bytes)?;
            let current_root = *overflow_key.root();

            match &mut current_block_data {
                Some(block_data) if block_data.root == current_root => {
                    // still dealing with the same block
                    block_data.keys.push(overflow_key);
                }
                _ => {
                    // first time encountering data for this block
                    delete_if_outdated(self, current_block_data)?;
                    let current_epoch = match &overflow_key {
                        OverflowKey::Block(_) => {
                            DietAvailabilityPendingExecutedBlock::<T::EthSpec>::from_ssz_bytes(
                                value_bytes.as_slice(),
                            )?
                            .as_block()
                            .epoch()
                        }
                        OverflowKey::Blob(_, _) => {
                            KzgVerifiedBlob::<T::EthSpec>::from_ssz_bytes(value_bytes.as_slice())?
                                .as_blob()
                                .slot()
                                .epoch(T::EthSpec::slots_per_epoch())
                        }
                    };
                    current_block_data = Some(BlockData {
                        keys: vec![overflow_key],
                        root: current_root,
                        epoch: current_epoch,
                    });
                }
            }
        }
        // can't fall off the end
        delete_if_outdated(self, current_block_data)?;

        drop(maintenance_lock);
        Ok(())
    }

    #[cfg(test)]
    /// get the state cache for inspection (used only for tests)
    pub fn state_lru_cache(&self) -> &StateLRUCache<T> {
        &self.state_cache
    }

    /// Number of states stored in memory in the cache.
    pub fn state_cache_size(&self) -> usize {
        self.state_cache.lru_cache().read().len()
    }

    /// Number of pending component entries in memory in the cache.
    pub fn block_cache_size(&self) -> usize {
        self.critical.read().num_blocks()
    }

    /// Returns the number of entries in the cache that have overflowed to disk.
    pub fn num_store_entries(&self) -> usize {
        self.critical.read().num_store_entries()
    }
}

impl ssz::Encode for OverflowKey {
    fn is_ssz_fixed_len() -> bool {
        true
    }

    fn ssz_append(&self, buf: &mut Vec<u8>) {
        match self {
            OverflowKey::Block(block_hash) => {
                block_hash.ssz_append(buf);
                buf.push(0u8)
            }
            OverflowKey::Blob(block_hash, index) => {
                block_hash.ssz_append(buf);
                buf.push(*index + 1)
            }
        }
    }

    fn ssz_fixed_len() -> usize {
        <Hash256 as Encode>::ssz_fixed_len() + 1
    }

    fn ssz_bytes_len(&self) -> usize {
        match self {
            Self::Block(root) => root.ssz_bytes_len() + 1,
            Self::Blob(root, _) => root.ssz_bytes_len() + 1,
        }
    }
}

impl ssz::Decode for OverflowKey {
    fn is_ssz_fixed_len() -> bool {
        true
    }

    fn ssz_fixed_len() -> usize {
        <Hash256 as Decode>::ssz_fixed_len() + 1
    }

    fn from_ssz_bytes(bytes: &[u8]) -> Result<Self, ssz::DecodeError> {
        let len = bytes.len();
        let h256_len = <Hash256 as Decode>::ssz_fixed_len();
        let expected = h256_len + 1;

        if len != expected {
            Err(ssz::DecodeError::InvalidByteLength { len, expected })
        } else {
            let root_bytes = bytes
                .get(..h256_len)
                .ok_or(ssz::DecodeError::OutOfBoundsByte { i: 0 })?;
            let block_root = Hash256::from_ssz_bytes(root_bytes)?;
            let id_byte = *bytes
                .get(h256_len)
                .ok_or(ssz::DecodeError::OutOfBoundsByte { i: h256_len })?;
            match id_byte {
                0 => Ok(OverflowKey::Block(block_root)),
                n => Ok(OverflowKey::Blob(block_root, n - 1)),
            }
        }
    }
}

#[cfg(test)]
mod test {
    use super::*;
    use crate::{
        blob_verification::GossipVerifiedBlob,
        block_verification::PayloadVerificationOutcome,
        block_verification_types::{AsBlock, BlockImportData},
        data_availability_checker::STATE_LRU_CAPACITY,
        eth1_finalization_cache::Eth1FinalizationData,
        test_utils::{BaseHarnessType, BeaconChainHarness, DiskHarnessType},
    };
    use fork_choice::PayloadVerificationStatus;
    use logging::test_logger;
    use slog::{info, Logger};
    use state_processing::ConsensusContext;
    use std::collections::{BTreeMap, HashMap, VecDeque};
    use std::ops::AddAssign;
    use store::{database::interface::BeaconNodeBackend, HotColdDB, ItemStore, StoreConfig};
    use tempfile::{tempdir, TempDir};
    use types::non_zero_usize::new_non_zero_usize;
    use types::{ExecPayload, MinimalEthSpec};

    const LOW_VALIDATOR_COUNT: usize = 32;

    fn get_store_with_spec<E: EthSpec>(
        db_path: &TempDir,
        spec: ChainSpec,
        log: Logger,
    ) -> Arc<HotColdDB<E, BeaconNodeBackend<E>, BeaconNodeBackend<E>>> {
        let hot_path = db_path.path().join("hot_db");
        let cold_path = db_path.path().join("cold_db");
        let blobs_path = db_path.path().join("blobs_db");
        let config = StoreConfig::default();

        HotColdDB::open(
            &hot_path,
            &cold_path,
            &blobs_path,
            |_, _, _| Ok(()),
            config,
            spec,
            log,
        )
        .expect("disk store should initialize")
    }

    // get a beacon chain harness advanced to just before deneb fork
    async fn get_deneb_chain<E: EthSpec>(
        log: Logger,
        db_path: &TempDir,
    ) -> BeaconChainHarness<DiskHarnessType<E>> {
        let altair_fork_epoch = Epoch::new(1);
        let bellatrix_fork_epoch = Epoch::new(2);
        let bellatrix_fork_slot = bellatrix_fork_epoch.start_slot(E::slots_per_epoch());
        let capella_fork_epoch = Epoch::new(3);
        let deneb_fork_epoch = Epoch::new(4);
        let deneb_fork_slot = deneb_fork_epoch.start_slot(E::slots_per_epoch());

        let mut spec = E::default_spec();
        spec.altair_fork_epoch = Some(altair_fork_epoch);
        spec.bellatrix_fork_epoch = Some(bellatrix_fork_epoch);
        spec.capella_fork_epoch = Some(capella_fork_epoch);
        spec.deneb_fork_epoch = Some(deneb_fork_epoch);

        let chain_store = get_store_with_spec::<E>(db_path, spec.clone(), log.clone());
        let validators_keypairs =
            types::test_utils::generate_deterministic_keypairs(LOW_VALIDATOR_COUNT);
        let harness = BeaconChainHarness::builder(E::default())
            .spec(spec.clone())
            .logger(log.clone())
            .keypairs(validators_keypairs)
            .fresh_disk_store(chain_store)
            .mock_execution_layer()
            .build();

        // go to bellatrix slot
        harness.extend_to_slot(bellatrix_fork_slot).await;
        let bellatrix_head = &harness.chain.head_snapshot().beacon_block;
        assert!(bellatrix_head.as_bellatrix().is_ok());
        assert_eq!(bellatrix_head.slot(), bellatrix_fork_slot);
        assert!(
            bellatrix_head
                .message()
                .body()
                .execution_payload()
                .unwrap()
                .is_default_with_empty_roots(),
            "Bellatrix head is default payload"
        );
        // Trigger the terminal PoW block.
        harness
            .execution_block_generator()
            .move_to_terminal_block()
            .unwrap();
        // go right before deneb slot
        harness.extend_to_slot(deneb_fork_slot - 1).await;

        harness
    }

    #[test]
    fn overflow_key_encode_decode_equality() {
        type E = types::MainnetEthSpec;
        let key_block = OverflowKey::Block(Hash256::random());
        let key_blob_0 = OverflowKey::from_blob_id::<E>(BlobIdentifier {
            block_root: Hash256::random(),
            index: 0,
        })
        .expect("should create overflow key 0");
        let key_blob_1 = OverflowKey::from_blob_id::<E>(BlobIdentifier {
            block_root: Hash256::random(),
            index: 1,
        })
        .expect("should create overflow key 1");
        let key_blob_2 = OverflowKey::from_blob_id::<E>(BlobIdentifier {
            block_root: Hash256::random(),
            index: 2,
        })
        .expect("should create overflow key 2");
        let key_blob_3 = OverflowKey::from_blob_id::<E>(BlobIdentifier {
            block_root: Hash256::random(),
            index: 3,
        })
        .expect("should create overflow key 3");

        let keys = vec![key_block, key_blob_0, key_blob_1, key_blob_2, key_blob_3];
        for key in keys {
            let encoded = key.as_ssz_bytes();
            let decoded = OverflowKey::from_ssz_bytes(&encoded).expect("should decode");
            assert_eq!(key, decoded, "Encoded and decoded keys should be equal");
        }
    }

    async fn availability_pending_block<E, Hot, Cold>(
        harness: &BeaconChainHarness<BaseHarnessType<E, Hot, Cold>>,
    ) -> (
        AvailabilityPendingExecutedBlock<E>,
        Vec<GossipVerifiedBlob<BaseHarnessType<E, Hot, Cold>>>,
    )
    where
        E: EthSpec,
        Hot: ItemStore<E>,
        Cold: ItemStore<E>,
    {
        let chain = &harness.chain;
        let log = chain.log.clone();
        let head = chain.head_snapshot();
        let parent_state = head.beacon_state.clone();

        let target_slot = chain.slot().expect("should get slot") + 1;
        let parent_root = head.beacon_block_root;
        let parent_block = chain
            .get_blinded_block(&parent_root)
            .expect("should get block")
            .expect("should have block");

        let parent_eth1_finalization_data = Eth1FinalizationData {
            eth1_data: parent_block.message().body().eth1_data().clone(),
            eth1_deposit_index: 0,
        };

        let (signed_beacon_block_hash, (block, maybe_blobs), state) = harness
            .add_block_at_slot(target_slot, parent_state)
            .await
            .expect("should add block");
        let block_root = signed_beacon_block_hash.into();
        assert_eq!(
            block_root,
            block.canonical_root(),
            "block root should match"
        );

        // log kzg commitments
        info!(log, "printing kzg commitments");
        for comm in Vec::from(
            block
                .message()
                .body()
                .blob_kzg_commitments()
                .expect("should be deneb fork")
                .clone(),
        ) {
            info!(log, "kzg commitment"; "commitment" => ?comm);
        }
        info!(log, "done printing kzg commitments");

        let gossip_verified_blobs = if let Some((kzg_proofs, blobs)) = maybe_blobs {
            let sidecars = BlobSidecar::build_sidecars(blobs, &block, kzg_proofs).unwrap();
            Vec::from(sidecars)
                .into_iter()
                .map(|sidecar| {
                    let subnet = sidecar.index;
                    GossipVerifiedBlob::new(sidecar, subnet, &harness.chain)
                        .expect("should validate blob")
                })
                .collect()
        } else {
            vec![]
        };

        let slot = block.slot();
        let consensus_context = ConsensusContext::<E>::new(slot);
        let import_data: BlockImportData<E> = BlockImportData {
            block_root,
            state,
            parent_block,
            parent_eth1_finalization_data,
            confirmed_state_roots: vec![],
            consensus_context,
        };

        let payload_verification_outcome = PayloadVerificationOutcome {
            payload_verification_status: PayloadVerificationStatus::Verified,
            is_valid_merge_transition_block: false,
        };

        let availability_pending_block = AvailabilityPendingExecutedBlock {
            block,
            import_data,
            payload_verification_outcome,
        };

        (availability_pending_block, gossip_verified_blobs)
    }

    async fn setup_harness_and_cache<E, T>(
        capacity: usize,
    ) -> (
        BeaconChainHarness<DiskHarnessType<E>>,
        Arc<OverflowLRUCache<T>>,
        TempDir,
    )
    where
        E: EthSpec,
        T: BeaconChainTypes<
            HotStore = BeaconNodeBackend<E>,
            ColdStore = BeaconNodeBackend<E>,
            EthSpec = E,
        >,
    {
        let log = test_logger();
        let chain_db_path = tempdir().expect("should get temp dir");
        let harness = get_deneb_chain(log.clone(), &chain_db_path).await;
        let spec = harness.spec.clone();
        let test_store = harness.chain.store.clone();
        let capacity_non_zero = new_non_zero_usize(capacity);
        let cache = Arc::new(
            OverflowLRUCache::<T>::new(capacity_non_zero, test_store, spec.clone())
                .expect("should create cache"),
        );
        (harness, cache, chain_db_path)
    }

    #[tokio::test]
    async fn overflow_cache_test_insert_components() {
        type E = MinimalEthSpec;
        type T = DiskHarnessType<E>;
        let capacity = 4;
        let (harness, cache, _path) = setup_harness_and_cache::<E, T>(capacity).await;

        let (pending_block, blobs) = availability_pending_block(&harness).await;
        let root = pending_block.import_data.block_root;

        let blobs_expected = pending_block.num_blobs_expected();
        assert_eq!(
            blobs.len(),
            blobs_expected,
            "should have expected number of blobs"
        );
        assert!(
            cache.critical.read().in_memory.is_empty(),
            "cache should be empty"
        );
        let availability = cache
            .put_pending_executed_block(pending_block)
            .expect("should put block");
        if blobs_expected == 0 {
            assert!(
                matches!(availability, Availability::Available(_)),
                "block doesn't have blobs, should be available"
            );
            assert_eq!(
                cache.critical.read().in_memory.len(),
                1,
                "cache should still have block as it hasn't been imported yet"
            );
            // remove the blob to simulate successful import
            cache.remove_pending_components(root);
            assert_eq!(
                cache.critical.read().in_memory.len(),
                0,
                "cache should be empty now that block has been imported"
            );
        } else {
            assert!(
                matches!(availability, Availability::MissingComponents(_)),
                "should be pending blobs"
            );
            assert_eq!(
                cache.critical.read().in_memory.len(),
                1,
                "cache should have one block"
            );
            assert!(
                cache.critical.read().in_memory.peek(&root).is_some(),
                "newly inserted block should exist in memory"
            );
        }

        let mut kzg_verified_blobs = Vec::new();
        for (blob_index, gossip_blob) in blobs.into_iter().enumerate() {
            kzg_verified_blobs.push(gossip_blob.into_inner());
            let availability = cache
                .put_kzg_verified_blobs(root, kzg_verified_blobs.clone())
                .expect("should put blob");
            if blob_index == blobs_expected - 1 {
                assert!(matches!(availability, Availability::Available(_)));
            } else {
                assert!(matches!(availability, Availability::MissingComponents(_)));
                assert_eq!(cache.critical.read().in_memory.len(), 1);
            }
        }
        assert!(
            cache.critical.read().in_memory.is_empty(),
            "cache should be empty now that all components available"
        );

        let (pending_block, blobs) = availability_pending_block(&harness).await;
        let blobs_expected = pending_block.num_blobs_expected();
        assert_eq!(
            blobs.len(),
            blobs_expected,
            "should have expected number of blobs"
        );
        let root = pending_block.import_data.block_root;
        let mut kzg_verified_blobs = vec![];
        for gossip_blob in blobs {
            kzg_verified_blobs.push(gossip_blob.into_inner());
            let availability = cache
                .put_kzg_verified_blobs(root, kzg_verified_blobs.clone())
                .expect("should put blob");
            assert_eq!(
                availability,
                Availability::MissingComponents(root),
                "should be pending block"
            );
            assert_eq!(cache.critical.read().in_memory.len(), 1);
        }
        let availability = cache
            .put_pending_executed_block(pending_block)
            .expect("should put block");
        assert!(
            matches!(availability, Availability::Available(_)),
            "block should be available: {:?}",
            availability
        );
        assert!(
            cache.critical.read().in_memory.len() == 1,
            "cache should still have available block until import"
        );
        // remove the blob to simulate successful import
        cache.remove_pending_components(root);
        assert!(
            cache.critical.read().in_memory.is_empty(),
            "cache should be empty now that all components available"
        );
    }

    #[tokio::test]
    async fn overflow_cache_test_overflow() {
        type E = MinimalEthSpec;
        type T = DiskHarnessType<E>;
        let capacity = 4;
        let (harness, cache, _path) = setup_harness_and_cache::<E, T>(capacity).await;

        let mut pending_blocks = VecDeque::new();
        let mut pending_blobs = VecDeque::new();
        let mut roots = VecDeque::new();
        while pending_blobs.len() < capacity + 1 {
            let (pending_block, blobs) = availability_pending_block(&harness).await;
            if pending_block.num_blobs_expected() == 0 {
                // we need blocks with blobs
                continue;
            }
            let root = pending_block.block.canonical_root();
            pending_blocks.push_back(pending_block);
            pending_blobs.push_back(blobs);
            roots.push_back(root);
        }

        for i in 0..capacity {
            cache
                .put_pending_executed_block(pending_blocks.pop_front().expect("should have block"))
                .expect("should put block");
            assert_eq!(cache.critical.read().in_memory.len(), i + 1);
        }
        for root in roots.iter().take(capacity) {
            assert!(cache.critical.read().in_memory.peek(root).is_some());
        }
        assert_eq!(
            cache.critical.read().in_memory.len(),
            capacity,
            "cache should be full"
        );
        // the first block should be the lru entry
        assert_eq!(
            *cache
                .critical
                .read()
                .in_memory
                .peek_lru()
                .expect("should exist")
                .0,
            roots[0],
            "first block should be lru"
        );

        cache
            .put_pending_executed_block(pending_blocks.pop_front().expect("should have block"))
            .expect("should put block");
        assert_eq!(
            cache.critical.read().in_memory.len(),
            capacity,
            "cache should be full"
        );
        assert!(
            cache.critical.read().in_memory.peek(&roots[0]).is_none(),
            "first block should be evicted"
        );
        assert_eq!(
            *cache
                .critical
                .read()
                .in_memory
                .peek_lru()
                .expect("should exist")
                .0,
            roots[1],
            "second block should be lru"
        );

        assert!(cache
            .overflow_store
            .load_pending_components(roots[0])
            .expect("should exist")
            .is_some());

        let threshold = capacity * 3 / 4;
        cache
            .maintain_threshold(threshold, Epoch::new(0))
            .expect("should maintain threshold");
        assert_eq!(
            cache.critical.read().in_memory.len(),
            threshold,
            "cache should have been maintained"
        );

        let store_keys = cache
            .overflow_store
            .read_keys_on_disk()
            .expect("should read keys");
        assert_eq!(store_keys.len(), 2);
        assert!(store_keys.contains(&roots[0]));
        assert!(store_keys.contains(&roots[1]));
        assert!(cache.critical.read().store_keys.contains(&roots[0]));
        assert!(cache.critical.read().store_keys.contains(&roots[1]));

        let blobs_0 = pending_blobs.pop_front().expect("should have blobs");
        let expected_blobs = blobs_0.len();
        let mut kzg_verified_blobs = vec![];
        for (blob_index, gossip_blob) in blobs_0.into_iter().enumerate() {
            kzg_verified_blobs.push(gossip_blob.into_inner());
            let availability = cache
                .put_kzg_verified_blobs(roots[0], kzg_verified_blobs.clone())
                .expect("should put blob");
            if blob_index == expected_blobs - 1 {
                assert!(matches!(availability, Availability::Available(_)));
                // remove the block from the cache to simulate import
                cache.remove_pending_components(roots[0]);
            } else {
                // the first block should be brought back into memory
                assert!(
                    cache.critical.read().in_memory.peek(&roots[0]).is_some(),
                    "first block should be in memory"
                );
                assert!(matches!(availability, Availability::MissingComponents(_)));
            }
        }
        assert_eq!(
            cache.critical.read().in_memory.len(),
            threshold,
            "cache should no longer have the first block"
        );
        cache.prune_disk(Epoch::new(0)).expect("should prune disk");
        assert!(
            cache
                .overflow_store
                .load_pending_components(roots[1])
                .expect("no error")
                .is_some(),
            "second block should still be on disk"
        );
        assert!(
            cache
                .overflow_store
                .load_pending_components(roots[0])
                .expect("no error")
                .is_none(),
            "first block should not be on disk"
        );
    }

    #[tokio::test]
    async fn overflow_cache_test_maintenance() {
        type E = MinimalEthSpec;
        type T = DiskHarnessType<E>;
        let capacity = E::slots_per_epoch() as usize;
        let (harness, cache, _path) = setup_harness_and_cache::<E, T>(capacity).await;

        let n_epochs = 4;
        let mut pending_blocks = VecDeque::new();
        let mut pending_blobs = VecDeque::new();
        let mut epoch_count = BTreeMap::new();
        while pending_blobs.len() < n_epochs * capacity {
            let (pending_block, blobs) = availability_pending_block(&harness).await;
            if pending_block.num_blobs_expected() == 0 {
                // we need blocks with blobs
                continue;
            }
            let epoch = pending_block
                .block
                .as_block()
                .slot()
                .epoch(E::slots_per_epoch());
            epoch_count.entry(epoch).or_insert_with(|| 0).add_assign(1);

            pending_blocks.push_back(pending_block);
            pending_blobs.push_back(blobs);
        }

        for _ in 0..(n_epochs * capacity) {
            let pending_block = pending_blocks.pop_front().expect("should have block");
            let mut pending_block_blobs = pending_blobs.pop_front().expect("should have blobs");
            let block_root = pending_block.block.as_block().canonical_root();
            let expected_blobs = pending_block.num_blobs_expected();
            if expected_blobs > 1 {
                // might as well add a blob too
                let one_blob = pending_block_blobs
                    .pop()
                    .expect("should have at least one blob");
                let kzg_verified_blobs = vec![one_blob.into_inner()];
                // generate random boolean
                let block_first = (rand::random::<usize>() % 2) == 0;
                if block_first {
                    let availability = cache
                        .put_pending_executed_block(pending_block)
                        .expect("should put block");
                    assert!(
                        matches!(availability, Availability::MissingComponents(_)),
                        "should have pending blobs"
                    );
                    let availability = cache
                        .put_kzg_verified_blobs(block_root, kzg_verified_blobs)
                        .expect("should put blob");
                    assert!(
                        matches!(availability, Availability::MissingComponents(_)),
                        "availabilty should be pending blobs: {:?}",
                        availability
                    );
                } else {
                    let availability = cache
                        .put_kzg_verified_blobs(block_root, kzg_verified_blobs)
                        .expect("should put blob");
                    let root = pending_block.block.as_block().canonical_root();
                    assert_eq!(
                        availability,
                        Availability::MissingComponents(root),
                        "should be pending block"
                    );
                    let availability = cache
                        .put_pending_executed_block(pending_block)
                        .expect("should put block");
                    assert!(
                        matches!(availability, Availability::MissingComponents(_)),
                        "should have pending blobs"
                    );
                }
            } else {
                let availability = cache
                    .put_pending_executed_block(pending_block)
                    .expect("should put block");
                assert!(
                    matches!(availability, Availability::MissingComponents(_)),
                    "should be pending blobs"
                );
            }
        }

        // now we should have a full cache spanning multiple epochs
        // run the maintenance routine for increasing epochs and ensure that the cache is pruned
        assert_eq!(
            cache.critical.read().in_memory.len(),
            capacity,
            "cache memory should be full"
        );
        let store_keys = cache
            .overflow_store
            .read_keys_on_disk()
            .expect("should read keys");
        assert_eq!(
            store_keys.len(),
            capacity * (n_epochs - 1),
            "cache disk should have the rest"
        );
        let mut expected_length = n_epochs * capacity;
        for (epoch, count) in epoch_count {
            cache
                .do_maintenance(epoch + 1)
                .expect("should run maintenance");
            let disk_keys = cache
                .overflow_store
                .read_keys_on_disk()
                .expect("should read keys")
                .len();
            let mem_keys = cache.critical.read().in_memory.len();
            expected_length -= count;
            info!(
                harness.chain.log,
                "EPOCH: {} DISK KEYS: {} MEM KEYS: {} TOTAL: {} EXPECTED: {}",
                epoch,
                disk_keys,
                mem_keys,
                (disk_keys + mem_keys),
                std::cmp::max(expected_length, capacity * 3 / 4),
            );
            assert_eq!(
                (disk_keys + mem_keys),
                std::cmp::max(expected_length, capacity * 3 / 4),
                "cache should be pruned"
            );
        }
    }

    #[tokio::test]
    async fn overflow_cache_test_persist_recover() {
        type E = MinimalEthSpec;
        type T = DiskHarnessType<E>;
        let capacity = E::slots_per_epoch() as usize;
        let (harness, cache, _path) = setup_harness_and_cache::<E, T>(capacity).await;

        let n_epochs = 4;
        let mut pending_blocks = VecDeque::new();
        let mut pending_blobs = VecDeque::new();
        let mut epoch_count = BTreeMap::new();
        while pending_blobs.len() < n_epochs * capacity {
            let (pending_block, blobs) = availability_pending_block(&harness).await;
            if pending_block.num_blobs_expected() == 0 {
                // we need blocks with blobs
                continue;
            }
            let epoch = pending_block
                .block
                .as_block()
                .slot()
                .epoch(E::slots_per_epoch());
            epoch_count.entry(epoch).or_insert_with(|| 0).add_assign(1);

            pending_blocks.push_back(pending_block);
            pending_blobs.push_back(blobs);
        }

        let mut remaining_blobs = HashMap::new();
        for _ in 0..(n_epochs * capacity) {
            let pending_block = pending_blocks.pop_front().expect("should have block");
            let mut pending_block_blobs = pending_blobs.pop_front().expect("should have blobs");
            let block_root = pending_block.block.as_block().canonical_root();
            let expected_blobs = pending_block.num_blobs_expected();
            if expected_blobs > 1 {
                // might as well add a blob too
                let one_blob = pending_block_blobs
                    .pop()
                    .expect("should have at least one blob");
                let kzg_verified_blobs = vec![one_blob.into_inner()];
                // generate random boolean
                let block_first = (rand::random::<usize>() % 2) == 0;
                if block_first {
                    let availability = cache
                        .put_pending_executed_block(pending_block)
                        .expect("should put block");
                    assert!(
                        matches!(availability, Availability::MissingComponents(_)),
                        "should have pending blobs"
                    );
                    let availability = cache
                        .put_kzg_verified_blobs(block_root, kzg_verified_blobs)
                        .expect("should put blob");
                    assert!(
                        matches!(availability, Availability::MissingComponents(_)),
                        "availabilty should be pending blobs: {:?}",
                        availability
                    );
                } else {
                    let availability = cache
                        .put_kzg_verified_blobs(block_root, kzg_verified_blobs)
                        .expect("should put blob");
                    let root = pending_block.block.as_block().canonical_root();
                    assert_eq!(
                        availability,
                        Availability::MissingComponents(root),
                        "should be pending block"
                    );
                    let availability = cache
                        .put_pending_executed_block(pending_block)
                        .expect("should put block");
                    assert!(
                        matches!(availability, Availability::MissingComponents(_)),
                        "should have pending blobs"
                    );
                }
            } else {
                let availability = cache
                    .put_pending_executed_block(pending_block)
                    .expect("should put block");
                assert!(
                    matches!(availability, Availability::MissingComponents(_)),
                    "should be pending blobs"
                );
            }
            remaining_blobs.insert(block_root, pending_block_blobs);
        }

        // now we should have a full cache spanning multiple epochs
        // cache should be at capacity
        assert_eq!(
            cache.critical.read().in_memory.len(),
            capacity,
            "cache memory should be full"
        );
        // write all components to disk
        cache.write_all_to_disk().expect("should write all to disk");
        // everything should be on disk now
        assert_eq!(
            cache
                .overflow_store
                .read_keys_on_disk()
                .expect("should read keys")
                .len(),
            capacity * n_epochs,
            "cache disk should have the rest"
        );
        assert_eq!(
            cache.critical.read().in_memory.len(),
            0,
            "cache memory should be empty"
        );
        assert_eq!(
            cache.critical.read().store_keys.len(),
            n_epochs * capacity,
            "cache store should have the rest"
        );
        drop(cache);

        // create a new cache with the same store
        let recovered_cache = OverflowLRUCache::<T>::new(
            new_non_zero_usize(capacity),
            harness.chain.store.clone(),
            harness.chain.spec.clone(),
        )
        .expect("should recover cache");
        // again, everything should be on disk
        assert_eq!(
            recovered_cache
                .overflow_store
                .read_keys_on_disk()
                .expect("should read keys")
                .len(),
            capacity * n_epochs,
            "cache disk should have the rest"
        );
        assert_eq!(
            recovered_cache.critical.read().in_memory.len(),
            0,
            "cache memory should be empty"
        );
        assert_eq!(
            recovered_cache.critical.read().store_keys.len(),
            n_epochs * capacity,
            "cache store should have the rest"
        );

        // now lets insert the remaining blobs until the cache is empty
        for (root, blobs) in remaining_blobs {
            let additional_blobs = blobs.len();
            let mut kzg_verified_blobs = vec![];
            for (i, gossip_blob) in blobs.into_iter().enumerate() {
                kzg_verified_blobs.push(gossip_blob.into_inner());
                let availability = recovered_cache
                    .put_kzg_verified_blobs(root, kzg_verified_blobs.clone())
                    .expect("should put blob");
                if i == additional_blobs - 1 {
                    assert!(matches!(availability, Availability::Available(_)))
                } else {
                    assert!(matches!(availability, Availability::MissingComponents(_)));
                }
            }
        }
    }

    #[tokio::test]
    // ensure the state cache keeps memory usage low and that it can properly recover states
    // THIS TEST CAN BE DELETED ONCE TREE STATES IS MERGED AND WE RIP OUT THE STATE CACHE
    async fn overflow_cache_test_state_cache() {
        type E = MinimalEthSpec;
        type T = DiskHarnessType<E>;
        let capacity = STATE_LRU_CAPACITY * 2;
        let (harness, cache, _path) = setup_harness_and_cache::<E, T>(capacity).await;

        let mut pending_blocks = VecDeque::new();
        let mut states = Vec::new();
        let mut state_roots = Vec::new();
        // Get enough blocks to fill the cache to capacity, ensuring all blocks have blobs
        while pending_blocks.len() < capacity {
            let (pending_block, _) = availability_pending_block(&harness).await;
            if pending_block.num_blobs_expected() == 0 {
                // we need blocks with blobs
                continue;
            }
            let state_root = pending_block.import_data.state.canonical_root();
            states.push(pending_block.import_data.state.clone());
            pending_blocks.push_back(pending_block);
            state_roots.push(state_root);
        }

        let state_cache = cache.state_lru_cache().lru_cache();
        let mut pushed_diet_blocks = VecDeque::new();

        for i in 0..capacity {
            let pending_block = pending_blocks.pop_front().expect("should have block");
            let block_root = pending_block.as_block().canonical_root();

            assert_eq!(
                state_cache.read().len(),
                std::cmp::min(i, STATE_LRU_CAPACITY),
                "state cache should be empty at start"
            );

            if i >= STATE_LRU_CAPACITY {
                let lru_root = state_roots[i - STATE_LRU_CAPACITY];
                assert_eq!(
                    state_cache.read().peek_lru().map(|(root, _)| root),
                    Some(&lru_root),
                    "lru block should be in cache"
                );
            }

            // put the block in the cache
            let availability = cache
                .put_pending_executed_block(pending_block)
                .expect("should put block");

            // grab the diet block from the cache for later testing
            let diet_block = cache
                .critical
                .read()
                .in_memory
                .peek(&block_root)
                .map(|pending_components| {
                    pending_components
                        .executed_block
                        .clone()
                        .expect("should exist")
                })
                .expect("should exist");
            pushed_diet_blocks.push_back(diet_block);

            // should be unavailable since we made sure all blocks had blobs
            assert!(
                matches!(availability, Availability::MissingComponents(_)),
                "should be pending blobs"
            );

            if i >= STATE_LRU_CAPACITY {
                let evicted_index = i - STATE_LRU_CAPACITY;
                let evicted_root = state_roots[evicted_index];
                assert!(
                    state_cache.read().peek(&evicted_root).is_none(),
                    "lru root should be evicted"
                );
                // get the diet block via direct conversion (testing only)
                let diet_block = pushed_diet_blocks.pop_front().expect("should have block");
                // reconstruct the pending block by replaying the block on the parent state
                let recovered_pending_block = cache
                    .state_lru_cache()
                    .reconstruct_pending_executed_block(diet_block)
                    .expect("should reconstruct pending block");

                // assert the recovered state is the same as the original
                assert_eq!(
                    recovered_pending_block.import_data.state, states[evicted_index],
                    "recovered state should be the same as the original"
                );
            }
        }

        // now check the last block
        let last_block = pushed_diet_blocks.pop_back().expect("should exist").clone();
        // the state should still be in the cache
        assert!(
            state_cache
                .read()
                .peek(&last_block.as_block().state_root())
                .is_some(),
            "last block state should still be in cache"
        );
        // get the diet block via direct conversion (testing only)
        let diet_block = last_block.clone();
        // recover the pending block from the cache
        let recovered_pending_block = cache
            .state_lru_cache()
            .recover_pending_executed_block(diet_block)
            .expect("should reconstruct pending block");
        // assert the recovered state is the same as the original
        assert_eq!(
            Some(&recovered_pending_block.import_data.state),
            states.last(),
            "recovered state should be the same as the original"
        );
        // the state should no longer be in the cache
        assert!(
            state_cache
                .read()
                .peek(&last_block.as_block().state_root())
                .is_none(),
            "last block state should no longer be in cache"
        );
    }
}

#[cfg(test)]
mod pending_components_tests {
    use super::*;
    use crate::block_verification_types::BlockImportData;
    use crate::eth1_finalization_cache::Eth1FinalizationData;
    use crate::test_utils::{generate_rand_block_and_blobs, NumBlobs};
    use crate::PayloadVerificationOutcome;
    use fork_choice::PayloadVerificationStatus;
    use kzg::KzgCommitment;
    use rand::rngs::StdRng;
    use rand::SeedableRng;
    use state_processing::ConsensusContext;
    use types::test_utils::TestRandom;
    use types::{BeaconState, ForkName, MainnetEthSpec, SignedBeaconBlock, Slot};

    type E = MainnetEthSpec;

    type Setup<E> = (
        SignedBeaconBlock<E>,
        FixedVector<Option<Arc<BlobSidecar<E>>>, <E as EthSpec>::MaxBlobsPerBlock>,
        FixedVector<Option<Arc<BlobSidecar<E>>>, <E as EthSpec>::MaxBlobsPerBlock>,
    );

    pub fn pre_setup() -> Setup<E> {
        let mut rng = StdRng::seed_from_u64(0xDEADBEEF0BAD5EEDu64);
        let (block, blobs_vec) =
            generate_rand_block_and_blobs::<E>(ForkName::Deneb, NumBlobs::Random, &mut rng);
        let mut blobs: FixedVector<_, <E as EthSpec>::MaxBlobsPerBlock> = FixedVector::default();

        for blob in blobs_vec {
            if let Some(b) = blobs.get_mut(blob.index as usize) {
                *b = Some(Arc::new(blob));
            }
        }

        let mut invalid_blobs: FixedVector<
            Option<Arc<BlobSidecar<E>>>,
            <E as EthSpec>::MaxBlobsPerBlock,
        > = FixedVector::default();
        for (index, blob) in blobs.iter().enumerate() {
            if let Some(invalid_blob) = blob {
                let mut blob_copy = invalid_blob.as_ref().clone();
                blob_copy.kzg_commitment = KzgCommitment::random_for_test(&mut rng);
                *invalid_blobs.get_mut(index).unwrap() = Some(Arc::new(blob_copy));
            }
        }

        (block, blobs, invalid_blobs)
    }

    type PendingComponentsSetup<E> = (
        DietAvailabilityPendingExecutedBlock<E>,
        FixedVector<Option<KzgVerifiedBlob<E>>, <E as EthSpec>::MaxBlobsPerBlock>,
        FixedVector<Option<KzgVerifiedBlob<E>>, <E as EthSpec>::MaxBlobsPerBlock>,
    );

    pub fn setup_pending_components(
        block: SignedBeaconBlock<E>,
        valid_blobs: FixedVector<Option<Arc<BlobSidecar<E>>>, <E as EthSpec>::MaxBlobsPerBlock>,
        invalid_blobs: FixedVector<Option<Arc<BlobSidecar<E>>>, <E as EthSpec>::MaxBlobsPerBlock>,
    ) -> PendingComponentsSetup<E> {
        let blobs = FixedVector::from(
            valid_blobs
                .iter()
                .map(|blob_opt| {
                    blob_opt
                        .as_ref()
                        .map(|blob| KzgVerifiedBlob::__assumed_valid(blob.clone()))
                })
                .collect::<Vec<_>>(),
        );
        let invalid_blobs = FixedVector::from(
            invalid_blobs
                .iter()
                .map(|blob_opt| {
                    blob_opt
                        .as_ref()
                        .map(|blob| KzgVerifiedBlob::__assumed_valid(blob.clone()))
                })
                .collect::<Vec<_>>(),
        );
        let dummy_parent = block.clone_as_blinded();
        let block = AvailabilityPendingExecutedBlock {
            block: Arc::new(block),
            import_data: BlockImportData {
                block_root: Default::default(),
                state: BeaconState::new(0, Default::default(), &ChainSpec::minimal()),
                parent_block: dummy_parent,
                parent_eth1_finalization_data: Eth1FinalizationData {
                    eth1_data: Default::default(),
                    eth1_deposit_index: 0,
                },
                confirmed_state_roots: vec![],
                consensus_context: ConsensusContext::new(Slot::new(0)),
            },
            payload_verification_outcome: PayloadVerificationOutcome {
                payload_verification_status: PayloadVerificationStatus::Verified,
                is_valid_merge_transition_block: false,
            },
        };
        (block.into(), blobs, invalid_blobs)
    }

    pub fn assert_cache_consistent(cache: PendingComponents<E>) {
        if let Some(cached_block) = cache.get_cached_block() {
            let cached_block_commitments = cached_block.get_commitments();
            for index in 0..E::max_blobs_per_block() {
                let block_commitment = cached_block_commitments.get(index).copied();
                let blob_commitment_opt = cache.get_cached_blobs().get(index).unwrap();
                let blob_commitment = blob_commitment_opt.as_ref().map(|b| *b.get_commitment());
                assert_eq!(block_commitment, blob_commitment);
            }
        } else {
            panic!("No cached block")
        }
    }

    pub fn assert_empty_blob_cache(cache: PendingComponents<E>) {
        for blob in cache.get_cached_blobs().iter() {
            assert!(blob.is_none());
        }
    }

    #[test]
    fn valid_block_invalid_blobs_valid_blobs() {
        let (block_commitments, blobs, random_blobs) = pre_setup();
        let (block_commitments, blobs, random_blobs) =
            setup_pending_components(block_commitments, blobs, random_blobs);
        let block_root = Hash256::zero();
        let mut cache = <PendingComponents<E>>::empty(block_root);
        cache.merge_block(block_commitments);
        cache.merge_blobs(random_blobs);
        cache.merge_blobs(blobs);

        assert_cache_consistent(cache);
    }

    #[test]
    fn invalid_blobs_block_valid_blobs() {
        let (block_commitments, blobs, random_blobs) = pre_setup();
        let (block_commitments, blobs, random_blobs) =
            setup_pending_components(block_commitments, blobs, random_blobs);
        let block_root = Hash256::zero();
        let mut cache = <PendingComponents<E>>::empty(block_root);
        cache.merge_blobs(random_blobs);
        cache.merge_block(block_commitments);
        cache.merge_blobs(blobs);

        assert_cache_consistent(cache);
    }

    #[test]
    fn invalid_blobs_valid_blobs_block() {
        let (block_commitments, blobs, random_blobs) = pre_setup();
        let (block_commitments, blobs, random_blobs) =
            setup_pending_components(block_commitments, blobs, random_blobs);

        let block_root = Hash256::zero();
        let mut cache = <PendingComponents<E>>::empty(block_root);
        cache.merge_blobs(random_blobs);
        cache.merge_blobs(blobs);
        cache.merge_block(block_commitments);

        assert_empty_blob_cache(cache);
    }

    #[test]
    fn block_valid_blobs_invalid_blobs() {
        let (block_commitments, blobs, random_blobs) = pre_setup();
        let (block_commitments, blobs, random_blobs) =
            setup_pending_components(block_commitments, blobs, random_blobs);

        let block_root = Hash256::zero();
        let mut cache = <PendingComponents<E>>::empty(block_root);
        cache.merge_block(block_commitments);
        cache.merge_blobs(blobs);
        cache.merge_blobs(random_blobs);

        assert_cache_consistent(cache);
    }

    #[test]
    fn valid_blobs_block_invalid_blobs() {
        let (block_commitments, blobs, random_blobs) = pre_setup();
        let (block_commitments, blobs, random_blobs) =
            setup_pending_components(block_commitments, blobs, random_blobs);

        let block_root = Hash256::zero();
        let mut cache = <PendingComponents<E>>::empty(block_root);
        cache.merge_blobs(blobs);
        cache.merge_block(block_commitments);
        cache.merge_blobs(random_blobs);

        assert_cache_consistent(cache);
    }

    #[test]
    fn valid_blobs_invalid_blobs_block() {
        let (block_commitments, blobs, random_blobs) = pre_setup();
        let (block_commitments, blobs, random_blobs) =
            setup_pending_components(block_commitments, blobs, random_blobs);

        let block_root = Hash256::zero();
        let mut cache = <PendingComponents<E>>::empty(block_root);
        cache.merge_blobs(blobs);
        cache.merge_blobs(random_blobs);
        cache.merge_block(block_commitments);

        assert_cache_consistent(cache);
    }
}<|MERGE_RESOLUTION|>--- conflicted
+++ resolved
@@ -203,8 +203,6 @@
             verified_blobs,
             executed_block,
         } = self;
-<<<<<<< HEAD
-=======
 
         let blobs_available_timestamp = verified_blobs
             .iter()
@@ -212,7 +210,6 @@
             .map(|blob| blob.seen_timestamp())
             .max();
 
->>>>>>> 7a7fc82c
         let Some(diet_executed_block) = executed_block else {
             return Err(AvailabilityCheckError::Unexpected);
         };
