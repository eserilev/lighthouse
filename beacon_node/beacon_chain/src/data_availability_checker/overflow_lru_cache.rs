--- conflicted
+++ resolved
@@ -563,14 +563,9 @@
     use logging::test_logger;
     use slog::{info, Logger};
     use state_processing::ConsensusContext;
-<<<<<<< HEAD
     use std::collections::{BTreeMap, HashMap, VecDeque};
     use std::ops::AddAssign;
     use store::{database::interface::BeaconNodeBackend, HotColdDB, ItemStore, StoreConfig};
-=======
-    use std::collections::VecDeque;
-    use store::{HotColdDB, ItemStore, LevelDB, StoreConfig};
->>>>>>> 3913ea44
     use tempfile::{tempdir, TempDir};
     use types::non_zero_usize::new_non_zero_usize;
     use types::{ExecPayload, MinimalEthSpec};
