--- conflicted
+++ resolved
@@ -60,14 +60,10 @@
             message: format!("{e:?}"),
         })?;
 
-<<<<<<< HEAD
         let column: &str = DBColumn::PubkeyCache.into();
-=======
-        let db_key = get_key_for_col(DBColumn::PubkeyCache.into(), key.as_slice());
->>>>>>> 51091a40
         ops.push(KeyValueStoreOp::PutKeyValue(
             column.to_owned(),
-            key.as_bytes().to_vec(),
+            key.as_slice().to_vec(),
             pubkey_bytes.as_ssz_bytes(),
         ));
 
