--- conflicted
+++ resolved
@@ -61,14 +61,9 @@
 use strum::AsRefStr;
 use tree_hash::TreeHash;
 use types::{
-<<<<<<< HEAD
-    Attestation, BeaconCommittee, ChainSpec, CommitteeIndex, Epoch, EthSpec, Hash256,
-    IndexedAttestation, SelectionProof, SignedAggregateAndProof, Slot, SubnetId,
-=======
     Attestation, AttestationRef, BeaconCommittee, BeaconStateError::NoCommitteeFound, ChainSpec,
     CommitteeIndex, Epoch, EthSpec, Hash256, IndexedAttestation, SelectionProof,
     SignedAggregateAndProof, Slot, SubnetId,
->>>>>>> c52c598f
 };
 
 pub use batch::{batch_verify_aggregated_attestations, batch_verify_unaggregated_attestations};
@@ -1152,7 +1147,6 @@
 
     let current_fork =
         spec.fork_name_at_slot::<E>(slot_clock.now().ok_or(BeaconChainError::UnableToReadSlot)?);
-<<<<<<< HEAD
 
     let earliest_permissible_slot = if current_fork.deneb_enabled() {
         // EIP-7045
@@ -1161,15 +1155,6 @@
             .start_slot(E::slots_per_epoch())
     } else {
         one_epoch_prior
-=======
-    let earliest_permissible_slot = if !current_fork.deneb_enabled() {
-        one_epoch_prior
-    // EIP-7045
-    } else {
-        one_epoch_prior
-            .epoch(E::slots_per_epoch())
-            .start_slot(E::slots_per_epoch())
->>>>>>> c52c598f
     };
 
     if attestation_slot < earliest_permissible_slot {
