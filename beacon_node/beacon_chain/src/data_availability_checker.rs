--- conflicted
+++ resolved
@@ -23,14 +23,10 @@
 mod overflow_lru_cache;
 mod state_lru_cache;
 
-<<<<<<< HEAD
 use crate::data_column_verification::{
     verify_kzg_for_data_column_list, CustodyDataColumn, GossipVerifiedDataColumn,
     KzgVerifiedCustodyDataColumn,
 };
-=======
-use crate::data_column_verification::GossipVerifiedDataColumn;
->>>>>>> 96b00ef6
 pub use error::{Error as AvailabilityCheckError, ErrorCategory as AvailabilityCheckErrorCategory};
 use types::data_column_sidecar::DataColumnIdentifier;
 use types::non_zero_usize::new_non_zero_usize;
@@ -108,7 +104,6 @@
         log: &Logger,
         spec: ChainSpec,
     ) -> Result<Self, AvailabilityCheckError> {
-<<<<<<< HEAD
         let spec = Arc::new(spec);
         let custody_subnet_count = if import_all_data_columns {
             spec.data_column_sidecar_subnet_count as usize
@@ -116,18 +111,6 @@
             spec.custody_requirement as usize
         };
 
-        let custody_column_count =
-            custody_subnet_count.saturating_mul(spec.data_columns_per_subnet());
-        let overflow_cache = OverflowLRUCache::new(
-            OVERFLOW_LRU_CAPACITY,
-            store,
-            custody_column_count,
-            log.new(o!("service" => "availability_cache")),
-            spec.clone(),
-        )?;
-
-=======
-        // TODO(das): support supernode or custom custody requirement
         let custody_subnet_count = spec.custody_requirement as usize;
         let custody_column_count =
             custody_subnet_count.saturating_mul(spec.data_columns_per_subnet());
@@ -138,7 +121,6 @@
             custody_column_count,
             spec.clone(),
         )?;
->>>>>>> 96b00ef6
         Ok(Self {
             availability_cache: Arc::new(overflow_cache),
             slot_clock,
