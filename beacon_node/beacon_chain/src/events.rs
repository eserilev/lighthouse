--- conflicted
+++ resolved
@@ -76,31 +76,6 @@
         let result = match &kind {
             EventKind::Attestation(_) => self
                 .attestation_tx
-<<<<<<< HEAD
-                .send(EventKind::Attestation(attestation))
-                .map(|count| trace!(self.log, "Registering server-sent attestation event"; "receiver_count" => count)),
-            EventKind::Block(block) => self.block_tx.send(EventKind::Block(block))
-                .map(|count| trace!(self.log, "Registering server-sent block event"; "receiver_count" => count)),
-            EventKind::FinalizedCheckpoint(checkpoint) => self.finalized_tx
-                .send(EventKind::FinalizedCheckpoint(checkpoint))
-                .map(|count| trace!(self.log, "Registering server-sent finalized checkpoint event"; "receiver_count" => count)),
-            EventKind::Head(head) => self.head_tx.send(EventKind::Head(head))
-                .map(|count| trace!(self.log, "Registering server-sent head event"; "receiver_count" => count)),
-            EventKind::VoluntaryExit(exit) => self.exit_tx.send(EventKind::VoluntaryExit(exit))
-                .map(|count| trace!(self.log, "Registering server-sent voluntary exit event"; "receiver_count" => count)),
-            EventKind::ChainReorg(reorg) => self.chain_reorg_tx.send(EventKind::ChainReorg(reorg))
-                .map(|count| trace!(self.log, "Registering server-sent chain reorg event"; "receiver_count" => count)),
-            EventKind::ContributionAndProof(contribution_and_proof) => self.contribution_tx.send(EventKind::ContributionAndProof(contribution_and_proof))
-                .map(|count| trace!(self.log, "Registering server-sent contribution and proof event"; "receiver_count" => count)),
-            EventKind::LateHead(late_head) => self.late_head.send(EventKind::LateHead(late_head))
-                .map(|count| trace!(self.log, "Registering server-sent late head event"; "receiver_count" => count)),
-            EventKind::LightClientFinalityUpdate(update) => self.light_client_finality_update_tx.send(EventKind::LightClientFinalityUpdate(update))
-                .map(|count| trace!(self.log, "Registering server-sent light client finality update event"; "receiver_count" => count)),
-            EventKind::LightClientOptimisticUpdate(update) => self.light_client_optimistic_update_tx.send(EventKind::LightClientOptimisticUpdate(update))
-                .map(|count| trace!(self.log, "Registering server-sent light client optimistic update event"; "receiver_count" => count)),
-            EventKind::BlockReward(block_reward) => self.block_reward_tx.send(EventKind::BlockReward(block_reward))
-                .map(|count| trace!(self.log, "Registering server-sent contribution and proof event"; "receiver_count" => count)),
-=======
                 .send(kind)
                 .map(|count| log_count("attestation", count)),
             EventKind::Block(_) => self
@@ -139,11 +114,28 @@
                 .late_head
                 .send(kind)
                 .map(|count| log_count("late head", count)),
+            EventKind::LightClientFinalityUpdate(_) => self
+                .light_client_finality_update_tx
+                .send(kind)
+                .map(|count| {
+                    log_count(
+                        "Registering server-sent light client finality update event",
+                        count,
+                    )
+                }),
+            EventKind::LightClientOptimisticUpdate(_) => self
+                .light_client_optimistic_update_tx
+                .send(kind)
+                .map(|count| {
+                    log_count(
+                        "Registering server-sent light client optimistic update event",
+                        count,
+                    )
+                }),
             EventKind::BlockReward(_) => self
                 .block_reward_tx
                 .send(kind)
                 .map(|count| log_count("block reward", count)),
->>>>>>> 051c3e84
         };
         if let Err(SendError(event)) = result {
             trace!(self.log, "No receivers registered to listen for event"; "event" => ?event);
