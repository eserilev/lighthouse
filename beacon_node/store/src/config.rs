--- conflicted
+++ resolved
@@ -2,12 +2,9 @@
 use serde::{Deserialize, Serialize};
 use ssz::{Decode, Encode};
 use ssz_derive::{Decode, Encode};
-<<<<<<< HEAD
 use strum::{Display, EnumString, EnumVariantNames};
-=======
 use std::num::NonZeroUsize;
 use types::non_zero_usize::new_non_zero_usize;
->>>>>>> 0f345c7e
 use types::{EthSpec, MinimalEthSpec};
 
 pub const PREV_DEFAULT_SLOTS_PER_RESTORE_POINT: u64 = 2048;
@@ -34,10 +31,8 @@
     pub compact_on_prune: bool,
     /// Whether to prune payloads on initialization and finalization.
     pub prune_payloads: bool,
-<<<<<<< HEAD
     /// Database backend to use.
     pub backend: DatabaseBackend,
-=======
     /// Whether to prune blobs older than the blob data availability boundary.
     pub prune_blobs: bool,
     /// Frequency of blob pruning in epochs. Default: 1 (every epoch).
@@ -45,7 +40,6 @@
     /// The margin for blob pruning in epochs. The oldest blobs are pruned up until
     /// data_availability_boundary - blob_prune_margin_epochs. Default: 0.
     pub blob_prune_margin_epochs: u64,
->>>>>>> 0f345c7e
 }
 
 /// Variant of `StoreConfig` that gets written to disk. Contains immutable configuration params.
@@ -70,13 +64,10 @@
             compact_on_init: false,
             compact_on_prune: true,
             prune_payloads: true,
-<<<<<<< HEAD
             backend: DatabaseBackend::LevelDb,
-=======
             prune_blobs: true,
             epochs_per_blob_prune: DEFAULT_EPOCHS_PER_BLOB_PRUNE,
             blob_prune_margin_epochs: DEFAULT_BLOB_PUNE_MARGIN_EPOCHS,
->>>>>>> 0f345c7e
         }
     }
 }
