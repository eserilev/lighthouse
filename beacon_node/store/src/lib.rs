//! Storage functionality for Lighthouse.
//!
//! Provides the following stores:
//!
//! - `HotColdDB`: an on-disk store backed by leveldb. Used in production.
//! - `MemoryStore`: an in-memory store backed by a hash-map. Used for testing.
//!
//! Provides a simple API for storing/retrieving all types that sometimes needs type-hints. See
//! tests for implementation examples.
mod chunk_writer;
pub mod chunked_iter;
pub mod chunked_vector;
pub mod config;
pub mod consensus_context;
pub mod errors;
mod forwards_iter;
mod garbage_collection;
pub mod hot_cold_store;
mod impls;
mod memory_store;
pub mod metadata;
pub mod metrics;
mod partial_beacon_state;
pub mod reconstruct;
pub mod state_cache;

pub mod database;
pub mod iter;
pub use self::chunk_writer::ChunkWriter;
pub use self::config::StoreConfig;
pub use self::consensus_context::OnDiskConsensusContext;
pub use self::hot_cold_store::{HotColdDB, HotStateSummary, Split};
pub use self::memory_store::MemoryStore;
pub use self::partial_beacon_state::PartialBeaconState;
pub use crate::metadata::BlobInfo;
pub use errors::Error;
pub use impls::beacon_state::StorageContainer as BeaconStateStorageContainer;
pub use metadata::AnchorInfo;
pub use metrics::scrape_for_metrics;
use parking_lot::MutexGuard;
use std::collections::HashSet;
use std::sync::Arc;
use strum::{EnumIter, EnumString, IntoStaticStr};
pub use types::*;

const DATA_COLUMN_DB_KEY_SIZE: usize = 32 + 8;

pub type ColumnIter<'a, K> =
    Result<Box<dyn Iterator<Item = Result<(K, Vec<u8>), Error>> + 'a>, Error>;
pub type ColumnKeyIter<'a, K> = Result<Box<dyn Iterator<Item = Result<K, Error>> + 'a>, Error>;

pub type RawEntryIter<'a> =
    Result<Box<dyn Iterator<Item = Result<(Vec<u8>, Vec<u8>), Error>> + 'a>, Error>;

pub trait KeyValueStore<E: EthSpec>: Sync + Send + Sized + 'static {
    /// Retrieve some bytes in `column` with `key`.
    fn get_bytes(&self, column: &str, key: &[u8]) -> Result<Option<Vec<u8>>, Error>;

    /// Store some `value` in `column`, indexed with `key`.
    fn put_bytes(&self, column: &str, key: &[u8], value: &[u8]) -> Result<(), Error>;

    /// Same as put_bytes() but also force a flush to disk
    fn put_bytes_sync(&self, column: &str, key: &[u8], value: &[u8]) -> Result<(), Error>;

    /// Flush to disk.  See
    /// https://chromium.googlesource.com/external/leveldb/+/HEAD/doc/index.md#synchronous-writes
    /// for details.
    fn sync(&self) -> Result<(), Error>;

    /// Return `true` if `key` exists in `column`.
    fn key_exists(&self, column: &str, key: &[u8]) -> Result<bool, Error>;

    /// Removes `key` from `column`.
    fn key_delete(&self, column: &str, key: &[u8]) -> Result<(), Error>;

    /// Execute either all of the operations in `batch` for a given `col` or none at all, returning an error.
    fn do_atomically_for_col(&self, col: &str, batch: Vec<KeyValueStoreOp>) -> Result<(), Error>;

    /// Execute either all of the operations in `batch` or none at all, returning an error.
    fn do_atomically(&self, batch: Vec<KeyValueStoreOp>) -> Result<(), Error>;

    /// Return a mutex guard that can be used to synchronize sensitive transactions.
    ///
    /// This doesn't prevent other threads writing to the DB unless they also use
    /// this method. In future we may implement a safer mandatory locking scheme.
    fn begin_rw_transaction(&self) -> MutexGuard<()>;

    /// Compact a single column in the database, freeing space used by deleted items.
    fn compact_column(&self, column: DBColumn) -> Result<(), Error>;

    /// Compact a default set of columns that are likely to free substantial space.
    fn compact(&self) -> Result<(), Error> {
        // Compact state and block related columns as they are likely to have the most churn,
        // i.e. entries being created and deleted.
        for column in [
            DBColumn::BeaconState,
            DBColumn::BeaconStateSummary,
            DBColumn::BeaconBlock,
        ] {
            self.compact_column(column)?;
        }
        Ok(())
    }

    /// Iterate through all keys and values in a particular column.
    fn iter_column<K: Key>(&self, column: DBColumn) -> ColumnIter<K> {
        self.iter_column_from(column, &vec![0; column.key_size()], |_, _| true)
    }

    /// Iterate through all keys and values in a column from a given starting point that fulfill the given predicate.
    fn iter_column_from<K: Key>(
        &self,
        column: DBColumn,
        from: &[u8],
        predicate: impl Fn(&[u8], &[u8]) -> bool + 'static,
    ) -> ColumnIter<K>;

    fn iter_raw_entries(&self, _column: DBColumn, _prefix: &[u8]) -> RawEntryIter {
        Ok(Box::new(std::iter::empty()))
    }

    fn iter_column_keys<K: Key>(&self, column: DBColumn) -> ColumnKeyIter<K>;

    /// Iterate through all keys in a particular column.
    fn iter_column_keys_from<K: Key>(&self, column: DBColumn, from: &[u8]) -> ColumnKeyIter<K>;
<<<<<<< HEAD
=======

    fn extract_if(&self, _: &str, ops: HashSet<&[u8]>) -> Result<(), Error>;
>>>>>>> 7e2bafe5
}

pub trait Key: Sized + 'static {
    fn from_bytes(key: &[u8]) -> Result<Self, Error>;
}

impl Key for Hash256 {
    fn from_bytes(key: &[u8]) -> Result<Self, Error> {
        if key.len() == 32 {
            Ok(Hash256::from_slice(key))
        } else {
            Err(Error::InvalidKey)
        }
    }
}

impl Key for Vec<u8> {
    fn from_bytes(key: &[u8]) -> Result<Self, Error> {
        Ok(key.to_vec())
    }
}

pub fn get_key_for_col(column: &str, key: &[u8]) -> Vec<u8> {
    let mut result = column.as_bytes().to_vec();
    result.extend_from_slice(key);
    result
}

pub fn get_col_from_key(key: &[u8]) -> Option<String> {
    if key.len() < 3 {
        return None;
    }
    String::from_utf8(key[0..3].to_vec()).ok()
}

pub fn get_data_column_key(block_root: &Hash256, column_index: &ColumnIndex) -> Vec<u8> {
    let mut result = block_root.as_slice().to_vec();
    result.extend_from_slice(&column_index.to_le_bytes());
    result
}

pub fn parse_data_column_key(data: Vec<u8>) -> Result<(Hash256, ColumnIndex), Error> {
    if data.len() != DBColumn::BeaconDataColumn.key_size() {
        return Err(Error::InvalidKey);
    }
    // split_at panics if 32 < 40 which will never happen after the length check above
    let (block_root_bytes, column_index_bytes) = data.split_at(32);
    let block_root = Hash256::from_slice(block_root_bytes);
    // column_index_bytes is asserted to be 8 bytes after the length check above
    let column_index = ColumnIndex::from_le_bytes(
        column_index_bytes
            .try_into()
            .map_err(|_| Error::InvalidKey)?,
    );
    Ok((block_root, column_index))
}

#[must_use]
#[derive(Clone)]
pub enum KeyValueStoreOp {
    // Indicate that a PUT operation should be made
    // to the db store for a (Column, Key, Value)
    PutKeyValue(String, Vec<u8>, Vec<u8>),
    // Indicate that a DELETE operation should be made
    // to the db store for a (Column, Key)
    DeleteKey(String, Vec<u8>),
}

pub trait ItemStore<E: EthSpec>: KeyValueStore<E> + Sync + Send + Sized + 'static {
    /// Store an item in `Self`.
    fn put<I: StoreItem>(&self, key: &Hash256, item: &I) -> Result<(), Error> {
        let column = I::db_column().into();
        let key = key.as_slice();

        self.put_bytes(column, key, &item.as_store_bytes())
            .map_err(Into::into)
    }

    fn put_sync<I: StoreItem>(&self, key: &Hash256, item: &I) -> Result<(), Error> {
        let column = I::db_column().into();
        let key = key.as_slice();

        self.put_bytes_sync(column, key, &item.as_store_bytes())
            .map_err(Into::into)
    }

    /// Retrieve an item from `Self`.
    fn get<I: StoreItem>(&self, key: &Hash256) -> Result<Option<I>, Error> {
        let column = I::db_column().into();
        let key = key.as_slice();

        match self.get_bytes(column, key)? {
            Some(bytes) => Ok(Some(I::from_store_bytes(&bytes[..])?)),
            None => Ok(None),
        }
    }

    /// Returns `true` if the given key represents an item in `Self`.
    fn exists<I: StoreItem>(&self, key: &Hash256) -> Result<bool, Error> {
        let column = I::db_column().into();
        let key = key.as_slice();

        self.key_exists(column, key)
    }

    /// Remove an item from `Self`.
    fn delete<I: StoreItem>(&self, key: &Hash256) -> Result<(), Error> {
        let column = I::db_column().into();
        let key = key.as_slice();

        self.key_delete(column, key)
    }
}

/// Reified key-value storage operation.  Helps in modifying the storage atomically.
/// See also https://github.com/sigp/lighthouse/issues/692
#[derive(Clone)]
pub enum StoreOp<'a, E: EthSpec> {
    PutBlock(Hash256, Arc<SignedBeaconBlock<E>>),
    PutState(Hash256, &'a BeaconState<E>),
    PutBlobs(Hash256, BlobSidecarList<E>),
    PutDataColumns(Hash256, DataColumnSidecarList<E>),
    PutStateSummary(Hash256, HotStateSummary),
    PutStateTemporaryFlag(Hash256),
    DeleteStateTemporaryFlag(Hash256),
    DeleteBlock(Hash256),
    DeleteBlobs(Hash256),
    DeleteDataColumns(Hash256, Vec<ColumnIndex>),
    // Delete Summary and delete state if state is on an epoch boundary
    DeleteStateAndSummary(Hash256, Option<Slot>),
    DeleteState(Hash256),
    DeleteExecutionPayload(Hash256),
    DeleteSyncCommitteeBranch(Hash256),
    DeleteSummary(Hash256),
    KeyValueOp(KeyValueStoreOp),
}

/// A unique column identifier.
#[derive(Debug, Clone, Copy, PartialEq, IntoStaticStr, EnumString, EnumIter)]
pub enum DBColumn {
    /// For data related to the database itself.
    #[strum(serialize = "bma")]
    BeaconMeta,
    #[strum(serialize = "blk")]
    BeaconBlock,
    #[strum(serialize = "blb")]
    BeaconBlob,
    #[strum(serialize = "bdc")]
    BeaconDataColumn,
    /// For full `BeaconState`s in the hot database (finalized or fork-boundary states).
    #[strum(serialize = "ste")]
    BeaconState,
    /// For the mapping from state roots to their slots or summaries.
    #[strum(serialize = "bss")]
    BeaconStateSummary,
    /// For the list of temporary states stored during block import,
    /// and then made non-temporary by the deletion of their state root from this column.
    #[strum(serialize = "bst")]
    BeaconStateTemporary,
    /// Execution payloads for blocks more recent than the finalized checkpoint.
    #[strum(serialize = "exp")]
    ExecPayload,
    /// For persisting in-memory state to the database.
    #[strum(serialize = "bch")]
    BeaconChain,
    #[strum(serialize = "opo")]
    OpPool,
    #[strum(serialize = "etc")]
    Eth1Cache,
    #[strum(serialize = "frk")]
    ForkChoice,
    #[strum(serialize = "pkc")]
    PubkeyCache,
    /// For the table mapping restore point numbers to state roots.
    #[strum(serialize = "brp")]
    BeaconRestorePoint,
    #[strum(serialize = "bbr")]
    BeaconBlockRoots,
    #[strum(serialize = "bsr")]
    BeaconStateRoots,
    #[strum(serialize = "bhr")]
    BeaconHistoricalRoots,
    #[strum(serialize = "brm")]
    BeaconRandaoMixes,
    #[strum(serialize = "dht")]
    DhtEnrs,
    /// For Optimistically Imported Merge Transition Blocks
    #[strum(serialize = "otb")]
    OptimisticTransitionBlock,
    #[strum(serialize = "bhs")]
    BeaconHistoricalSummaries,
    #[strum(serialize = "olc")]
    OverflowLRUCache,
    /// For persisting eagerly computed light client data
    #[strum(serialize = "lcu")]
    LightClientUpdate,
    /// For helping persist eagerly computed light client bootstrap data
    #[strum(serialize = "scb")]
    SyncCommitteeBranch,
    /// For helping persist eagerly computed light client bootstrap data
    #[strum(serialize = "scm")]
    SyncCommittee,
}

/// A block from the database, which might have an execution payload or not.
pub enum DatabaseBlock<E: EthSpec> {
    Full(SignedBeaconBlock<E>),
    Blinded(SignedBeaconBlock<E, BlindedPayload<E>>),
}

impl DBColumn {
    pub fn as_str(self) -> &'static str {
        self.into()
    }

    pub fn as_bytes(self) -> &'static [u8] {
        self.as_str().as_bytes()
    }

    /// Most database keys are 32 bytes, but some freezer DB keys are 8 bytes.
    ///
    /// This function returns the number of bytes used by keys in a given column.
    pub fn key_size(self) -> usize {
        match self {
            Self::OverflowLRUCache => 33, // DEPRECATED
            Self::BeaconMeta
            | Self::BeaconBlock
            | Self::BeaconState
            | Self::BeaconBlob
            | Self::BeaconStateSummary
            | Self::BeaconStateTemporary
            | Self::ExecPayload
            | Self::BeaconChain
            | Self::OpPool
            | Self::Eth1Cache
            | Self::ForkChoice
            | Self::PubkeyCache
            | Self::BeaconRestorePoint
            | Self::DhtEnrs
            | Self::OptimisticTransitionBlock => 32,
            Self::BeaconBlockRoots
            | Self::BeaconStateRoots
            | Self::BeaconHistoricalRoots
            | Self::BeaconHistoricalSummaries
            | Self::BeaconRandaoMixes
            | Self::SyncCommittee
            | Self::SyncCommitteeBranch
            | Self::LightClientUpdate => 8,
            Self::BeaconDataColumn => DATA_COLUMN_DB_KEY_SIZE,
        }
    }
}

/// An item that may stored in a `Store` by serializing and deserializing from bytes.
pub trait StoreItem: Sized {
    /// Identifies which column this item should be placed in.
    fn db_column() -> DBColumn;

    /// Serialize `self` as bytes.
    fn as_store_bytes(&self) -> Vec<u8>;

    /// De-serialize `self` from bytes.
    ///
    /// Return an instance of the type and the number of bytes that were read.
    fn from_store_bytes(bytes: &[u8]) -> Result<Self, Error>;

    fn as_kv_store_op(&self, key: Hash256) -> KeyValueStoreOp {
        let column_name: &str = Self::db_column().into();
        KeyValueStoreOp::PutKeyValue(
            column_name.to_owned(),
            key.as_slice().to_vec(),
            self.as_store_bytes(),
        )
    }
}

#[cfg(test)]
mod tests {
    use crate::database::interface::BeaconNodeBackend;

    use super::*;
    use ssz::{Decode, Encode};
    use ssz_derive::{Decode, Encode};
    use tempfile::tempdir;

    #[derive(PartialEq, Debug, Encode, Decode)]
    struct StorableThing {
        a: u64,
        b: u64,
    }

    impl StoreItem for StorableThing {
        fn db_column() -> DBColumn {
            DBColumn::BeaconBlock
        }

        fn as_store_bytes(&self) -> Vec<u8> {
            self.as_ssz_bytes()
        }

        fn from_store_bytes(bytes: &[u8]) -> Result<Self, Error> {
            Self::from_ssz_bytes(bytes).map_err(Into::into)
        }
    }

    fn test_impl(store: impl ItemStore<MinimalEthSpec>) {
        let key = Hash256::random();
        let item = StorableThing { a: 1, b: 42 };

        assert!(!store.exists::<StorableThing>(&key).unwrap());

        store.put(&key, &item).unwrap();

        assert!(store.exists::<StorableThing>(&key).unwrap());

        let retrieved = store.get(&key).unwrap().unwrap();
        assert_eq!(item, retrieved);

        store.delete::<StorableThing>(&key).unwrap();

        assert!(!store.exists::<StorableThing>(&key).unwrap());

        assert_eq!(store.get::<StorableThing>(&key).unwrap(), None);
    }

    #[test]
    fn simplediskdb() {
        let dir = tempdir().unwrap();
        let path = dir.path();
        let store = BeaconNodeBackend::open(&StoreConfig::default(), path).unwrap();

        test_impl(store);
    }

    #[test]
    fn memorydb() {
        let store = MemoryStore::open();

        test_impl(store);
    }

    #[test]
    fn exists() {
        let store = MemoryStore::<MinimalEthSpec>::open();
        let key = Hash256::random();
        let item = StorableThing { a: 1, b: 42 };

        assert!(!store.exists::<StorableThing>(&key).unwrap());

        store.put(&key, &item).unwrap();

        assert!(store.exists::<StorableThing>(&key).unwrap());

        store.delete::<StorableThing>(&key).unwrap();

        assert!(!store.exists::<StorableThing>(&key).unwrap());
    }

    #[test]
    fn test_get_col_from_key() {
        let key = get_key_for_col(DBColumn::BeaconBlock.into(), &[1u8; 32]);
        let col = get_col_from_key(&key).unwrap();
        assert_eq!(col, "blk");
    }
}<|MERGE_RESOLUTION|>--- conflicted
+++ resolved
@@ -123,11 +123,8 @@
 
     /// Iterate through all keys in a particular column.
     fn iter_column_keys_from<K: Key>(&self, column: DBColumn, from: &[u8]) -> ColumnKeyIter<K>;
-<<<<<<< HEAD
-=======
 
     fn extract_if(&self, _: &str, ops: HashSet<&[u8]>) -> Result<(), Error>;
->>>>>>> 7e2bafe5
 }
 
 pub trait Key: Sized + 'static {
