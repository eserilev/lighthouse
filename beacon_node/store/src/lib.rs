--- conflicted
+++ resolved
@@ -345,13 +345,9 @@
             | Self::BeaconStateRoots
             | Self::BeaconHistoricalRoots
             | Self::BeaconHistoricalSummaries
-<<<<<<< HEAD
             | Self::BeaconRandaoMixes
             | Self::LightClientUpdate => 8,
-=======
-            | Self::BeaconRandaoMixes => 8,
             Self::BeaconDataColumn => DATA_COLUMN_DB_KEY_SIZE,
->>>>>>> acd31511
         }
     }
 }
