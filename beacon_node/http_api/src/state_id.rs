--- conflicted
+++ resolved
@@ -22,33 +22,6 @@
         let slot = match &self.0 {
             CoreStateId::Head => return Ok(chain.canonical_head.cached_head().head_state_root()),
             CoreStateId::Genesis => return Ok(chain.genesis_state_root),
-<<<<<<< HEAD
-            CoreStateId::Finalized => chain.head_info().map(|head| {
-                head.finalized_checkpoint
-                    .epoch
-                    .start_slot(T::EthSpec::slots_per_epoch())
-            }),
-            CoreStateId::Justified => chain.head_info().map(|head| {
-                head.current_justified_checkpoint
-                    .epoch
-                    .start_slot(T::EthSpec::slots_per_epoch())
-            }),
-            CoreStateId::Slot(slot) => Ok(*slot),
-            CoreStateId::Root(root) => {
-                return chain
-                    .get_state(root, None)
-                    .map_err(warp_utils::reject::beacon_chain_error)?
-                    .map(|state| state.canonical_root())
-                    .ok_or_else(|| {
-                        warp_utils::reject::custom_not_found(format!(
-                            "beacon state with root {}",
-                            root
-                        ))
-                    })
-            }
-        }
-        .map_err(warp_utils::reject::beacon_chain_error)?;
-=======
             CoreStateId::Finalized => chain
                 .canonical_head
                 .cached_head()
@@ -64,7 +37,6 @@
             CoreStateId::Slot(slot) => *slot,
             CoreStateId::Root(root) => return Ok(*root),
         };
->>>>>>> b31bc919
 
         chain
             .state_root_at_slot(slot)
