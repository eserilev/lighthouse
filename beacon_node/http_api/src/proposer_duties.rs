--- conflicted
+++ resolved
@@ -187,11 +187,6 @@
             .canonical_head
             .head_and_execution_status()
             .map_err(warp_utils::reject::beacon_chain_error)?;
-<<<<<<< HEAD
-        state
-    } else {
-        StateId::from_slot(epoch.start_slot(T::EthSpec::slots_per_epoch())).state(chain)?
-=======
         let head = &cached_head.snapshot;
 
         if head.beacon_state.current_epoch() <= epoch {
@@ -204,7 +199,6 @@
         } else {
             None
         }
->>>>>>> bb5a6d2c
     };
 
     let (state, execution_optimistic) =
@@ -239,13 +233,6 @@
         .map_err(BeaconChainError::from)
         .map_err(warp_utils::reject::beacon_chain_error)?;
 
-<<<<<<< HEAD
-    let execution_optimistic = chain
-        .is_optimistic_head()
-        .map_err(warp_utils::reject::beacon_chain_error)?;
-
-=======
->>>>>>> bb5a6d2c
     convert_to_api_response(chain, epoch, dependent_root, execution_optimistic, indices)
 }
 
