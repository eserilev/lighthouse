--- conflicted
+++ resolved
@@ -474,11 +474,7 @@
                     state_id.fork_and_execution_optimistic(&chain)?;
                 Ok(api_types::ExecutionOptimisticResponse {
                     data: fork,
-<<<<<<< HEAD
-                    execution_optimistic,
-=======
                     execution_optimistic: Some(execution_optimistic),
->>>>>>> 0e6ffcd6
                 })
             })
         });
@@ -506,11 +502,7 @@
 
                 Ok(api_types::ExecutionOptimisticResponse {
                     data,
-<<<<<<< HEAD
-                    execution_optimistic,
-=======
                     execution_optimistic: Some(execution_optimistic),
->>>>>>> 0e6ffcd6
                 })
             })
         });
@@ -564,11 +556,7 @@
 
                     Ok(api_types::ExecutionOptimisticResponse {
                         data,
-<<<<<<< HEAD
-                        execution_optimistic,
-=======
                         execution_optimistic: Some(execution_optimistic),
->>>>>>> 0e6ffcd6
                     })
                 })
             },
@@ -645,11 +633,7 @@
 
                     Ok(api_types::ExecutionOptimisticResponse {
                         data,
-<<<<<<< HEAD
-                        execution_optimistic,
-=======
                         execution_optimistic: Some(execution_optimistic),
->>>>>>> 0e6ffcd6
                     })
                 })
             },
@@ -711,11 +695,7 @@
 
                     Ok(api_types::ExecutionOptimisticResponse {
                         data,
-<<<<<<< HEAD
-                        execution_optimistic,
-=======
                         execution_optimistic: Some(execution_optimistic),
->>>>>>> 0e6ffcd6
                     })
                 })
             },
@@ -729,7 +709,6 @@
         .and(warp::path::end())
         .and_then(
             |state_id: StateId, chain: Arc<BeaconChain<T>>, query: api_types::CommitteesQuery| {
-<<<<<<< HEAD
                 // The api spec says if the epoch is not present in the request then the epoch
                 // of the state should be used.
                 let query_state_id = query.epoch.map_or(state_id, |epoch| {
@@ -737,11 +716,7 @@
                 });
 
                 blocking_json_task(move || {
-                    let (data, execution_optimistic) = query_state_id
-=======
-                blocking_json_task(move || {
                     let (data, execution_optimistic) = state_id
->>>>>>> 0e6ffcd6
                         .map_state_and_execution_optimistic(
                             &chain,
                             |state, execution_optimistic| {
@@ -787,7 +762,6 @@
                                     query.slot.map(|slot| vec![slot]).unwrap_or_else(|| {
                                         epoch.slot_iter(T::EthSpec::slots_per_epoch()).collect()
                                     });
-<<<<<<< HEAD
 
                                 // Use either the supplied committee index or all available indices.
                                 let indices =
@@ -797,17 +771,6 @@
 
                                 let mut response = Vec::with_capacity(slots.len() * indices.len());
 
-=======
-
-                                // Use either the supplied committee index or all available indices.
-                                let indices =
-                                    query.index.map(|index| vec![index]).unwrap_or_else(|| {
-                                        (0..committee_cache.committees_per_slot()).collect()
-                                    });
-
-                                let mut response = Vec::with_capacity(slots.len() * indices.len());
-
->>>>>>> 0e6ffcd6
                                 for slot in slots {
                                     // It is not acceptable to query with a slot that is not within the
                                     // specified epoch.
@@ -844,11 +807,7 @@
                         )?;
                     Ok(api_types::ExecutionOptimisticResponse {
                         data,
-<<<<<<< HEAD
-                        execution_optimistic,
-=======
                         execution_optimistic: Some(execution_optimistic),
->>>>>>> 0e6ffcd6
                     })
                 })
             },
@@ -1048,11 +1007,7 @@
                 };
 
                 Ok(api_types::ExecutionOptimisticResponse {
-<<<<<<< HEAD
-                    execution_optimistic,
-=======
                     execution_optimistic: Some(execution_optimistic),
->>>>>>> 0e6ffcd6
                     data,
                 })
             })
