//! This crate contains a HTTP server which serves the endpoints listed here:
//!
//! https://github.com/ethereum/beacon-APIs
//!
//! There are also some additional, non-standard endpoints behind the `/lighthouse/` path which are
//! used for development.

mod attestation_performance;
mod attester_duties;
mod block_id;
mod block_packing_efficiency;
mod block_rewards;
mod database;
mod metrics;
mod proposer_duties;
mod publish_blocks;
mod state_id;
mod sync_committees;
mod validator_inclusion;
mod version;

use beacon_chain::{
    attestation_verification::VerifiedAttestation, observed_operations::ObservationOutcome,
    validator_monitor::timestamp_now, AttestationError as AttnError, BeaconChain, BeaconChainError,
    BeaconChainTypes, HeadSafetyStatus, ProduceBlockVerification, WhenSlotSkipped,
};
use block_id::BlockId;
use eth2::types::{self as api_types, EndpointVersion, ValidatorId};
use lighthouse_network::{types::SyncState, EnrExt, NetworkGlobals, PeerId, PubsubMessage};
use lighthouse_version::version_with_platform;
use network::NetworkMessage;
use serde::{Deserialize, Serialize};
use slog::{crit, debug, error, info, warn, Logger};
use slot_clock::SlotClock;
use ssz::Encode;
use state_id::StateId;
use std::borrow::Cow;
use std::convert::TryInto;
use std::future::Future;
use std::net::{IpAddr, Ipv4Addr, SocketAddr};
use std::path::PathBuf;
use std::pin::Pin;
use std::sync::Arc;
use tokio::sync::mpsc::UnboundedSender;
use tokio_stream::{wrappers::BroadcastStream, StreamExt};
use types::{
<<<<<<< HEAD
    Attestation, AttesterSlashing, BeaconStateError, BlindedPayload, CommitteeCache,
    ConfigAndPreset, Epoch, EthSpec, ForkName, FullPayload, ProposerPreparationData,
    ProposerSlashing, RelativeEpoch, Signature, SignedAggregateAndProof, SignedBeaconBlock,
=======
    Attestation, AttesterSlashing, BeaconBlockBodyMerge, BeaconBlockMerge, BeaconStateError,
    BlindedPayload, CommitteeCache, ConfigAndPreset, Epoch, EthSpec, ForkName, FullPayload,
    ProposerPreparationData, ProposerSlashing, RelativeEpoch, Signature, SignedAggregateAndProof,
    SignedBeaconBlock, SignedBeaconBlockMerge, SignedBlindedBeaconBlock,
>>>>>>> bcdd960a
    SignedContributionAndProof, SignedVoluntaryExit, Slot, SyncCommitteeMessage,
    SyncContributionData,
};
use version::{
    add_consensus_version_header, fork_versioned_response, inconsistent_fork_rejection,
    unsupported_version_rejection, V1,
};
use warp::http::StatusCode;
use warp::sse::Event;
use warp::Reply;
use warp::{http::Response, Filter};
use warp_utils::{
    query::multi_key_query,
    task::{blocking_json_task, blocking_task},
};

const API_PREFIX: &str = "eth";

/// If the node is within this many epochs from the head, we declare it to be synced regardless of
/// the network sync state.
///
/// This helps prevent attacks where nodes can convince us that we're syncing some non-existent
/// finalized head.
const SYNC_TOLERANCE_EPOCHS: u64 = 8;

/// A custom type which allows for both unsecured and TLS-enabled HTTP servers.
type HttpServer = (SocketAddr, Pin<Box<dyn Future<Output = ()> + Send>>);

/// Configuration used when serving the HTTP server over TLS.
#[derive(PartialEq, Debug, Clone, Serialize, Deserialize)]
pub struct TlsConfig {
    pub cert: PathBuf,
    pub key: PathBuf,
}

/// A wrapper around all the items required to spawn the HTTP server.
///
/// The server will gracefully handle the case where any fields are `None`.
pub struct Context<T: BeaconChainTypes> {
    pub config: Config,
    pub chain: Option<Arc<BeaconChain<T>>>,
    pub network_tx: Option<UnboundedSender<NetworkMessage<T::EthSpec>>>,
    pub network_globals: Option<Arc<NetworkGlobals<T::EthSpec>>>,
    pub eth1_service: Option<eth1::Service>,
    pub log: Logger,
}

/// Configuration for the HTTP server.
#[derive(PartialEq, Debug, Clone, Serialize, Deserialize)]
pub struct Config {
    pub enabled: bool,
    pub listen_addr: IpAddr,
    pub listen_port: u16,
    pub allow_origin: Option<String>,
    pub serve_legacy_spec: bool,
    pub tls_config: Option<TlsConfig>,
    pub allow_sync_stalled: bool,
}

impl Default for Config {
    fn default() -> Self {
        Self {
            enabled: false,
            listen_addr: IpAddr::V4(Ipv4Addr::new(127, 0, 0, 1)),
            listen_port: 5052,
            allow_origin: None,
            serve_legacy_spec: true,
            tls_config: None,
            allow_sync_stalled: false,
        }
    }
}

#[derive(Debug)]
pub enum Error {
    Warp(warp::Error),
    Other(String),
}

impl From<warp::Error> for Error {
    fn from(e: warp::Error) -> Self {
        Error::Warp(e)
    }
}

impl From<String> for Error {
    fn from(e: String) -> Self {
        Error::Other(e)
    }
}

/// Creates a `warp` logging wrapper which we use to create `slog` logs.
pub fn slog_logging(
    log: Logger,
) -> warp::filters::log::Log<impl Fn(warp::filters::log::Info) + Clone> {
    warp::log::custom(move |info| {
        match info.status() {
            status
                if status == StatusCode::OK
                    || status == StatusCode::NOT_FOUND
                    || status == StatusCode::PARTIAL_CONTENT =>
            {
                debug!(
                    log,
                    "Processed HTTP API request";
                    "elapsed" => format!("{:?}", info.elapsed()),
                    "status" => status.to_string(),
                    "path" => info.path(),
                    "method" => info.method().to_string(),
                );
            }
            status => {
                warn!(
                    log,
                    "Error processing HTTP API request";
                    "elapsed" => format!("{:?}", info.elapsed()),
                    "status" => status.to_string(),
                    "path" => info.path(),
                    "method" => info.method().to_string(),
                );
            }
        };
    })
}

/// Creates a `warp` logging wrapper which we use for Prometheus metrics (not necessarily logging,
/// per say).
pub fn prometheus_metrics() -> warp::filters::log::Log<impl Fn(warp::filters::log::Info) + Clone> {
    warp::log::custom(move |info| {
        // Here we restrict the `info.path()` value to some predefined values. Without this, we end
        // up with a new metric type each time someone includes something unique in the path (e.g.,
        // a block hash).
        let path = {
            let equals = |s: &'static str| -> Option<&'static str> {
                if info.path() == format!("/{}/{}", API_PREFIX, s) {
                    Some(s)
                } else {
                    None
                }
            };

            let starts_with = |s: &'static str| -> Option<&'static str> {
                if info.path().starts_with(&format!("/{}/{}", API_PREFIX, s)) {
                    Some(s)
                } else {
                    None
                }
            };

            // First line covers `POST /v1/beacon/blocks` only
            equals("v1/beacon/blocks")
                .or_else(|| starts_with("v1/validator/duties/attester"))
                .or_else(|| starts_with("v1/validator/duties/proposer"))
                .or_else(|| starts_with("v1/validator/attestation_data"))
                .or_else(|| starts_with("v1/validator/blocks"))
                .or_else(|| starts_with("v2/validator/blocks"))
                .or_else(|| starts_with("v1/validator/aggregate_attestation"))
                .or_else(|| starts_with("v1/validator/aggregate_and_proofs"))
                .or_else(|| starts_with("v1/validator/beacon_committee_subscriptions"))
                .or_else(|| starts_with("v1/beacon/"))
                .or_else(|| starts_with("v2/beacon/"))
                .or_else(|| starts_with("v1/config/"))
                .or_else(|| starts_with("v1/debug/"))
                .or_else(|| starts_with("v1/events/"))
                .or_else(|| starts_with("v1/node/"))
                .or_else(|| starts_with("v1/validator/"))
                .unwrap_or("other")
        };

        metrics::inc_counter_vec(&metrics::HTTP_API_PATHS_TOTAL, &[path]);
        metrics::inc_counter_vec(
            &metrics::HTTP_API_STATUS_CODES_TOTAL,
            &[&info.status().to_string()],
        );
        metrics::observe_timer_vec(&metrics::HTTP_API_PATHS_TIMES, &[path], info.elapsed());
    })
}

/// Creates a server that will serve requests using information from `ctx`.
///
/// The server will shut down gracefully when the `shutdown` future resolves.
///
/// ## Returns
///
/// This function will bind the server to the provided address and then return a tuple of:
///
/// - `SocketAddr`: the address that the HTTP server will listen on.
/// - `Future`: the actual server future that will need to be awaited.
///
/// ## Errors
///
/// Returns an error if the server is unable to bind or there is another error during
/// configuration.
pub fn serve<T: BeaconChainTypes>(
    ctx: Arc<Context<T>>,
    shutdown: impl Future<Output = ()> + Send + Sync + 'static,
) -> Result<HttpServer, Error> {
    let config = ctx.config.clone();
    let allow_sync_stalled = config.allow_sync_stalled;
    let log = ctx.log.clone();

    // Configure CORS.
    let cors_builder = {
        let builder = warp::cors()
            .allow_methods(vec!["GET", "POST"])
            .allow_headers(vec!["Content-Type"]);

        warp_utils::cors::set_builder_origins(
            builder,
            config.allow_origin.as_deref(),
            (config.listen_addr, config.listen_port),
        )?
    };

    // Sanity check.
    if !config.enabled {
        crit!(log, "Cannot start disabled HTTP server");
        return Err(Error::Other(
            "A disabled server should not be started".to_string(),
        ));
    }

    // Create a filter that extracts the endpoint version.
    let any_version = warp::path(API_PREFIX).and(warp::path::param::<EndpointVersion>().or_else(
        |_| async move {
            Err(warp_utils::reject::custom_bad_request(
                "Invalid version identifier".to_string(),
            ))
        },
    ));

    // Filter that enforces a single endpoint version and then discards the `EndpointVersion`.
    let single_version = |reqd: EndpointVersion| {
        any_version
            .and_then(move |version| async move {
                if version == reqd {
                    Ok(())
                } else {
                    Err(unsupported_version_rejection(version))
                }
            })
            .untuple_one()
    };

    let eth1_v1 = single_version(V1);

    // Create a `warp` filter that provides access to the network globals.
    let inner_network_globals = ctx.network_globals.clone();
    let network_globals = warp::any()
        .map(move || inner_network_globals.clone())
        .and_then(|network_globals| async move {
            match network_globals {
                Some(globals) => Ok(globals),
                None => Err(warp_utils::reject::custom_not_found(
                    "network globals are not initialized.".to_string(),
                )),
            }
        });

    // Create a `warp` filter that provides access to the beacon chain.
    let inner_ctx = ctx.clone();
    let chain_filter =
        warp::any()
            .map(move || inner_ctx.chain.clone())
            .and_then(|chain| async move {
                match chain {
                    Some(chain) => Ok(chain),
                    None => Err(warp_utils::reject::custom_not_found(
                        "Beacon chain genesis has not yet been observed.".to_string(),
                    )),
                }
            });

    // Create a `warp` filter that provides access to the network sender channel.
    let inner_ctx = ctx.clone();
    let network_tx_filter = warp::any()
        .map(move || inner_ctx.network_tx.clone())
        .and_then(|network_tx| async move {
            match network_tx {
                Some(network_tx) => Ok(network_tx),
                None => Err(warp_utils::reject::custom_not_found(
                    "The networking stack has not yet started.".to_string(),
                )),
            }
        });

    // Create a `warp` filter that provides access to the Eth1 service.
    let inner_ctx = ctx.clone();
    let eth1_service_filter = warp::any()
        .map(move || inner_ctx.eth1_service.clone())
        .and_then(|eth1_service| async move {
            match eth1_service {
                Some(eth1_service) => Ok(eth1_service),
                None => Err(warp_utils::reject::custom_not_found(
                    "The Eth1 service is not started. Use --eth1 on the CLI.".to_string(),
                )),
            }
        });

    // Create a `warp` filter that rejects requests whilst the node is syncing.
    let not_while_syncing_filter =
        warp::any()
            .and(network_globals.clone())
            .and(chain_filter.clone())
            .and_then(
                move |network_globals: Arc<NetworkGlobals<T::EthSpec>>,
                      chain: Arc<BeaconChain<T>>| async move {
                    match *network_globals.sync_state.read() {
                        SyncState::SyncingFinalized { .. } => {
                            let head_slot = chain
                                .best_slot()
                                .map_err(warp_utils::reject::beacon_chain_error)?;

                            let current_slot =
                                chain.slot_clock.now_or_genesis().ok_or_else(|| {
                                    warp_utils::reject::custom_server_error(
                                        "unable to read slot clock".to_string(),
                                    )
                                })?;

                            let tolerance = SYNC_TOLERANCE_EPOCHS * T::EthSpec::slots_per_epoch();

                            if head_slot + tolerance >= current_slot {
                                Ok(())
                            } else {
                                Err(warp_utils::reject::not_synced(format!(
                                    "head slot is {}, current slot is {}",
                                    head_slot, current_slot
                                )))
                            }
                        }
                        SyncState::SyncingHead { .. }
                        | SyncState::SyncTransition
                        | SyncState::BackFillSyncing { .. } => Ok(()),
                        SyncState::Synced => Ok(()),
                        SyncState::Stalled if allow_sync_stalled => Ok(()),
                        SyncState::Stalled => Err(warp_utils::reject::not_synced(
                            "sync is stalled".to_string(),
                        )),
                    }
                },
            )
            .untuple_one();

    // Create a `warp` filter that rejects requests unless the head has been verified by the
    // execution layer.
    let only_with_safe_head = warp::any()
        .and(chain_filter.clone())
        .and_then(move |chain: Arc<BeaconChain<T>>| async move {
            let status = chain.head_safety_status().map_err(|e| {
                warp_utils::reject::custom_server_error(format!(
                    "failed to read head safety status: {:?}",
                    e
                ))
            })?;
            match status {
                HeadSafetyStatus::Safe(_) => Ok(()),
                HeadSafetyStatus::Unsafe(hash) => {
                    Err(warp_utils::reject::custom_server_error(format!(
                        "optimistic head hash {:?} has not been verified by the execution layer",
                        hash
                    )))
                }
                HeadSafetyStatus::Invalid(hash) => {
                    Err(warp_utils::reject::custom_server_error(format!(
                        "the head block has an invalid payload {:?}, this may be unrecoverable",
                        hash
                    )))
                }
            }
        })
        .untuple_one();

    // Create a `warp` filter that provides access to the logger.
    let inner_ctx = ctx.clone();
    let log_filter = warp::any().map(move || inner_ctx.log.clone());

    /*
     *
     * Start of HTTP method definitions.
     *
     */

    // GET beacon/genesis
    let get_beacon_genesis = eth1_v1
        .and(warp::path("beacon"))
        .and(warp::path("genesis"))
        .and(warp::path::end())
        .and(chain_filter.clone())
        .and_then(|chain: Arc<BeaconChain<T>>| {
            blocking_json_task(move || {
                chain
                    .head_info()
                    .map_err(warp_utils::reject::beacon_chain_error)
                    .map(|head| api_types::GenesisData {
                        genesis_time: head.genesis_time,
                        genesis_validators_root: head.genesis_validators_root,
                        genesis_fork_version: chain.spec.genesis_fork_version,
                    })
                    .map(api_types::GenericResponse::from)
            })
        });

    /*
     * beacon/states/{state_id}
     */

    let beacon_states_path = eth1_v1
        .and(warp::path("beacon"))
        .and(warp::path("states"))
        .and(warp::path::param::<StateId>().or_else(|_| async {
            Err(warp_utils::reject::custom_bad_request(
                "Invalid state ID".to_string(),
            ))
        }))
        .and(chain_filter.clone());

    // GET beacon/states/{state_id}/root
    let get_beacon_state_root = beacon_states_path
        .clone()
        .and(warp::path("root"))
        .and(warp::path::end())
        .and_then(|state_id: StateId, chain: Arc<BeaconChain<T>>| {
            blocking_json_task(move || {
                state_id
                    .root(&chain)
                    .map(api_types::RootData::from)
                    .map(api_types::GenericResponse::from)
            })
        });

    // GET beacon/states/{state_id}/fork
    let get_beacon_state_fork = beacon_states_path
        .clone()
        .and(warp::path("fork"))
        .and(warp::path::end())
        .and_then(|state_id: StateId, chain: Arc<BeaconChain<T>>| {
            blocking_json_task(move || state_id.fork(&chain).map(api_types::GenericResponse::from))
        });

    // GET beacon/states/{state_id}/finality_checkpoints
    let get_beacon_state_finality_checkpoints = beacon_states_path
        .clone()
        .and(warp::path("finality_checkpoints"))
        .and(warp::path::end())
        .and_then(|state_id: StateId, chain: Arc<BeaconChain<T>>| {
            blocking_json_task(move || {
                state_id
                    .map_state(&chain, |state| {
                        Ok(api_types::FinalityCheckpointsData {
                            previous_justified: state.previous_justified_checkpoint(),
                            current_justified: state.current_justified_checkpoint(),
                            finalized: state.finalized_checkpoint(),
                        })
                    })
                    .map(api_types::GenericResponse::from)
            })
        });

    // GET beacon/states/{state_id}/validator_balances?id
    let get_beacon_state_validator_balances = beacon_states_path
        .clone()
        .and(warp::path("validator_balances"))
        .and(warp::path::end())
        .and(multi_key_query::<api_types::ValidatorBalancesQuery>())
        .and_then(
            |state_id: StateId,
             chain: Arc<BeaconChain<T>>,
             query_res: Result<api_types::ValidatorBalancesQuery, warp::Rejection>| {
                blocking_json_task(move || {
                    let query = query_res?;
                    state_id
                        .map_state(&chain, |state| {
                            Ok(state
                                .validators()
                                .iter()
                                .zip(state.balances().iter())
                                .enumerate()
                                // filter by validator id(s) if provided
                                .filter(|(index, (validator, _))| {
                                    query.id.as_ref().map_or(true, |ids| {
                                        ids.iter().any(|id| match id {
                                            ValidatorId::PublicKey(pubkey) => {
                                                &validator.pubkey == pubkey
                                            }
                                            ValidatorId::Index(param_index) => {
                                                *param_index == *index as u64
                                            }
                                        })
                                    })
                                })
                                .map(|(index, (_, balance))| {
                                    Some(api_types::ValidatorBalanceData {
                                        index: index as u64,
                                        balance: *balance,
                                    })
                                })
                                .collect::<Vec<_>>())
                        })
                        .map(api_types::GenericResponse::from)
                })
            },
        );

    // GET beacon/states/{state_id}/validators?id,status
    let get_beacon_state_validators = beacon_states_path
        .clone()
        .and(warp::path("validators"))
        .and(warp::path::end())
        .and(multi_key_query::<api_types::ValidatorsQuery>())
        .and_then(
            |state_id: StateId,
             chain: Arc<BeaconChain<T>>,
             query_res: Result<api_types::ValidatorsQuery, warp::Rejection>| {
                blocking_json_task(move || {
                    let query = query_res?;
                    state_id
                        .map_state(&chain, |state| {
                            let epoch = state.current_epoch();
                            let far_future_epoch = chain.spec.far_future_epoch;

                            Ok(state
                                .validators()
                                .iter()
                                .zip(state.balances().iter())
                                .enumerate()
                                // filter by validator id(s) if provided
                                .filter(|(index, (validator, _))| {
                                    query.id.as_ref().map_or(true, |ids| {
                                        ids.iter().any(|id| match id {
                                            ValidatorId::PublicKey(pubkey) => {
                                                &validator.pubkey == pubkey
                                            }
                                            ValidatorId::Index(param_index) => {
                                                *param_index == *index as u64
                                            }
                                        })
                                    })
                                })
                                // filter by status(es) if provided and map the result
                                .filter_map(|(index, (validator, balance))| {
                                    let status = api_types::ValidatorStatus::from_validator(
                                        validator,
                                        epoch,
                                        far_future_epoch,
                                    );

                                    let status_matches =
                                        query.status.as_ref().map_or(true, |statuses| {
                                            statuses.contains(&status)
                                                || statuses.contains(&status.superstatus())
                                        });

                                    if status_matches {
                                        Some(api_types::ValidatorData {
                                            index: index as u64,
                                            balance: *balance,
                                            status,
                                            validator: validator.clone(),
                                        })
                                    } else {
                                        None
                                    }
                                })
                                .collect::<Vec<_>>())
                        })
                        .map(api_types::GenericResponse::from)
                })
            },
        );

    // GET beacon/states/{state_id}/validators/{validator_id}
    let get_beacon_state_validators_id = beacon_states_path
        .clone()
        .and(warp::path("validators"))
        .and(warp::path::param::<ValidatorId>().or_else(|_| async {
            Err(warp_utils::reject::custom_bad_request(
                "Invalid validator ID".to_string(),
            ))
        }))
        .and(warp::path::end())
        .and_then(
            |state_id: StateId, chain: Arc<BeaconChain<T>>, validator_id: ValidatorId| {
                blocking_json_task(move || {
                    state_id
                        .map_state(&chain, |state| {
                            let index_opt = match &validator_id {
                                ValidatorId::PublicKey(pubkey) => {
                                    state.validators().iter().position(|v| v.pubkey == *pubkey)
                                }
                                ValidatorId::Index(index) => Some(*index as usize),
                            };

                            index_opt
                                .and_then(|index| {
                                    let validator = state.validators().get(index)?;
                                    let balance = *state.balances().get(index)?;
                                    let epoch = state.current_epoch();
                                    let far_future_epoch = chain.spec.far_future_epoch;

                                    Some(api_types::ValidatorData {
                                        index: index as u64,
                                        balance,
                                        status: api_types::ValidatorStatus::from_validator(
                                            validator,
                                            epoch,
                                            far_future_epoch,
                                        ),
                                        validator: validator.clone(),
                                    })
                                })
                                .ok_or_else(|| {
                                    warp_utils::reject::custom_not_found(format!(
                                        "unknown validator: {}",
                                        validator_id
                                    ))
                                })
                        })
                        .map(api_types::GenericResponse::from)
                })
            },
        );

    // GET beacon/states/{state_id}/committees?slot,index,epoch
    let get_beacon_state_committees = beacon_states_path
        .clone()
        .and(warp::path("committees"))
        .and(warp::query::<api_types::CommitteesQuery>())
        .and(warp::path::end())
        .and_then(
            |state_id: StateId, chain: Arc<BeaconChain<T>>, query: api_types::CommitteesQuery| {
                // the api spec says if the epoch is not present then the epoch of the state should be used
                let query_state_id = query.epoch.map_or(state_id, |epoch| {
                    StateId::slot(epoch.start_slot(T::EthSpec::slots_per_epoch()))
                });

                blocking_json_task(move || {
                    query_state_id.map_state(&chain, |state| {
                        let epoch = state.slot().epoch(T::EthSpec::slots_per_epoch());

                        let committee_cache = if state
                            .committee_cache_is_initialized(RelativeEpoch::Current)
                        {
                            state
                                .committee_cache(RelativeEpoch::Current)
                                .map(Cow::Borrowed)
                        } else {
                            CommitteeCache::initialized(state, epoch, &chain.spec).map(Cow::Owned)
                        }
                        .map_err(BeaconChainError::BeaconStateError)
                        .map_err(warp_utils::reject::beacon_chain_error)?;

                        // Use either the supplied slot or all slots in the epoch.
                        let slots = query.slot.map(|slot| vec![slot]).unwrap_or_else(|| {
                            epoch.slot_iter(T::EthSpec::slots_per_epoch()).collect()
                        });

                        // Use either the supplied committee index or all available indices.
                        let indices = query.index.map(|index| vec![index]).unwrap_or_else(|| {
                            (0..committee_cache.committees_per_slot()).collect()
                        });

                        let mut response = Vec::with_capacity(slots.len() * indices.len());

                        for slot in slots {
                            // It is not acceptable to query with a slot that is not within the
                            // specified epoch.
                            if slot.epoch(T::EthSpec::slots_per_epoch()) != epoch {
                                return Err(warp_utils::reject::custom_bad_request(format!(
                                    "{} is not in epoch {}",
                                    slot, epoch
                                )));
                            }

                            for &index in &indices {
                                let committee = committee_cache
                                    .get_beacon_committee(slot, index)
                                    .ok_or_else(|| {
                                    warp_utils::reject::custom_bad_request(format!(
                                        "committee index {} does not exist in epoch {}",
                                        index, epoch
                                    ))
                                })?;

                                response.push(api_types::CommitteeData {
                                    index,
                                    slot,
                                    validators: committee
                                        .committee
                                        .iter()
                                        .map(|i| *i as u64)
                                        .collect(),
                                });
                            }
                        }

                        Ok(api_types::GenericResponse::from(response))
                    })
                })
            },
        );

    // GET beacon/states/{state_id}/sync_committees?epoch
    let get_beacon_state_sync_committees = beacon_states_path
        .clone()
        .and(warp::path("sync_committees"))
        .and(warp::query::<api_types::SyncCommitteesQuery>())
        .and(warp::path::end())
        .and_then(
            |state_id: StateId,
             chain: Arc<BeaconChain<T>>,
             query: api_types::SyncCommitteesQuery| {
                blocking_json_task(move || {
                    let sync_committee = state_id.map_state(&chain, |state| {
                        let current_epoch = state.current_epoch();
                        let epoch = query.epoch.unwrap_or(current_epoch);
                        state
                            .get_built_sync_committee(epoch, &chain.spec)
                            .map(|committee| committee.clone())
                            .map_err(|e| match e {
                                BeaconStateError::SyncCommitteeNotKnown { .. } => {
                                    warp_utils::reject::custom_bad_request(format!(
                                        "state at epoch {} has no sync committee for epoch {}",
                                        current_epoch, epoch
                                    ))
                                }
                                BeaconStateError::IncorrectStateVariant => {
                                    warp_utils::reject::custom_bad_request(format!(
                                        "state at epoch {} is not activated for Altair",
                                        current_epoch,
                                    ))
                                }
                                e => warp_utils::reject::beacon_state_error(e),
                            })
                    })?;

                    let validators = chain
                        .validator_indices(sync_committee.pubkeys.iter())
                        .map_err(warp_utils::reject::beacon_chain_error)?;

                    let validator_aggregates = validators
                        .chunks_exact(T::EthSpec::sync_subcommittee_size())
                        .map(|indices| api_types::SyncSubcommittee {
                            indices: indices.to_vec(),
                        })
                        .collect();

                    let response = api_types::SyncCommitteeByValidatorIndices {
                        validators,
                        validator_aggregates,
                    };

                    Ok(api_types::GenericResponse::from(response))
                })
            },
        );

    // GET beacon/headers
    //
    // Note: this endpoint only returns information about blocks in the canonical chain. Given that
    // there's a `canonical` flag on the response, I assume it should also return non-canonical
    // things. Returning non-canonical things is hard for us since we don't already have a
    // mechanism for arbitrary forwards block iteration, we only support iterating forwards along
    // the canonical chain.
    let get_beacon_headers = eth1_v1
        .and(warp::path("beacon"))
        .and(warp::path("headers"))
        .and(warp::query::<api_types::HeadersQuery>())
        .and(warp::path::end())
        .and(chain_filter.clone())
        .and_then(
            |query: api_types::HeadersQuery, chain: Arc<BeaconChain<T>>| {
                blocking_json_task(move || {
                    let (root, block) = match (query.slot, query.parent_root) {
                        // No query parameters, return the canonical head block.
                        (None, None) => chain
                            .head_beacon_block()
                            .map_err(warp_utils::reject::beacon_chain_error)
                            .map(|block| (block.canonical_root(), block.into()))?,
                        // Only the parent root parameter, do a forwards-iterator lookup.
                        (None, Some(parent_root)) => {
                            let parent = BlockId::from_root(parent_root).blinded_block(&chain)?;
                            let (root, _slot) = chain
                                .forwards_iter_block_roots(parent.slot())
                                .map_err(warp_utils::reject::beacon_chain_error)?
                                // Ignore any skip-slots immediately following the parent.
                                .find(|res| {
                                    res.as_ref().map_or(false, |(root, _)| *root != parent_root)
                                })
                                .transpose()
                                .map_err(warp_utils::reject::beacon_chain_error)?
                                .ok_or_else(|| {
                                    warp_utils::reject::custom_not_found(format!(
                                        "child of block with root {}",
                                        parent_root
                                    ))
                                })?;

                            BlockId::from_root(root)
                                .blinded_block(&chain)
                                .map(|block| (root, block))?
                        }
                        // Slot is supplied, search by slot and optionally filter by
                        // parent root.
                        (Some(slot), parent_root_opt) => {
                            let root = BlockId::from_slot(slot).root(&chain)?;
                            let block = BlockId::from_root(root).blinded_block(&chain)?;

                            // If the parent root was supplied, check that it matches the block
                            // obtained via a slot lookup.
                            if let Some(parent_root) = parent_root_opt {
                                if block.parent_root() != parent_root {
                                    return Err(warp_utils::reject::custom_not_found(format!(
                                        "no canonical block at slot {} with parent root {}",
                                        slot, parent_root
                                    )));
                                }
                            }

                            (root, block)
                        }
                    };

                    let data = api_types::BlockHeaderData {
                        root,
                        canonical: true,
                        header: api_types::BlockHeaderAndSignature {
                            message: block.message().block_header(),
                            signature: block.signature().clone().into(),
                        },
                    };

                    Ok(api_types::GenericResponse::from(vec![data]))
                })
            },
        );

    // GET beacon/headers/{block_id}
    let get_beacon_headers_block_id = eth1_v1
        .and(warp::path("beacon"))
        .and(warp::path("headers"))
        .and(warp::path::param::<BlockId>().or_else(|_| async {
            Err(warp_utils::reject::custom_bad_request(
                "Invalid block ID".to_string(),
            ))
        }))
        .and(warp::path::end())
        .and(chain_filter.clone())
        .and_then(|block_id: BlockId, chain: Arc<BeaconChain<T>>| {
            blocking_json_task(move || {
                let root = block_id.root(&chain)?;
                let block = BlockId::from_root(root).blinded_block(&chain)?;

                let canonical = chain
                    .block_root_at_slot(block.slot(), WhenSlotSkipped::None)
                    .map_err(warp_utils::reject::beacon_chain_error)?
                    .map_or(false, |canonical| root == canonical);

                let data = api_types::BlockHeaderData {
                    root,
                    canonical,
                    header: api_types::BlockHeaderAndSignature {
                        message: block.message().block_header(),
                        signature: block.signature().clone().into(),
                    },
                };

                Ok(api_types::GenericResponse::from(data))
            })
        });

    /*
     * beacon/blocks
     */

    // POST beacon/blocks
    let post_beacon_blocks = eth1_v1
        .and(warp::path("beacon"))
        .and(warp::path("blocks"))
        .and(warp::path::end())
        .and(warp::body::json())
        .and(chain_filter.clone())
        .and(network_tx_filter.clone())
        .and(log_filter.clone())
        .and_then(
            |block: SignedBeaconBlock<T::EthSpec>,
             chain: Arc<BeaconChain<T>>,
             network_tx: UnboundedSender<NetworkMessage<T::EthSpec>>,
             log: Logger| {
                blocking_json_task(move || {
                    publish_blocks::publish_block(block, chain, &network_tx, log)
                })
            },
        );

    /*
     * beacon/blocks
     */

    // POST beacon/blocks
    let post_beacon_blinded_blocks = eth1_v1
        .and(warp::path("beacon"))
        .and(warp::path("blinded_blocks"))
        .and(warp::path::end())
        .and(warp::body::json())
        .and(chain_filter.clone())
        .and(network_tx_filter.clone())
        .and(log_filter.clone())
        .and_then(
            |block: SignedBeaconBlock<T::EthSpec, BlindedPayload<_>>,
             chain: Arc<BeaconChain<T>>,
             network_tx: UnboundedSender<NetworkMessage<T::EthSpec>>,
             log: Logger| {
                blocking_json_task(move || {
                    publish_blocks::publish_blinded_block(block, chain, &network_tx, log)
                })
            },
        );

    let block_id_or_err = warp::path::param::<BlockId>().or_else(|_| async {
        Err(warp_utils::reject::custom_bad_request(
            "Invalid block ID".to_string(),
        ))
    });

    let beacon_blocks_path_v1 = eth1_v1
        .and(warp::path("beacon"))
        .and(warp::path("blocks"))
        .and(block_id_or_err)
        .and(chain_filter.clone());

    let beacon_blocks_path_any = any_version
        .and(warp::path("beacon"))
        .and(warp::path("blocks"))
        .and(block_id_or_err)
        .and(chain_filter.clone());

    // GET beacon/blocks/{block_id}
    let get_beacon_block = beacon_blocks_path_any
        .clone()
        .and(warp::path::end())
        .and(warp::header::optional::<api_types::Accept>("accept"))
        .and_then(
            |endpoint_version: EndpointVersion,
             block_id: BlockId,
             chain: Arc<BeaconChain<T>>,
             accept_header: Option<api_types::Accept>| {
                async move {
                    let block = block_id.full_block(&chain).await?;
                    let fork_name = block
                        .fork_name(&chain.spec)
                        .map_err(inconsistent_fork_rejection)?;
                    match accept_header {
                        Some(api_types::Accept::Ssz) => Response::builder()
                            .status(200)
                            .header("Content-Type", "application/octet-stream")
                            .body(block.as_ssz_bytes().into())
                            .map_err(|e| {
                                warp_utils::reject::custom_server_error(format!(
                                    "failed to create response: {}",
                                    e
                                ))
                            }),
                        _ => fork_versioned_response(endpoint_version, fork_name, block)
                            .map(|res| warp::reply::json(&res).into_response()),
                    }
                    .map(|resp| add_consensus_version_header(resp, fork_name))
                }
            },
        );

    // GET beacon/blocks/{block_id}/root
    let get_beacon_block_root = beacon_blocks_path_v1
        .clone()
        .and(warp::path("root"))
        .and(warp::path::end())
        .and_then(|block_id: BlockId, chain: Arc<BeaconChain<T>>| {
            blocking_json_task(move || {
                block_id
                    .root(&chain)
                    .map(api_types::RootData::from)
                    .map(api_types::GenericResponse::from)
            })
        });

    // GET beacon/blocks/{block_id}/attestations
    let get_beacon_block_attestations = beacon_blocks_path_v1
        .clone()
        .and(warp::path("attestations"))
        .and(warp::path::end())
        .and_then(|block_id: BlockId, chain: Arc<BeaconChain<T>>| {
            blocking_json_task(move || {
                block_id
                    .blinded_block(&chain)
                    .map(|block| block.message().body().attestations().clone())
                    .map(api_types::GenericResponse::from)
            })
        });

    /*
     * beacon/pool
     */

    let beacon_pool_path = eth1_v1
        .and(warp::path("beacon"))
        .and(warp::path("pool"))
        .and(chain_filter.clone());

    // POST beacon/pool/attestations
    let post_beacon_pool_attestations = beacon_pool_path
        .clone()
        .and(warp::path("attestations"))
        .and(warp::path::end())
        .and(warp::body::json())
        .and(network_tx_filter.clone())
        .and(log_filter.clone())
        .and_then(
            |chain: Arc<BeaconChain<T>>,
             attestations: Vec<Attestation<T::EthSpec>>,
             network_tx: UnboundedSender<NetworkMessage<T::EthSpec>>,
             log: Logger| {
                blocking_json_task(move || {
                    let seen_timestamp = timestamp_now();
                    let mut failures = Vec::new();

                    for (index, attestation) in attestations.as_slice().iter().enumerate() {
                        let attestation = match chain
                            .verify_unaggregated_attestation_for_gossip(attestation, None)
                        {
                            Ok(attestation) => attestation,
                            Err(e) => {
                                error!(log,
                                    "Failure verifying attestation for gossip";
                                    "error" => ?e,
                                    "request_index" => index,
                                    "committee_index" => attestation.data.index,
                                    "attestation_slot" => attestation.data.slot,
                                );
                                failures.push(api_types::Failure::new(
                                    index,
                                    format!("Verification: {:?}", e),
                                ));
                                // skip to the next attestation so we do not publish this one to gossip
                                continue;
                            }
                        };

                        // Notify the validator monitor.
                        chain
                            .validator_monitor
                            .read()
                            .register_api_unaggregated_attestation(
                                seen_timestamp,
                                attestation.indexed_attestation(),
                                &chain.slot_clock,
                            );

                        publish_pubsub_message(
                            &network_tx,
                            PubsubMessage::Attestation(Box::new((
                                attestation.subnet_id(),
                                attestation.attestation().clone(),
                            ))),
                        )?;

                        let committee_index = attestation.attestation().data.index;
                        let slot = attestation.attestation().data.slot;

                        if let Err(e) = chain.apply_attestation_to_fork_choice(&attestation) {
                            error!(log,
                                "Failure applying verified attestation to fork choice";
                                "error" => ?e,
                                "request_index" => index,
                                "committee_index" => committee_index,
                                "slot" => slot,
                            );
                            failures.push(api_types::Failure::new(
                                index,
                                format!("Fork choice: {:?}", e),
                            ));
                        };

                        if let Err(e) = chain.add_to_naive_aggregation_pool(&attestation) {
                            error!(log,
                                "Failure adding verified attestation to the naive aggregation pool";
                                "error" => ?e,
                                "request_index" => index,
                                "committee_index" => committee_index,
                                "slot" => slot,
                            );
                            failures.push(api_types::Failure::new(
                                index,
                                format!("Naive aggregation pool: {:?}", e),
                            ));
                        }
                    }
                    if failures.is_empty() {
                        Ok(())
                    } else {
                        Err(warp_utils::reject::indexed_bad_request(
                            "error processing attestations".to_string(),
                            failures,
                        ))
                    }
                })
            },
        );

    // GET beacon/pool/attestations?committee_index,slot
    let get_beacon_pool_attestations = beacon_pool_path
        .clone()
        .and(warp::path("attestations"))
        .and(warp::path::end())
        .and(warp::query::<api_types::AttestationPoolQuery>())
        .and_then(
            |chain: Arc<BeaconChain<T>>, query: api_types::AttestationPoolQuery| {
                blocking_json_task(move || {
                    let query_filter = |attestation: &Attestation<T::EthSpec>| {
                        query
                            .slot
                            .map_or(true, |slot| slot == attestation.data.slot)
                            && query
                                .committee_index
                                .map_or(true, |index| index == attestation.data.index)
                    };

                    let mut attestations = chain.op_pool.get_filtered_attestations(query_filter);
                    attestations.extend(
                        chain
                            .naive_aggregation_pool
                            .read()
                            .iter()
                            .cloned()
                            .filter(query_filter),
                    );
                    Ok(api_types::GenericResponse::from(attestations))
                })
            },
        );

    // POST beacon/pool/attester_slashings
    let post_beacon_pool_attester_slashings = beacon_pool_path
        .clone()
        .and(warp::path("attester_slashings"))
        .and(warp::path::end())
        .and(warp::body::json())
        .and(network_tx_filter.clone())
        .and_then(
            |chain: Arc<BeaconChain<T>>,
             slashing: AttesterSlashing<T::EthSpec>,
             network_tx: UnboundedSender<NetworkMessage<T::EthSpec>>| {
                blocking_json_task(move || {
                    let outcome = chain
                        .verify_attester_slashing_for_gossip(slashing.clone())
                        .map_err(|e| {
                            warp_utils::reject::object_invalid(format!(
                                "gossip verification failed: {:?}",
                                e
                            ))
                        })?;

                    // Notify the validator monitor.
                    chain
                        .validator_monitor
                        .read()
                        .register_api_attester_slashing(&slashing);

                    if let ObservationOutcome::New(slashing) = outcome {
                        publish_pubsub_message(
                            &network_tx,
                            PubsubMessage::AttesterSlashing(Box::new(
                                slashing.clone().into_inner(),
                            )),
                        )?;

                        chain
                            .import_attester_slashing(slashing)
                            .map_err(warp_utils::reject::beacon_chain_error)?;
                    }

                    Ok(())
                })
            },
        );

    // GET beacon/pool/attester_slashings
    let get_beacon_pool_attester_slashings = beacon_pool_path
        .clone()
        .and(warp::path("attester_slashings"))
        .and(warp::path::end())
        .and_then(|chain: Arc<BeaconChain<T>>| {
            blocking_json_task(move || {
                let attestations = chain.op_pool.get_all_attester_slashings();
                Ok(api_types::GenericResponse::from(attestations))
            })
        });

    // POST beacon/pool/proposer_slashings
    let post_beacon_pool_proposer_slashings = beacon_pool_path
        .clone()
        .and(warp::path("proposer_slashings"))
        .and(warp::path::end())
        .and(warp::body::json())
        .and(network_tx_filter.clone())
        .and_then(
            |chain: Arc<BeaconChain<T>>,
             slashing: ProposerSlashing,
             network_tx: UnboundedSender<NetworkMessage<T::EthSpec>>| {
                blocking_json_task(move || {
                    let outcome = chain
                        .verify_proposer_slashing_for_gossip(slashing.clone())
                        .map_err(|e| {
                            warp_utils::reject::object_invalid(format!(
                                "gossip verification failed: {:?}",
                                e
                            ))
                        })?;

                    // Notify the validator monitor.
                    chain
                        .validator_monitor
                        .read()
                        .register_api_proposer_slashing(&slashing);

                    if let ObservationOutcome::New(slashing) = outcome {
                        publish_pubsub_message(
                            &network_tx,
                            PubsubMessage::ProposerSlashing(Box::new(
                                slashing.clone().into_inner(),
                            )),
                        )?;

                        chain.import_proposer_slashing(slashing);
                    }

                    Ok(())
                })
            },
        );

    // GET beacon/pool/proposer_slashings
    let get_beacon_pool_proposer_slashings = beacon_pool_path
        .clone()
        .and(warp::path("proposer_slashings"))
        .and(warp::path::end())
        .and_then(|chain: Arc<BeaconChain<T>>| {
            blocking_json_task(move || {
                let attestations = chain.op_pool.get_all_proposer_slashings();
                Ok(api_types::GenericResponse::from(attestations))
            })
        });

    // POST beacon/pool/voluntary_exits
    let post_beacon_pool_voluntary_exits = beacon_pool_path
        .clone()
        .and(warp::path("voluntary_exits"))
        .and(warp::path::end())
        .and(warp::body::json())
        .and(network_tx_filter.clone())
        .and_then(
            |chain: Arc<BeaconChain<T>>,
             exit: SignedVoluntaryExit,
             network_tx: UnboundedSender<NetworkMessage<T::EthSpec>>| {
                blocking_json_task(move || {
                    let outcome = chain
                        .verify_voluntary_exit_for_gossip(exit.clone())
                        .map_err(|e| {
                            warp_utils::reject::object_invalid(format!(
                                "gossip verification failed: {:?}",
                                e
                            ))
                        })?;

                    // Notify the validator monitor.
                    chain
                        .validator_monitor
                        .read()
                        .register_api_voluntary_exit(&exit.message);

                    if let ObservationOutcome::New(exit) = outcome {
                        publish_pubsub_message(
                            &network_tx,
                            PubsubMessage::VoluntaryExit(Box::new(exit.clone().into_inner())),
                        )?;

                        chain.import_voluntary_exit(exit);
                    }

                    Ok(())
                })
            },
        );

    // GET beacon/pool/voluntary_exits
    let get_beacon_pool_voluntary_exits = beacon_pool_path
        .clone()
        .and(warp::path("voluntary_exits"))
        .and(warp::path::end())
        .and_then(|chain: Arc<BeaconChain<T>>| {
            blocking_json_task(move || {
                let attestations = chain.op_pool.get_all_voluntary_exits();
                Ok(api_types::GenericResponse::from(attestations))
            })
        });

    // POST beacon/pool/sync_committees
    let post_beacon_pool_sync_committees = beacon_pool_path
        .clone()
        .and(warp::path("sync_committees"))
        .and(warp::path::end())
        .and(warp::body::json())
        .and(network_tx_filter.clone())
        .and(log_filter.clone())
        .and_then(
            |chain: Arc<BeaconChain<T>>,
             signatures: Vec<SyncCommitteeMessage>,
             network_tx: UnboundedSender<NetworkMessage<T::EthSpec>>,
             log: Logger| {
                blocking_json_task(move || {
                    sync_committees::process_sync_committee_signatures(
                        signatures, network_tx, &chain, log,
                    )?;
                    Ok(api_types::GenericResponse::from(()))
                })
            },
        );

    /*
     * config
     */

    let config_path = eth1_v1.and(warp::path("config"));

    // GET config/fork_schedule
    let get_config_fork_schedule = config_path
        .and(warp::path("fork_schedule"))
        .and(warp::path::end())
        .and(chain_filter.clone())
        .and_then(|chain: Arc<BeaconChain<T>>| {
            blocking_json_task(move || {
                let forks = ForkName::list_all()
                    .into_iter()
                    .filter_map(|fork_name| chain.spec.fork_for_name(fork_name))
                    .collect::<Vec<_>>();
                Ok(api_types::GenericResponse::from(forks))
            })
        });

    // GET config/spec
    let serve_legacy_spec = ctx.config.serve_legacy_spec;
    let get_config_spec = config_path
        .and(warp::path("spec"))
        .and(warp::path::end())
        .and(chain_filter.clone())
        .and_then(move |chain: Arc<BeaconChain<T>>| {
            blocking_json_task(move || {
                let mut config_and_preset =
                    ConfigAndPreset::from_chain_spec::<T::EthSpec>(&chain.spec);
                if serve_legacy_spec {
                    config_and_preset.make_backwards_compat(&chain.spec);
                }
                Ok(api_types::GenericResponse::from(config_and_preset))
            })
        });

    // GET config/deposit_contract
    let get_config_deposit_contract = config_path
        .and(warp::path("deposit_contract"))
        .and(warp::path::end())
        .and(chain_filter.clone())
        .and_then(|chain: Arc<BeaconChain<T>>| {
            blocking_json_task(move || {
                Ok(api_types::GenericResponse::from(
                    api_types::DepositContractData {
                        address: chain.spec.deposit_contract_address,
                        chain_id: chain.spec.deposit_chain_id,
                    },
                ))
            })
        });

    /*
     * debug
     */

    // GET debug/beacon/states/{state_id}
    let get_debug_beacon_states = any_version
        .and(warp::path("debug"))
        .and(warp::path("beacon"))
        .and(warp::path("states"))
        .and(warp::path::param::<StateId>().or_else(|_| async {
            Err(warp_utils::reject::custom_bad_request(
                "Invalid state ID".to_string(),
            ))
        }))
        .and(warp::path::end())
        .and(warp::header::optional::<api_types::Accept>("accept"))
        .and(chain_filter.clone())
        .and_then(
            |endpoint_version: EndpointVersion,
             state_id: StateId,
             accept_header: Option<api_types::Accept>,
             chain: Arc<BeaconChain<T>>| {
                blocking_task(move || match accept_header {
                    Some(api_types::Accept::Ssz) => {
                        let state = state_id.state(&chain)?;
                        let fork_name = state
                            .fork_name(&chain.spec)
                            .map_err(inconsistent_fork_rejection)?;
                        Response::builder()
                            .status(200)
                            .header("Content-Type", "application/octet-stream")
                            .body(state.as_ssz_bytes().into())
                            .map(|resp| add_consensus_version_header(resp, fork_name))
                            .map_err(|e| {
                                warp_utils::reject::custom_server_error(format!(
                                    "failed to create response: {}",
                                    e
                                ))
                            })
                    }
                    _ => state_id.map_state(&chain, |state| {
                        let fork_name = state
                            .fork_name(&chain.spec)
                            .map_err(inconsistent_fork_rejection)?;
                        let res = fork_versioned_response(endpoint_version, fork_name, &state)?;
                        Ok(add_consensus_version_header(
                            warp::reply::json(&res).into_response(),
                            fork_name,
                        ))
                    }),
                })
            },
        );

    // GET debug/beacon/heads
    let get_debug_beacon_heads = eth1_v1
        .and(warp::path("debug"))
        .and(warp::path("beacon"))
        .and(warp::path("heads"))
        .and(warp::path::end())
        .and(chain_filter.clone())
        .and_then(|chain: Arc<BeaconChain<T>>| {
            blocking_json_task(move || {
                let heads = chain
                    .heads()
                    .into_iter()
                    .map(|(root, slot)| api_types::ChainHeadData { slot, root })
                    .collect::<Vec<_>>();
                Ok(api_types::GenericResponse::from(heads))
            })
        });

    /*
     * node
     */

    // GET node/identity
    let get_node_identity = eth1_v1
        .and(warp::path("node"))
        .and(warp::path("identity"))
        .and(warp::path::end())
        .and(network_globals.clone())
        .and_then(|network_globals: Arc<NetworkGlobals<T::EthSpec>>| {
            blocking_json_task(move || {
                let enr = network_globals.local_enr();
                let p2p_addresses = enr.multiaddr_p2p_tcp();
                let discovery_addresses = enr.multiaddr_p2p_udp();
                let meta_data = network_globals.local_metadata.read();
                Ok(api_types::GenericResponse::from(api_types::IdentityData {
                    peer_id: network_globals.local_peer_id().to_base58(),
                    enr,
                    p2p_addresses,
                    discovery_addresses,
                    metadata: api_types::MetaData {
                        seq_number: *meta_data.seq_number(),
                        attnets: format!(
                            "0x{}",
                            hex::encode(meta_data.attnets().clone().into_bytes()),
                        ),
                        syncnets: format!(
                            "0x{}",
                            hex::encode(
                                meta_data
                                    .syncnets()
                                    .map(|x| x.clone())
                                    .unwrap_or_default()
                                    .into_bytes()
                            )
                        ),
                    },
                }))
            })
        });

    // GET node/version
    let get_node_version = eth1_v1
        .and(warp::path("node"))
        .and(warp::path("version"))
        .and(warp::path::end())
        .and_then(|| {
            blocking_json_task(move || {
                Ok(api_types::GenericResponse::from(api_types::VersionData {
                    version: version_with_platform(),
                }))
            })
        });

    // GET node/syncing
    let get_node_syncing = eth1_v1
        .and(warp::path("node"))
        .and(warp::path("syncing"))
        .and(warp::path::end())
        .and(network_globals.clone())
        .and(chain_filter.clone())
        .and_then(
            |network_globals: Arc<NetworkGlobals<T::EthSpec>>, chain: Arc<BeaconChain<T>>| {
                blocking_json_task(move || {
                    let head_slot = chain
                        .head_info()
                        .map(|info| info.slot)
                        .map_err(warp_utils::reject::beacon_chain_error)?;
                    let current_slot = chain
                        .slot()
                        .map_err(warp_utils::reject::beacon_chain_error)?;

                    // Taking advantage of saturating subtraction on slot.
                    let sync_distance = current_slot - head_slot;

                    let syncing_data = api_types::SyncingData {
                        is_syncing: network_globals.sync_state.read().is_syncing(),
                        head_slot,
                        sync_distance,
                    };

                    Ok(api_types::GenericResponse::from(syncing_data))
                })
            },
        );

    // GET node/health
    let get_node_health = eth1_v1
        .and(warp::path("node"))
        .and(warp::path("health"))
        .and(warp::path::end())
        .and(network_globals.clone())
        .and_then(|network_globals: Arc<NetworkGlobals<T::EthSpec>>| {
            blocking_task(move || match *network_globals.sync_state.read() {
                SyncState::SyncingFinalized { .. }
                | SyncState::SyncingHead { .. }
                | SyncState::SyncTransition
                | SyncState::BackFillSyncing { .. } => Ok(warp::reply::with_status(
                    warp::reply(),
                    warp::http::StatusCode::PARTIAL_CONTENT,
                )),
                SyncState::Synced => Ok(warp::reply::with_status(
                    warp::reply(),
                    warp::http::StatusCode::OK,
                )),
                SyncState::Stalled => Err(warp_utils::reject::not_synced(
                    "sync stalled, beacon chain may not yet be initialized.".to_string(),
                )),
            })
        });

    // GET node/peers/{peer_id}
    let get_node_peers_by_id = eth1_v1
        .and(warp::path("node"))
        .and(warp::path("peers"))
        .and(warp::path::param::<String>())
        .and(warp::path::end())
        .and(network_globals.clone())
        .and_then(
            |requested_peer_id: String, network_globals: Arc<NetworkGlobals<T::EthSpec>>| {
                blocking_json_task(move || {
                    let peer_id = PeerId::from_bytes(
                        &bs58::decode(requested_peer_id.as_str())
                            .into_vec()
                            .map_err(|e| {
                                warp_utils::reject::custom_bad_request(format!(
                                    "invalid peer id: {}",
                                    e
                                ))
                            })?,
                    )
                    .map_err(|_| {
                        warp_utils::reject::custom_bad_request("invalid peer id.".to_string())
                    })?;

                    if let Some(peer_info) = network_globals.peers.read().peer_info(&peer_id) {
                        let address = if let Some(socket_addr) = peer_info.seen_addresses().next() {
                            let mut addr = lighthouse_network::Multiaddr::from(socket_addr.ip());
                            addr.push(lighthouse_network::multiaddr::Protocol::Tcp(
                                socket_addr.port(),
                            ));
                            addr.to_string()
                        } else if let Some(addr) = peer_info.listening_addresses().first() {
                            addr.to_string()
                        } else {
                            String::new()
                        };

                        // the eth2 API spec implies only peers we have been connected to at some point should be included.
                        if let Some(dir) = peer_info.connection_direction().as_ref() {
                            return Ok(api_types::GenericResponse::from(api_types::PeerData {
                                peer_id: peer_id.to_string(),
                                enr: peer_info.enr().map(|enr| enr.to_base64()),
                                last_seen_p2p_address: address,
                                direction: api_types::PeerDirection::from_connection_direction(dir),
                                state: api_types::PeerState::from_peer_connection_status(
                                    peer_info.connection_status(),
                                ),
                            }));
                        }
                    }
                    Err(warp_utils::reject::custom_not_found(
                        "peer not found.".to_string(),
                    ))
                })
            },
        );

    // GET node/peers
    let get_node_peers = eth1_v1
        .and(warp::path("node"))
        .and(warp::path("peers"))
        .and(warp::path::end())
        .and(multi_key_query::<api_types::PeersQuery>())
        .and(network_globals.clone())
        .and_then(
            |query_res: Result<api_types::PeersQuery, warp::Rejection>,
             network_globals: Arc<NetworkGlobals<T::EthSpec>>| {
                blocking_json_task(move || {
                    let query = query_res?;
                    let mut peers: Vec<api_types::PeerData> = Vec::new();
                    network_globals
                        .peers
                        .read()
                        .peers()
                        .for_each(|(peer_id, peer_info)| {
                            let address =
                                if let Some(socket_addr) = peer_info.seen_addresses().next() {
                                    let mut addr =
                                        lighthouse_network::Multiaddr::from(socket_addr.ip());
                                    addr.push(lighthouse_network::multiaddr::Protocol::Tcp(
                                        socket_addr.port(),
                                    ));
                                    addr.to_string()
                                } else if let Some(addr) = peer_info.listening_addresses().first() {
                                    addr.to_string()
                                } else {
                                    String::new()
                                };

                            // the eth2 API spec implies only peers we have been connected to at some point should be included.
                            if let Some(dir) = peer_info.connection_direction() {
                                let direction =
                                    api_types::PeerDirection::from_connection_direction(dir);
                                let state = api_types::PeerState::from_peer_connection_status(
                                    peer_info.connection_status(),
                                );

                                let state_matches = query.state.as_ref().map_or(true, |states| {
                                    states.iter().any(|state_param| *state_param == state)
                                });
                                let direction_matches =
                                    query.direction.as_ref().map_or(true, |directions| {
                                        directions.iter().any(|dir_param| *dir_param == direction)
                                    });

                                if state_matches && direction_matches {
                                    peers.push(api_types::PeerData {
                                        peer_id: peer_id.to_string(),
                                        enr: peer_info.enr().map(|enr| enr.to_base64()),
                                        last_seen_p2p_address: address,
                                        direction,
                                        state,
                                    });
                                }
                            }
                        });
                    Ok(api_types::PeersData {
                        meta: api_types::PeersMetaData {
                            count: peers.len() as u64,
                        },
                        data: peers,
                    })
                })
            },
        );

    // GET node/peer_count
    let get_node_peer_count = eth1_v1
        .and(warp::path("node"))
        .and(warp::path("peer_count"))
        .and(warp::path::end())
        .and(network_globals.clone())
        .and_then(|network_globals: Arc<NetworkGlobals<T::EthSpec>>| {
            blocking_json_task(move || {
                let mut connected: u64 = 0;
                let mut connecting: u64 = 0;
                let mut disconnected: u64 = 0;
                let mut disconnecting: u64 = 0;

                network_globals
                    .peers
                    .read()
                    .peers()
                    .for_each(|(_, peer_info)| {
                        let state = api_types::PeerState::from_peer_connection_status(
                            peer_info.connection_status(),
                        );
                        match state {
                            api_types::PeerState::Connected => connected += 1,
                            api_types::PeerState::Connecting => connecting += 1,
                            api_types::PeerState::Disconnected => disconnected += 1,
                            api_types::PeerState::Disconnecting => disconnecting += 1,
                        }
                    });

                Ok(api_types::GenericResponse::from(api_types::PeerCount {
                    connected,
                    connecting,
                    disconnected,
                    disconnecting,
                }))
            })
        });
    /*
     * validator
     */

    // GET validator/duties/proposer/{epoch}
    let get_validator_duties_proposer = eth1_v1
        .and(warp::path("validator"))
        .and(warp::path("duties"))
        .and(warp::path("proposer"))
        .and(warp::path::param::<Epoch>().or_else(|_| async {
            Err(warp_utils::reject::custom_bad_request(
                "Invalid epoch".to_string(),
            ))
        }))
        .and(warp::path::end())
        .and(not_while_syncing_filter.clone())
        .and(chain_filter.clone())
        .and(log_filter.clone())
        .and_then(|epoch: Epoch, chain: Arc<BeaconChain<T>>, log: Logger| {
            blocking_json_task(move || proposer_duties::proposer_duties(epoch, &chain, &log))
        });

    // GET validator/blocks/{slot}
    let get_validator_blocks = any_version
        .and(warp::path("validator"))
        .and(warp::path("blocks"))
        .and(warp::path::param::<Slot>().or_else(|_| async {
            Err(warp_utils::reject::custom_bad_request(
                "Invalid slot".to_string(),
            ))
        }))
        .and(warp::path::end())
        .and(not_while_syncing_filter.clone())
        .and(warp::query::<api_types::ValidatorBlocksQuery>())
        .and(chain_filter.clone())
        .and_then(
            |endpoint_version: EndpointVersion,
             slot: Slot,
             query: api_types::ValidatorBlocksQuery,
             chain: Arc<BeaconChain<T>>| {
                blocking_json_task(move || {
                    let randao_reveal = query.randao_reveal.as_ref().map_or_else(
                        || {
                            if query.verify_randao {
                                Err(warp_utils::reject::custom_bad_request(
                                    "randao_reveal is mandatory unless verify_randao=false".into(),
                                ))
                            } else {
                                Ok(Signature::empty())
                            }
                        },
                        |sig_bytes| {
                            sig_bytes.try_into().map_err(|e| {
                                warp_utils::reject::custom_bad_request(format!(
                                    "randao reveal is not a valid BLS signature: {:?}",
                                    e
                                ))
                            })
                        },
                    )?;

                    let randao_verification = if query.verify_randao {
                        ProduceBlockVerification::VerifyRandao
                    } else {
                        ProduceBlockVerification::NoVerification
                    };

                    let (block, _) = chain
                        .produce_block_with_verification::<FullPayload<T::EthSpec>>(
                            randao_reveal,
                            slot,
                            query.graffiti.map(Into::into),
                            randao_verification,
                        )
                        .map_err(warp_utils::reject::block_production_error)?;
                    let fork_name = block
                        .to_ref()
                        .fork_name(&chain.spec)
                        .map_err(inconsistent_fork_rejection)?;
                    fork_versioned_response(endpoint_version, fork_name, block)
                })
            },
        );

    // GET validator/blinded_blocks/{slot}
    let get_validator_blinded_blocks = any_version
        .and(warp::path("validator"))
        .and(warp::path("blinded_blocks"))
        .and(warp::path::param::<Slot>().or_else(|_| async {
            Err(warp_utils::reject::custom_bad_request(
                "Invalid slot".to_string(),
            ))
        }))
        .and(warp::path::end())
        .and(not_while_syncing_filter.clone())
        .and(warp::query::<api_types::ValidatorBlocksQuery>())
        .and(chain_filter.clone())
        .and_then(
            |endpoint_version: EndpointVersion,
             slot: Slot,
             query: api_types::ValidatorBlocksQuery,
             chain: Arc<BeaconChain<T>>| {
                blocking_json_task(move || {
                    let randao_reveal = query.randao_reveal.as_ref().map_or_else(
                        || {
                            if query.verify_randao {
                                Err(warp_utils::reject::custom_bad_request(
                                    "randao_reveal is mandatory unless verify_randao=false".into(),
                                ))
                            } else {
                                Ok(Signature::empty())
                            }
                        },
                        |sig_bytes| {
                            sig_bytes.try_into().map_err(|e| {
                                warp_utils::reject::custom_bad_request(format!(
                                    "randao reveal is not a valid BLS signature: {:?}",
                                    e
                                ))
                            })
                        },
                    )?;

                    let randao_verification = if query.verify_randao {
                        ProduceBlockVerification::VerifyRandao
                    } else {
                        ProduceBlockVerification::NoVerification
                    };

                    let (block, _) = chain
                        .produce_block_with_verification::<BlindedPayload<T::EthSpec>>(
                            randao_reveal,
                            slot,
                            query.graffiti.map(Into::into),
                            randao_verification,
                        )
                        .map_err(warp_utils::reject::block_production_error)?;
                    let fork_name = block
                        .to_ref()
                        .fork_name(&chain.spec)
                        .map_err(inconsistent_fork_rejection)?;
                    fork_versioned_response(endpoint_version, fork_name, block)
                })
            },
        );

    // GET validator/attestation_data?slot,committee_index
    let get_validator_attestation_data = eth1_v1
        .and(warp::path("validator"))
        .and(warp::path("attestation_data"))
        .and(warp::path::end())
        .and(warp::query::<api_types::ValidatorAttestationDataQuery>())
        .and(not_while_syncing_filter.clone())
        .and(only_with_safe_head.clone())
        .and(chain_filter.clone())
        .and_then(
            |query: api_types::ValidatorAttestationDataQuery, chain: Arc<BeaconChain<T>>| {
                blocking_json_task(move || {
                    let current_slot = chain
                        .slot()
                        .map_err(warp_utils::reject::beacon_chain_error)?;

                    // allow a tolerance of one slot to account for clock skew
                    if query.slot > current_slot + 1 {
                        return Err(warp_utils::reject::custom_bad_request(format!(
                            "request slot {} is more than one slot past the current slot {}",
                            query.slot, current_slot
                        )));
                    }

                    chain
                        .produce_unaggregated_attestation(query.slot, query.committee_index)
                        .map(|attestation| attestation.data)
                        .map(api_types::GenericResponse::from)
                        .map_err(warp_utils::reject::beacon_chain_error)
                })
            },
        );

    // GET validator/aggregate_attestation?attestation_data_root,slot
    let get_validator_aggregate_attestation = eth1_v1
        .and(warp::path("validator"))
        .and(warp::path("aggregate_attestation"))
        .and(warp::path::end())
        .and(warp::query::<api_types::ValidatorAggregateAttestationQuery>())
        .and(not_while_syncing_filter.clone())
        .and(only_with_safe_head.clone())
        .and(chain_filter.clone())
        .and_then(
            |query: api_types::ValidatorAggregateAttestationQuery, chain: Arc<BeaconChain<T>>| {
                blocking_json_task(move || {
                    chain
                        .get_aggregated_attestation_by_slot_and_root(
                            query.slot,
                            &query.attestation_data_root,
                        )
                        .map_err(|e| {
                            warp_utils::reject::custom_bad_request(format!(
                                "unable to fetch aggregate: {:?}",
                                e
                            ))
                        })?
                        .map(api_types::GenericResponse::from)
                        .ok_or_else(|| {
                            warp_utils::reject::custom_not_found(
                                "no matching aggregate found".to_string(),
                            )
                        })
                })
            },
        );

    // POST validator/duties/attester/{epoch}
    let post_validator_duties_attester = eth1_v1
        .and(warp::path("validator"))
        .and(warp::path("duties"))
        .and(warp::path("attester"))
        .and(warp::path::param::<Epoch>().or_else(|_| async {
            Err(warp_utils::reject::custom_bad_request(
                "Invalid epoch".to_string(),
            ))
        }))
        .and(warp::path::end())
        .and(not_while_syncing_filter.clone())
        .and(warp::body::json())
        .and(chain_filter.clone())
        .and_then(
            |epoch: Epoch, indices: api_types::ValidatorIndexData, chain: Arc<BeaconChain<T>>| {
                blocking_json_task(move || {
                    attester_duties::attester_duties(epoch, &indices.0, &chain)
                })
            },
        );

    // POST validator/duties/sync
    let post_validator_duties_sync = eth1_v1
        .and(warp::path("validator"))
        .and(warp::path("duties"))
        .and(warp::path("sync"))
        .and(warp::path::param::<Epoch>().or_else(|_| async {
            Err(warp_utils::reject::custom_bad_request(
                "Invalid epoch".to_string(),
            ))
        }))
        .and(warp::path::end())
        .and(not_while_syncing_filter.clone())
        .and(warp::body::json())
        .and(chain_filter.clone())
        .and_then(
            |epoch: Epoch, indices: api_types::ValidatorIndexData, chain: Arc<BeaconChain<T>>| {
                blocking_json_task(move || {
                    sync_committees::sync_committee_duties(epoch, &indices.0, &chain)
                })
            },
        );

    // GET validator/sync_committee_contribution
    let get_validator_sync_committee_contribution = eth1_v1
        .and(warp::path("validator"))
        .and(warp::path("sync_committee_contribution"))
        .and(warp::path::end())
        .and(warp::query::<SyncContributionData>())
        .and(not_while_syncing_filter.clone())
        .and(only_with_safe_head)
        .and(chain_filter.clone())
        .and_then(
            |sync_committee_data: SyncContributionData, chain: Arc<BeaconChain<T>>| {
                blocking_json_task(move || {
                    chain
                        .get_aggregated_sync_committee_contribution(&sync_committee_data)
                        .map(api_types::GenericResponse::from)
                        .ok_or_else(|| {
                            warp_utils::reject::custom_not_found(
                                "no matching sync contribution found".to_string(),
                            )
                        })
                })
            },
        );

    // POST validator/aggregate_and_proofs
    let post_validator_aggregate_and_proofs = eth1_v1
        .and(warp::path("validator"))
        .and(warp::path("aggregate_and_proofs"))
        .and(warp::path::end())
        .and(not_while_syncing_filter.clone())
        .and(chain_filter.clone())
        .and(warp::body::json())
        .and(network_tx_filter.clone())
        .and(log_filter.clone())
        .and_then(
            |chain: Arc<BeaconChain<T>>,
             aggregates: Vec<SignedAggregateAndProof<T::EthSpec>>,
             network_tx: UnboundedSender<NetworkMessage<T::EthSpec>>, log: Logger| {
                blocking_json_task(move || {
                    let seen_timestamp = timestamp_now();
                    let mut verified_aggregates = Vec::with_capacity(aggregates.len());
                    let mut messages = Vec::with_capacity(aggregates.len());
                    let mut failures = Vec::new();

                    // Verify that all messages in the post are valid before processing further
                    for (index, aggregate) in aggregates.iter().enumerate() {
                        match chain.verify_aggregated_attestation_for_gossip(aggregate) {
                            Ok(verified_aggregate) => {
                                messages.push(PubsubMessage::AggregateAndProofAttestation(Box::new(
                                    verified_aggregate.aggregate().clone(),
                                )));

                                // Notify the validator monitor.
                                chain
                                    .validator_monitor
                                    .read()
                                    .register_api_aggregated_attestation(
                                        seen_timestamp,
                                        verified_aggregate.aggregate(),
                                        verified_aggregate.indexed_attestation(),
                                        &chain.slot_clock,
                                    );

                                verified_aggregates.push((index, verified_aggregate));
                            }
                            // If we already know the attestation, don't broadcast it or attempt to
                            // further verify it. Return success.
                            //
                            // It's reasonably likely that two different validators produce
                            // identical aggregates, especially if they're using the same beacon
                            // node.
                            Err(AttnError::AttestationAlreadyKnown(_)) => continue,
                            Err(e) => {
                                error!(log,
                                    "Failure verifying aggregate and proofs";
                                    "error" => format!("{:?}", e),
                                    "request_index" => index,
                                    "aggregator_index" => aggregate.message.aggregator_index,
                                    "attestation_index" => aggregate.message.aggregate.data.index,
                                    "attestation_slot" => aggregate.message.aggregate.data.slot,
                                );
                                failures.push(api_types::Failure::new(index, format!("Verification: {:?}", e)));
                            }
                        }
                    }

                    // Publish aggregate attestations to the libp2p network
                    if !messages.is_empty() {
                        publish_network_message(&network_tx, NetworkMessage::Publish { messages })?;
                    }

                    // Import aggregate attestations
                    for (index, verified_aggregate) in verified_aggregates {
                        if let Err(e) = chain.apply_attestation_to_fork_choice(&verified_aggregate) {
                            error!(log,
                                    "Failure applying verified aggregate attestation to fork choice";
                                    "error" => format!("{:?}", e),
                                    "request_index" => index,
                                    "aggregator_index" => verified_aggregate.aggregate().message.aggregator_index,
                                    "attestation_index" => verified_aggregate.attestation().data.index,
                                    "attestation_slot" => verified_aggregate.attestation().data.slot,
                                );
                            failures.push(api_types::Failure::new(index, format!("Fork choice: {:?}", e)));
                        }
                        if let Err(e) = chain.add_to_block_inclusion_pool(&verified_aggregate) {
                            warn!(log,
                                    "Could not add verified aggregate attestation to the inclusion pool";
                                    "error" => format!("{:?}", e),
                                    "request_index" => index,
                                );
                            failures.push(api_types::Failure::new(index, format!("Op pool: {:?}", e)));
                        }
                    }

                    if !failures.is_empty() {
                        Err(warp_utils::reject::indexed_bad_request("error processing aggregate and proofs".to_string(),
                                                                    failures,
                        ))
                    } else {
                        Ok(())
                    }
                })
            },
        );

    let post_validator_contribution_and_proofs = eth1_v1
        .and(warp::path("validator"))
        .and(warp::path("contribution_and_proofs"))
        .and(warp::path::end())
        .and(not_while_syncing_filter.clone())
        .and(chain_filter.clone())
        .and(warp::body::json())
        .and(network_tx_filter.clone())
        .and(log_filter.clone())
        .and_then(
            |chain: Arc<BeaconChain<T>>,
             contributions: Vec<SignedContributionAndProof<T::EthSpec>>,
             network_tx: UnboundedSender<NetworkMessage<T::EthSpec>>,
             log: Logger| {
                blocking_json_task(move || {
                    sync_committees::process_signed_contribution_and_proofs(
                        contributions,
                        network_tx,
                        &chain,
                        log,
                    )?;
                    Ok(api_types::GenericResponse::from(()))
                })
            },
        );

    // POST validator/beacon_committee_subscriptions
    let post_validator_beacon_committee_subscriptions = eth1_v1
        .and(warp::path("validator"))
        .and(warp::path("beacon_committee_subscriptions"))
        .and(warp::path::end())
        .and(warp::body::json())
        .and(network_tx_filter.clone())
        .and(chain_filter.clone())
        .and_then(
            |subscriptions: Vec<api_types::BeaconCommitteeSubscription>,
             network_tx: UnboundedSender<NetworkMessage<T::EthSpec>>,
             chain: Arc<BeaconChain<T>>| {
                blocking_json_task(move || {
                    for subscription in &subscriptions {
                        chain
                            .validator_monitor
                            .write()
                            .auto_register_local_validator(subscription.validator_index);

                        let subscription = api_types::ValidatorSubscription {
                            validator_index: subscription.validator_index,
                            attestation_committee_index: subscription.committee_index,
                            slot: subscription.slot,
                            committee_count_at_slot: subscription.committees_at_slot,
                            is_aggregator: subscription.is_aggregator,
                        };

                        publish_network_message(
                            &network_tx,
                            NetworkMessage::AttestationSubscribe {
                                subscriptions: vec![subscription],
                            },
                        )?;
                    }

                    Ok(())
                })
            },
        );

    // POST validator/prepare_beacon_proposer
    let post_validator_prepare_beacon_proposer = eth1_v1
        .and(warp::path("validator"))
        .and(warp::path("prepare_beacon_proposer"))
        .and(warp::path::end())
        .and(not_while_syncing_filter.clone())
        .and(chain_filter.clone())
        .and(warp::addr::remote())
        .and(log_filter.clone())
        .and(warp::body::json())
        .and_then(
            |chain: Arc<BeaconChain<T>>,
             client_addr: Option<SocketAddr>,
             log: Logger,
             preparation_data: Vec<ProposerPreparationData>| {
                blocking_json_task(move || {
                    let execution_layer = chain
                        .execution_layer
                        .as_ref()
                        .ok_or(BeaconChainError::ExecutionLayerMissing)
                        .map_err(warp_utils::reject::beacon_chain_error)?;
                    let current_epoch = chain
                        .epoch()
                        .map_err(warp_utils::reject::beacon_chain_error)?;

                    debug!(
                        log,
                        "Received proposer preparation data";
                        "count" => preparation_data.len(),
                        "client" => client_addr
                            .map(|a| a.to_string())
                            .unwrap_or_else(|| "unknown".to_string()),
                    );

                    execution_layer
                        .update_proposer_preparation_blocking(current_epoch, &preparation_data)
                        .map_err(|_e| {
                            warp_utils::reject::custom_bad_request(
                                "error processing proposer preparations".to_string(),
                            )
                        })?;

                    chain.prepare_beacon_proposer_blocking().map_err(|e| {
                        warp_utils::reject::custom_bad_request(format!(
                            "error updating proposer preparations: {:?}",
                            e
                        ))
                    })?;

                    Ok(())
                })
            },
        );

    // POST validator/sync_committee_subscriptions
    let post_validator_sync_committee_subscriptions = eth1_v1
        .and(warp::path("validator"))
        .and(warp::path("sync_committee_subscriptions"))
        .and(warp::path::end())
        .and(warp::body::json())
        .and(network_tx_filter)
        .and(chain_filter.clone())
        .and_then(
            |subscriptions: Vec<types::SyncCommitteeSubscription>,
             network_tx: UnboundedSender<NetworkMessage<T::EthSpec>>,
             chain: Arc<BeaconChain<T>>| {
                blocking_json_task(move || {
                    for subscription in subscriptions {
                        chain
                            .validator_monitor
                            .write()
                            .auto_register_local_validator(subscription.validator_index);

                        publish_network_message(
                            &network_tx,
                            NetworkMessage::SyncCommitteeSubscribe {
                                subscriptions: vec![subscription],
                            },
                        )?;
                    }

                    Ok(())
                })
            },
        );

    // POST lighthouse/liveness
    let post_lighthouse_liveness = warp::path("lighthouse")
        .and(warp::path("liveness"))
        .and(warp::path::end())
        .and(warp::body::json())
        .and(chain_filter.clone())
        .and_then(
            |request_data: api_types::LivenessRequestData, chain: Arc<BeaconChain<T>>| {
                blocking_json_task(move || {
                    // Ensure the request is for either the current, previous or next epoch.
                    let current_epoch = chain
                        .epoch()
                        .map_err(warp_utils::reject::beacon_chain_error)?;
                    let prev_epoch = current_epoch.saturating_sub(Epoch::new(1));
                    let next_epoch = current_epoch.saturating_add(Epoch::new(1));

                    if request_data.epoch < prev_epoch || request_data.epoch > next_epoch {
                        return Err(warp_utils::reject::custom_bad_request(format!(
                            "request epoch {} is more than one epoch from the current epoch {}",
                            request_data.epoch, current_epoch
                        )));
                    }

                    let liveness: Vec<api_types::LivenessResponseData> = request_data
                        .indices
                        .iter()
                        .cloned()
                        .map(|index| {
                            let is_live =
                                chain.validator_seen_at_epoch(index as usize, request_data.epoch);
                            api_types::LivenessResponseData {
                                index: index as u64,
                                epoch: request_data.epoch,
                                is_live,
                            }
                        })
                        .collect();

                    Ok(api_types::GenericResponse::from(liveness))
                })
            },
        );

    // GET lighthouse/health
    let get_lighthouse_health = warp::path("lighthouse")
        .and(warp::path("health"))
        .and(warp::path::end())
        .and_then(|| {
            blocking_json_task(move || {
                eth2::lighthouse::Health::observe()
                    .map(api_types::GenericResponse::from)
                    .map_err(warp_utils::reject::custom_bad_request)
            })
        });

    // GET lighthouse/syncing
    let get_lighthouse_syncing = warp::path("lighthouse")
        .and(warp::path("syncing"))
        .and(warp::path::end())
        .and(network_globals.clone())
        .and_then(|network_globals: Arc<NetworkGlobals<T::EthSpec>>| {
            blocking_json_task(move || {
                Ok(api_types::GenericResponse::from(
                    network_globals.sync_state(),
                ))
            })
        });

    // GET lighthouse/nat
    let get_lighthouse_nat = warp::path("lighthouse")
        .and(warp::path("nat"))
        .and(warp::path::end())
        .and_then(|| {
            blocking_json_task(move || {
                Ok(api_types::GenericResponse::from(
                    lighthouse_network::metrics::NAT_OPEN
                        .as_ref()
                        .map(|v| v.get())
                        .unwrap_or(0)
                        != 0,
                ))
            })
        });

    // GET lighthouse/peers
    let get_lighthouse_peers = warp::path("lighthouse")
        .and(warp::path("peers"))
        .and(warp::path::end())
        .and(network_globals.clone())
        .and_then(|network_globals: Arc<NetworkGlobals<T::EthSpec>>| {
            blocking_json_task(move || {
                Ok(network_globals
                    .peers
                    .read()
                    .peers()
                    .map(|(peer_id, peer_info)| eth2::lighthouse::Peer {
                        peer_id: peer_id.to_string(),
                        peer_info: peer_info.clone(),
                    })
                    .collect::<Vec<_>>())
            })
        });

    // GET lighthouse/peers/connected
    let get_lighthouse_peers_connected = warp::path("lighthouse")
        .and(warp::path("peers"))
        .and(warp::path("connected"))
        .and(warp::path::end())
        .and(network_globals)
        .and_then(|network_globals: Arc<NetworkGlobals<T::EthSpec>>| {
            blocking_json_task(move || {
                Ok(network_globals
                    .peers
                    .read()
                    .connected_peers()
                    .map(|(peer_id, peer_info)| eth2::lighthouse::Peer {
                        peer_id: peer_id.to_string(),
                        peer_info: peer_info.clone(),
                    })
                    .collect::<Vec<_>>())
            })
        });

    // GET lighthouse/proto_array
    let get_lighthouse_proto_array = warp::path("lighthouse")
        .and(warp::path("proto_array"))
        .and(warp::path::end())
        .and(chain_filter.clone())
        .and_then(|chain: Arc<BeaconChain<T>>| {
            blocking_task(move || {
                Ok::<_, warp::Rejection>(warp::reply::json(&api_types::GenericResponseRef::from(
                    chain.fork_choice.read().proto_array().core_proto_array(),
                )))
            })
        });

    // GET lighthouse/validator_inclusion/{epoch}/{validator_id}
    let get_lighthouse_validator_inclusion_global = warp::path("lighthouse")
        .and(warp::path("validator_inclusion"))
        .and(warp::path::param::<Epoch>())
        .and(warp::path::param::<ValidatorId>())
        .and(warp::path::end())
        .and(chain_filter.clone())
        .and_then(
            |epoch: Epoch, validator_id: ValidatorId, chain: Arc<BeaconChain<T>>| {
                blocking_json_task(move || {
                    validator_inclusion::validator_inclusion_data(epoch, &validator_id, &chain)
                        .map(api_types::GenericResponse::from)
                })
            },
        );

    // GET lighthouse/validator_inclusion/{epoch}/global
    let get_lighthouse_validator_inclusion = warp::path("lighthouse")
        .and(warp::path("validator_inclusion"))
        .and(warp::path::param::<Epoch>())
        .and(warp::path("global"))
        .and(warp::path::end())
        .and(chain_filter.clone())
        .and_then(|epoch: Epoch, chain: Arc<BeaconChain<T>>| {
            blocking_json_task(move || {
                validator_inclusion::global_validator_inclusion_data(epoch, &chain)
                    .map(api_types::GenericResponse::from)
            })
        });

    // GET lighthouse/eth1/syncing
    let get_lighthouse_eth1_syncing = warp::path("lighthouse")
        .and(warp::path("eth1"))
        .and(warp::path("syncing"))
        .and(warp::path::end())
        .and(chain_filter.clone())
        .and_then(|chain: Arc<BeaconChain<T>>| {
            blocking_json_task(move || {
                let head_info = chain
                    .head_info()
                    .map_err(warp_utils::reject::beacon_chain_error)?;
                let current_slot_opt = chain.slot().ok();

                chain
                    .eth1_chain
                    .as_ref()
                    .ok_or_else(|| {
                        warp_utils::reject::custom_not_found(
                            "Eth1 sync is disabled. See the --eth1 CLI flag.".to_string(),
                        )
                    })
                    .and_then(|eth1| {
                        eth1.sync_status(head_info.genesis_time, current_slot_opt, &chain.spec)
                            .ok_or_else(|| {
                                warp_utils::reject::custom_server_error(
                                    "Unable to determine Eth1 sync status".to_string(),
                                )
                            })
                    })
                    .map(api_types::GenericResponse::from)
            })
        });

    // GET lighthouse/eth1/block_cache
    let get_lighthouse_eth1_block_cache = warp::path("lighthouse")
        .and(warp::path("eth1"))
        .and(warp::path("block_cache"))
        .and(warp::path::end())
        .and(eth1_service_filter.clone())
        .and_then(|eth1_service: eth1::Service| {
            blocking_json_task(move || {
                Ok(api_types::GenericResponse::from(
                    eth1_service
                        .blocks()
                        .read()
                        .iter()
                        .cloned()
                        .collect::<Vec<_>>(),
                ))
            })
        });

    // GET lighthouse/eth1/deposit_cache
    let get_lighthouse_eth1_deposit_cache = warp::path("lighthouse")
        .and(warp::path("eth1"))
        .and(warp::path("deposit_cache"))
        .and(warp::path::end())
        .and(eth1_service_filter)
        .and_then(|eth1_service: eth1::Service| {
            blocking_json_task(move || {
                Ok(api_types::GenericResponse::from(
                    eth1_service
                        .deposits()
                        .read()
                        .cache
                        .iter()
                        .cloned()
                        .collect::<Vec<_>>(),
                ))
            })
        });

    // GET lighthouse/beacon/states/{state_id}/ssz
    let get_lighthouse_beacon_states_ssz = warp::path("lighthouse")
        .and(warp::path("beacon"))
        .and(warp::path("states"))
        .and(warp::path::param::<StateId>())
        .and(warp::path("ssz"))
        .and(warp::path::end())
        .and(chain_filter.clone())
        .and_then(|state_id: StateId, chain: Arc<BeaconChain<T>>| {
            blocking_task(move || {
                let state = state_id.state(&chain)?;
                Response::builder()
                    .status(200)
                    .header("Content-Type", "application/ssz")
                    .body(state.as_ssz_bytes())
                    .map_err(|e| {
                        warp_utils::reject::custom_server_error(format!(
                            "failed to create response: {}",
                            e
                        ))
                    })
            })
        });

    // GET lighthouse/staking
    let get_lighthouse_staking = warp::path("lighthouse")
        .and(warp::path("staking"))
        .and(warp::path::end())
        .and(chain_filter.clone())
        .and_then(|chain: Arc<BeaconChain<T>>| {
            blocking_json_task(move || {
                if chain.eth1_chain.is_some() {
                    Ok(())
                } else {
                    Err(warp_utils::reject::custom_not_found(
                        "staking is not enabled, \
                        see the --staking CLI flag"
                            .to_string(),
                    ))
                }
            })
        });

    let database_path = warp::path("lighthouse").and(warp::path("database"));

    // GET lighthouse/database/info
    let get_lighthouse_database_info = database_path
        .and(warp::path("info"))
        .and(warp::path::end())
        .and(chain_filter.clone())
        .and_then(|chain: Arc<BeaconChain<T>>| blocking_json_task(move || database::info(chain)));

    // POST lighthouse/database/reconstruct
    let post_lighthouse_database_reconstruct = database_path
        .and(warp::path("reconstruct"))
        .and(warp::path::end())
        .and(not_while_syncing_filter)
        .and(chain_filter.clone())
        .and_then(|chain: Arc<BeaconChain<T>>| {
            blocking_json_task(move || {
                chain.store_migrator.process_reconstruction();
                Ok("success")
            })
        });

    // POST lighthouse/database/historical_blocks
    let post_lighthouse_database_historical_blocks = database_path
        .and(warp::path("historical_blocks"))
        .and(warp::path::end())
        .and(warp::body::json())
        .and(chain_filter.clone())
        .and(log_filter.clone())
        .and_then(
            |blocks: Vec<SignedBlindedBeaconBlock<T::EthSpec>>,
             chain: Arc<BeaconChain<T>>,
             log: Logger| {
                info!(
                    log,
                    "Importing historical blocks";
                    "count" => blocks.len(),
                    "source" => "http_api"
                );
                blocking_json_task(move || database::historical_blocks(chain, blocks))
            },
        );

    // GET lighthouse/analysis/block_rewards
    let get_lighthouse_block_rewards = warp::path("lighthouse")
        .and(warp::path("analysis"))
        .and(warp::path("block_rewards"))
        .and(warp::query::<eth2::lighthouse::BlockRewardsQuery>())
        .and(warp::path::end())
        .and(chain_filter.clone())
        .and(log_filter.clone())
        .and_then(|query, chain, log| {
            blocking_json_task(move || block_rewards::get_block_rewards(query, chain, log))
        });

    // GET lighthouse/analysis/attestation_performance/{index}
    let get_lighthouse_attestation_performance = warp::path("lighthouse")
        .and(warp::path("analysis"))
        .and(warp::path("attestation_performance"))
        .and(warp::path::param::<String>())
        .and(warp::query::<eth2::lighthouse::AttestationPerformanceQuery>())
        .and(warp::path::end())
        .and(chain_filter.clone())
        .and_then(|target, query, chain: Arc<BeaconChain<T>>| {
            blocking_json_task(move || {
                attestation_performance::get_attestation_performance(target, query, chain)
            })
        });

    // GET lighthouse/analysis/block_packing_efficiency
    let get_lighthouse_block_packing_efficiency = warp::path("lighthouse")
        .and(warp::path("analysis"))
        .and(warp::path("block_packing_efficiency"))
        .and(warp::query::<eth2::lighthouse::BlockPackingEfficiencyQuery>())
        .and(warp::path::end())
        .and(chain_filter.clone())
        .and_then(|query, chain: Arc<BeaconChain<T>>| {
            blocking_json_task(move || {
                block_packing_efficiency::get_block_packing_efficiency(query, chain)
            })
        });

    let get_events = eth1_v1
        .and(warp::path("events"))
        .and(warp::path::end())
        .and(multi_key_query::<api_types::EventQuery>())
        .and(chain_filter)
        .and_then(
            |topics_res: Result<api_types::EventQuery, warp::Rejection>,
             chain: Arc<BeaconChain<T>>| {
                blocking_task(move || {
                    let topics = topics_res?;
                    // for each topic subscribed spawn a new subscription
                    let mut receivers = Vec::with_capacity(topics.topics.len());

                    if let Some(event_handler) = chain.event_handler.as_ref() {
                        for topic in topics.topics {
                            let receiver = match topic {
                                api_types::EventTopic::Head => event_handler.subscribe_head(),
                                api_types::EventTopic::Block => event_handler.subscribe_block(),
                                api_types::EventTopic::Attestation => {
                                    event_handler.subscribe_attestation()
                                }
                                api_types::EventTopic::VoluntaryExit => {
                                    event_handler.subscribe_exit()
                                }
                                api_types::EventTopic::FinalizedCheckpoint => {
                                    event_handler.subscribe_finalized()
                                }
                                api_types::EventTopic::ChainReorg => {
                                    event_handler.subscribe_reorgs()
                                }
                                api_types::EventTopic::ContributionAndProof => {
                                    event_handler.subscribe_contributions()
                                }
                                api_types::EventTopic::LateHead => {
                                    event_handler.subscribe_late_head()
                                }
                                api_types::EventTopic::BlockReward => {
                                    event_handler.subscribe_block_reward()
                                }
                            };

                            receivers.push(BroadcastStream::new(receiver).map(|msg| {
                                match msg {
                                    Ok(data) => Event::default()
                                        .event(data.topic_name())
                                        .json_data(data)
                                        .map_err(|e| {
                                            warp_utils::reject::server_sent_event_error(format!(
                                                "{:?}",
                                                e
                                            ))
                                        }),
                                    Err(e) => Err(warp_utils::reject::server_sent_event_error(
                                        format!("{:?}", e),
                                    )),
                                }
                            }));
                        }
                    } else {
                        return Err(warp_utils::reject::custom_server_error(
                            "event handler was not initialized".to_string(),
                        ));
                    }

                    let s = futures::stream::select_all(receivers);

                    Ok::<_, warp::Rejection>(warp::sse::reply(warp::sse::keep_alive().stream(s)))
                })
            },
        );

    // Define the ultimate set of routes that will be provided to the server.
    let routes = warp::get()
        .and(
            get_beacon_genesis
                .boxed()
                .or(get_beacon_state_root.boxed())
                .or(get_beacon_state_fork.boxed())
                .or(get_beacon_state_finality_checkpoints.boxed())
                .or(get_beacon_state_validator_balances.boxed())
                .or(get_beacon_state_validators_id.boxed())
                .or(get_beacon_state_validators.boxed())
                .or(get_beacon_state_committees.boxed())
                .or(get_beacon_state_sync_committees.boxed())
                .or(get_beacon_headers.boxed())
                .or(get_beacon_headers_block_id.boxed())
                .or(get_beacon_block.boxed())
                .or(get_beacon_block_attestations.boxed())
                .or(get_beacon_block_root.boxed())
                .or(get_beacon_pool_attestations.boxed())
                .or(get_beacon_pool_attester_slashings.boxed())
                .or(get_beacon_pool_proposer_slashings.boxed())
                .or(get_beacon_pool_voluntary_exits.boxed())
                .or(get_config_fork_schedule.boxed())
                .or(get_config_spec.boxed())
                .or(get_config_deposit_contract.boxed())
                .or(get_debug_beacon_states.boxed())
                .or(get_debug_beacon_heads.boxed())
                .or(get_node_identity.boxed())
                .or(get_node_version.boxed())
                .or(get_node_syncing.boxed())
                .or(get_node_health.boxed())
                .or(get_node_peers_by_id.boxed())
                .or(get_node_peers.boxed())
                .or(get_node_peer_count.boxed())
                .or(get_validator_duties_proposer.boxed())
                .or(get_validator_blocks.boxed())
                .or(get_validator_blinded_blocks.boxed())
                .or(get_validator_attestation_data.boxed())
                .or(get_validator_aggregate_attestation.boxed())
                .or(get_validator_sync_committee_contribution.boxed())
                .or(get_lighthouse_health.boxed())
                .or(get_lighthouse_syncing.boxed())
                .or(get_lighthouse_nat.boxed())
                .or(get_lighthouse_peers.boxed())
                .or(get_lighthouse_peers_connected.boxed())
                .or(get_lighthouse_proto_array.boxed())
                .or(get_lighthouse_validator_inclusion_global.boxed())
                .or(get_lighthouse_validator_inclusion.boxed())
                .or(get_lighthouse_eth1_syncing.boxed())
                .or(get_lighthouse_eth1_block_cache.boxed())
                .or(get_lighthouse_eth1_deposit_cache.boxed())
                .or(get_lighthouse_beacon_states_ssz.boxed())
                .or(get_lighthouse_staking.boxed())
                .or(get_lighthouse_database_info.boxed())
                .or(get_lighthouse_block_rewards.boxed())
                .or(get_lighthouse_attestation_performance.boxed())
                .or(get_lighthouse_block_packing_efficiency.boxed())
                .or(get_events.boxed()),
        )
        .or(warp::post().and(
            post_beacon_blocks
                .boxed()
                .or(post_beacon_blinded_blocks.boxed())
                .or(post_beacon_pool_attestations.boxed())
                .or(post_beacon_pool_attester_slashings.boxed())
                .or(post_beacon_pool_proposer_slashings.boxed())
                .or(post_beacon_pool_voluntary_exits.boxed())
                .or(post_beacon_pool_sync_committees.boxed())
                .or(post_validator_duties_attester.boxed())
                .or(post_validator_duties_sync.boxed())
                .or(post_validator_aggregate_and_proofs.boxed())
                .or(post_validator_contribution_and_proofs.boxed())
                .or(post_validator_beacon_committee_subscriptions.boxed())
                .or(post_validator_sync_committee_subscriptions.boxed())
                .or(post_validator_prepare_beacon_proposer.boxed())
                .or(post_lighthouse_liveness.boxed())
                .or(post_lighthouse_database_reconstruct.boxed())
                .or(post_lighthouse_database_historical_blocks.boxed()),
        ))
        .recover(warp_utils::reject::handle_rejection)
        .with(slog_logging(log.clone()))
        .with(prometheus_metrics())
        // Add a `Server` header.
        .map(|reply| warp::reply::with_header(reply, "Server", &version_with_platform()))
        .with(cors_builder.build());

    let http_socket: SocketAddr = SocketAddr::new(config.listen_addr, config.listen_port);
    let http_server: HttpServer = match config.tls_config {
        Some(tls_config) => {
            let (socket, server) = warp::serve(routes)
                .tls()
                .cert_path(tls_config.cert)
                .key_path(tls_config.key)
                .try_bind_with_graceful_shutdown(http_socket, async {
                    shutdown.await;
                })?;

            info!(log, "HTTP API is being served over TLS";);

            (socket, Box::pin(server))
        }
        None => {
            let (socket, server) =
                warp::serve(routes).try_bind_with_graceful_shutdown(http_socket, async {
                    shutdown.await;
                })?;
            (socket, Box::pin(server))
        }
    };

    info!(
        log,
        "HTTP API started";
        "listen_address" => %http_server.0,
    );

    Ok(http_server)
}

/// Publish a message to the libp2p pubsub network.
fn publish_pubsub_message<T: EthSpec>(
    network_tx: &UnboundedSender<NetworkMessage<T>>,
    message: PubsubMessage<T>,
) -> Result<(), warp::Rejection> {
    publish_network_message(
        network_tx,
        NetworkMessage::Publish {
            messages: vec![message],
        },
    )
}

/// Publish a message to the libp2p network.
fn publish_network_message<T: EthSpec>(
    network_tx: &UnboundedSender<NetworkMessage<T>>,
    message: NetworkMessage<T>,
) -> Result<(), warp::Rejection> {
    network_tx.send(message).map_err(|e| {
        warp_utils::reject::custom_server_error(format!(
            "unable to publish to network channel: {}",
            e
        ))
    })
}<|MERGE_RESOLUTION|>--- conflicted
+++ resolved
@@ -44,16 +44,10 @@
 use tokio::sync::mpsc::UnboundedSender;
 use tokio_stream::{wrappers::BroadcastStream, StreamExt};
 use types::{
-<<<<<<< HEAD
-    Attestation, AttesterSlashing, BeaconStateError, BlindedPayload, CommitteeCache,
-    ConfigAndPreset, Epoch, EthSpec, ForkName, FullPayload, ProposerPreparationData,
-    ProposerSlashing, RelativeEpoch, Signature, SignedAggregateAndProof, SignedBeaconBlock,
-=======
     Attestation, AttesterSlashing, BeaconBlockBodyMerge, BeaconBlockMerge, BeaconStateError,
     BlindedPayload, CommitteeCache, ConfigAndPreset, Epoch, EthSpec, ForkName, FullPayload,
     ProposerPreparationData, ProposerSlashing, RelativeEpoch, Signature, SignedAggregateAndProof,
     SignedBeaconBlock, SignedBeaconBlockMerge, SignedBlindedBeaconBlock,
->>>>>>> bcdd960a
     SignedContributionAndProof, SignedVoluntaryExit, Slot, SyncCommitteeMessage,
     SyncContributionData,
 };
