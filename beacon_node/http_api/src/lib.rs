--- conflicted
+++ resolved
@@ -3023,65 +3023,11 @@
                         "Block production request from HTTP API";
                         "slot" => slot
                     );
-<<<<<<< HEAD
+
                     if endpoint_version == V3 {
                         produce_block_v3(endpoint_version, accept_header, chain, slot, query).await
                     } else {
-                        produce_block_v2(endpoint_version, chain, slot, query).await
-=======
-
-                    let randao_reveal = query.randao_reveal.decompress().map_err(|e| {
-                        warp_utils::reject::custom_bad_request(format!(
-                            "randao reveal is not a valid BLS signature: {:?}",
-                            e
-                        ))
-                    })?;
-
-                    let randao_verification =
-                        if query.skip_randao_verification == SkipRandaoVerification::Yes {
-                            if !randao_reveal.is_infinity() {
-                                return Err(warp_utils::reject::custom_bad_request(
-                                "randao_reveal must be point-at-infinity if verification is skipped"
-                                    .into(),
-                            ));
-                            }
-                            ProduceBlockVerification::NoVerification
-                        } else {
-                            ProduceBlockVerification::VerifyRandao
-                        };
-
-                    let (block, _) = chain
-                        .produce_block_with_verification::<FullPayload<T::EthSpec>>(
-                            randao_reveal,
-                            slot,
-                            query.graffiti.map(Into::into),
-                            randao_verification,
-                        )
-                        .await
-                        .map_err(warp_utils::reject::block_production_error)?;
-                    let fork_name = block
-                        .to_ref()
-                        .fork_name(&chain.spec)
-                        .map_err(inconsistent_fork_rejection)?;
-
-                    match accept_header {
-                        Some(api_types::Accept::Ssz) => Response::builder()
-                            .status(200)
-                            .header("Content-Type", "application/octet-stream")
-                            .body(block.as_ssz_bytes().into())
-                            .map(|res: Response<Bytes>| {
-                                add_consensus_version_header(res, fork_name)
-                            })
-                            .map_err(|e| {
-                                warp_utils::reject::custom_server_error(format!(
-                                    "failed to create response: {}",
-                                    e
-                                ))
-                            }),
-                        _ => fork_versioned_response(endpoint_version, fork_name, block)
-                            .map(|response| warp::reply::json(&response).into_response())
-                            .map(|res| add_consensus_version_header(res, fork_name)),
->>>>>>> 0f05499e
+                        produce_block_v2(endpoint_version, accept_header, chain, slot, query).await
                     }
                 })
             },
@@ -3109,63 +3055,7 @@
              task_spawner: TaskSpawner<T::EthSpec>,
              chain: Arc<BeaconChain<T>>| {
                 task_spawner.spawn_async_with_rejection(Priority::P0, async move {
-<<<<<<< HEAD
                     produce_blinded_block_v2(EndpointVersion(2), chain, slot, query).await
-=======
-                    let randao_reveal = query.randao_reveal.decompress().map_err(|e| {
-                        warp_utils::reject::custom_bad_request(format!(
-                            "randao reveal is not a valid BLS signature: {:?}",
-                            e
-                        ))
-                    })?;
-
-                    let randao_verification =
-                        if query.skip_randao_verification == SkipRandaoVerification::Yes {
-                            if !randao_reveal.is_infinity() {
-                                return Err(warp_utils::reject::custom_bad_request(
-                                "randao_reveal must be point-at-infinity if verification is skipped"
-                                    .into()
-                            ));
-                            }
-                            ProduceBlockVerification::NoVerification
-                        } else {
-                            ProduceBlockVerification::VerifyRandao
-                        };
-
-                    let (block, _) = chain
-                        .produce_block_with_verification::<BlindedPayload<T::EthSpec>>(
-                            randao_reveal,
-                            slot,
-                            query.graffiti.map(Into::into),
-                            randao_verification,
-                        )
-                        .await
-                        .map_err(warp_utils::reject::block_production_error)?;
-                    let fork_name = block
-                        .to_ref()
-                        .fork_name(&chain.spec)
-                        .map_err(inconsistent_fork_rejection)?;
-
-                    match accept_header {
-                        Some(api_types::Accept::Ssz) => Response::builder()
-                            .status(200)
-                            .header("Content-Type", "application/octet-stream")
-                            .body(block.as_ssz_bytes().into())
-                            .map(|res: Response<Bytes>| {
-                                add_consensus_version_header(res, fork_name)
-                            })
-                            .map_err(|e| {
-                                warp_utils::reject::custom_server_error(format!(
-                                    "failed to create response: {}",
-                                    e
-                                ))
-                            }),
-                        // Pose as a V2 endpoint so we return the fork `version`.
-                        _ => fork_versioned_response(V2, fork_name, block)
-                            .map(|response| warp::reply::json(&response).into_response())
-                            .map(|res| add_consensus_version_header(res, fork_name)),
-                    }
->>>>>>> 0f05499e
                 })
             },
         );
