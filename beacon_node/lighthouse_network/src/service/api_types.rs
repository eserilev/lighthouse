--- conflicted
+++ resolved
@@ -10,8 +10,6 @@
     methods::{ResponseTermination, RpcResponse, RpcSuccessResponse, StatusMessage},
     SubstreamId,
 };
-
-use super::methods::LightClientUpdatesByRangeRequest;
 
 /// Identifier of requests sent by a peer.
 pub type PeerRequestId = (ConnectionId, SubstreamId);
@@ -88,75 +86,6 @@
     Internal,
 }
 
-<<<<<<< HEAD
-/// The type of RPC requests the Behaviour informs it has received and allows for sending.
-///
-// NOTE: This is an application-level wrapper over the lower network level requests that can be
-//       sent. The main difference is the absence of the Ping, Metadata and Goodbye protocols, which don't
-//       leave the Behaviour. For all protocols managed by RPC see `RPCRequest`.
-#[derive(Debug, Clone, PartialEq)]
-pub enum Request {
-    /// A Status message.
-    Status(StatusMessage),
-    /// A blocks by range request.
-    BlocksByRange(BlocksByRangeRequest),
-    /// A blobs by range request.
-    BlobsByRange(BlobsByRangeRequest),
-    /// A request blocks root request.
-    BlocksByRoot(BlocksByRootRequest),
-    // light client bootstrap request
-    LightClientBootstrap(LightClientBootstrapRequest),
-    // light client optimistic update request
-    LightClientOptimisticUpdate,
-    // light client finality update request
-    LightClientFinalityUpdate,
-    // light client updates by range request
-    LightClientUpdatesByRange(LightClientUpdatesByRangeRequest),
-    /// A request blobs root request.
-    BlobsByRoot(BlobsByRootRequest),
-    /// A request data columns root request.
-    DataColumnsByRoot(DataColumnsByRootRequest),
-    /// A request data columns by range request.
-    DataColumnsByRange(DataColumnsByRangeRequest),
-}
-
-impl<E: EthSpec> std::convert::From<Request> for OutboundRequest<E> {
-    fn from(req: Request) -> OutboundRequest<E> {
-        match req {
-            Request::BlocksByRoot(r) => OutboundRequest::BlocksByRoot(r),
-            Request::BlocksByRange(r) => match r {
-                BlocksByRangeRequest::V1(req) => OutboundRequest::BlocksByRange(
-                    OldBlocksByRangeRequest::V1(OldBlocksByRangeRequestV1 {
-                        start_slot: req.start_slot,
-                        count: req.count,
-                        step: 1,
-                    }),
-                ),
-                BlocksByRangeRequest::V2(req) => OutboundRequest::BlocksByRange(
-                    OldBlocksByRangeRequest::V2(OldBlocksByRangeRequestV2 {
-                        start_slot: req.start_slot,
-                        count: req.count,
-                        step: 1,
-                    }),
-                ),
-            },
-            Request::LightClientBootstrap(_)
-            | Request::LightClientOptimisticUpdate
-            | Request::LightClientFinalityUpdate
-            | Request::LightClientUpdatesByRange(_) => {
-                unreachable!("Lighthouse never makes an outbound light client request")
-            }
-            Request::BlobsByRange(r) => OutboundRequest::BlobsByRange(r),
-            Request::BlobsByRoot(r) => OutboundRequest::BlobsByRoot(r),
-            Request::DataColumnsByRoot(r) => OutboundRequest::DataColumnsByRoot(r),
-            Request::DataColumnsByRange(r) => OutboundRequest::DataColumnsByRange(r),
-            Request::Status(s) => OutboundRequest::Status(s),
-        }
-    }
-}
-
-=======
->>>>>>> a4a673b7
 /// The type of RPC responses the Behaviour informs it has received, and allows for sending.
 ///
 // NOTE: This is an application-level wrapper over the lower network level responses that can be
@@ -227,10 +156,10 @@
                 RpcResponse::Success(RpcSuccessResponse::LightClientFinalityUpdate(f))
             }
             Response::LightClientUpdatesByRange(f) => match f {
-                Some(d) => RPCCodedResponse::Success(RPCResponse::LightClientUpdatesByRange(d)),
-                None => RPCCodedResponse::StreamTermination(
-                    ResponseTermination::LightClientUpdatesByRange,
-                ),
+                Some(d) => RpcResponse::Success(RpcSuccessResponse::LightClientUpdatesByRange(d)),
+                None => {
+                    RpcResponse::StreamTermination(ResponseTermination::LightClientUpdatesByRange)
+                }
             },
         }
     }
