use super::methods::*;
use crate::rpc::{
    codec::{base::BaseInboundCodec, ssz_snappy::SSZSnappyInboundCodec, InboundCodec},
    methods::{MaxErrorLen, ResponseTermination, MAX_ERROR_LEN},
    MaxRequestBlocks, MAX_REQUEST_BLOCKS,
};
use futures::future::BoxFuture;
use futures::prelude::{AsyncRead, AsyncWrite};
use futures::{FutureExt, StreamExt};
use libp2p::core::{InboundUpgrade, ProtocolName, UpgradeInfo};
use ssz::Encode;
use ssz_types::VariableList;
use std::io;
use std::marker::PhantomData;
use std::sync::Arc;
use std::time::Duration;
use strum::IntoStaticStr;
use tokio_io_timeout::TimeoutStream;
use tokio_util::{
    codec::Framed,
    compat::{Compat, FuturesAsyncReadCompatExt},
};
use types::BlobsSidecar;
use types::{
    BeaconBlock, BeaconBlockAltair, BeaconBlockBase, BeaconBlockMerge, Blob, EmptyBlock, EthSpec,
    ForkContext, ForkName, Hash256, MainnetEthSpec, Signature, SignedBeaconBlock,
};

lazy_static! {
    // Note: Hardcoding the `EthSpec` type for `SignedBeaconBlock` as min/max values is
    // same across different `EthSpec` implementations.
    pub static ref SIGNED_BEACON_BLOCK_BASE_MIN: usize = SignedBeaconBlock::<MainnetEthSpec>::from_block(
        BeaconBlock::Base(BeaconBlockBase::<MainnetEthSpec>::empty(&MainnetEthSpec::default_spec())),
        Signature::empty(),
    )
    .as_ssz_bytes()
    .len();
    pub static ref SIGNED_BEACON_BLOCK_BASE_MAX: usize = SignedBeaconBlock::<MainnetEthSpec>::from_block(
        BeaconBlock::Base(BeaconBlockBase::full(&MainnetEthSpec::default_spec())),
        Signature::empty(),
    )
    .as_ssz_bytes()
    .len();

    pub static ref SIGNED_BEACON_BLOCK_ALTAIR_MIN: usize = SignedBeaconBlock::<MainnetEthSpec>::from_block(
        BeaconBlock::Altair(BeaconBlockAltair::<MainnetEthSpec>::empty(&MainnetEthSpec::default_spec())),
        Signature::empty(),
    )
    .as_ssz_bytes()
    .len();
    pub static ref SIGNED_BEACON_BLOCK_ALTAIR_MAX: usize = SignedBeaconBlock::<MainnetEthSpec>::from_block(
        BeaconBlock::Altair(BeaconBlockAltair::full(&MainnetEthSpec::default_spec())),
        Signature::empty(),
    )
    .as_ssz_bytes()
    .len();

    pub static ref SIGNED_BEACON_BLOCK_MERGE_MIN: usize = SignedBeaconBlock::<MainnetEthSpec>::from_block(
        BeaconBlock::Merge(BeaconBlockMerge::<MainnetEthSpec>::empty(&MainnetEthSpec::default_spec())),
        Signature::empty(),
    )
    .as_ssz_bytes()
    .len();

    /// The `BeaconBlockMerge` block has an `ExecutionPayload` field which has a max size ~16 GiB for future proofing.
    /// We calculate the value from its fields instead of constructing the block and checking the length.
    /// Note: This is only the theoretical upper bound. We further bound the max size we receive over the network
    /// with `MAX_RPC_SIZE_POST_MERGE`.
    pub static ref SIGNED_BEACON_BLOCK_MERGE_MAX: usize =
    // Size of a full altair block
    *SIGNED_BEACON_BLOCK_ALTAIR_MAX
    + types::ExecutionPayload::<MainnetEthSpec>::max_execution_payload_merge_size() // adding max size of execution payload (~16gb)
    + ssz::BYTES_PER_LENGTH_OFFSET; // Adding the additional ssz offset for the `ExecutionPayload` field

    pub static ref SIGNED_BEACON_BLOCK_CAPELLA_MAX: usize = *SIGNED_BEACON_BLOCK_ALTAIR_MAX
    + types::ExecutionPayload::<MainnetEthSpec>::max_execution_payload_capella_size() // adding max size of execution payload (~16gb)
    + ssz::BYTES_PER_LENGTH_OFFSET; // Adding the additional ssz offset for the `ExecutionPayload` field

    pub static ref SIGNED_BEACON_BLOCK_EIP4844_MAX: usize = *SIGNED_BEACON_BLOCK_ALTAIR_MAX
    + types::ExecutionPayload::<MainnetEthSpec>::max_execution_payload_eip4844_size() // adding max size of execution payload (~16gb)
    + ssz::BYTES_PER_LENGTH_OFFSET // Adding the additional offsets for the `ExecutionPayload`
    + (<types::KzgCommitment as Encode>::ssz_fixed_len() * <MainnetEthSpec>::max_blobs_per_block())
    + ssz::BYTES_PER_LENGTH_OFFSET; // Length offset for the blob commitments field.

    pub static ref BLOCKS_BY_ROOT_REQUEST_MIN: usize =
        VariableList::<Hash256, MaxRequestBlocks>::from(Vec::<Hash256>::new())
    .as_ssz_bytes()
    .len();
    pub static ref BLOCKS_BY_ROOT_REQUEST_MAX: usize =
        VariableList::<Hash256, MaxRequestBlocks>::from(vec![
            Hash256::zero();
            MAX_REQUEST_BLOCKS
                as usize
        ])
    .as_ssz_bytes()
    .len();
    pub static ref ERROR_TYPE_MIN: usize =
        VariableList::<u8, MaxErrorLen>::from(Vec::<u8>::new())
    .as_ssz_bytes()
    .len();
    pub static ref ERROR_TYPE_MAX: usize =
        VariableList::<u8, MaxErrorLen>::from(vec![
            0u8;
            MAX_ERROR_LEN
                as usize
        ])
    .as_ssz_bytes()
    .len();

}

/// The maximum bytes that can be sent across the RPC pre-merge.
pub(crate) const MAX_RPC_SIZE: usize = 1_048_576; // 1M
/// The maximum bytes that can be sent across the RPC post-merge.
pub(crate) const MAX_RPC_SIZE_POST_MERGE: usize = 10 * 1_048_576; // 10M
                                                                  //FIXME(sean) should these be the same?
pub(crate) const MAX_RPC_SIZE_POST_CAPELLA: usize = 10 * 1_048_576; // 10M
pub(crate) const MAX_RPC_SIZE_POST_EIP4844: usize = 10 * 1_048_576; // 10M
/// The protocol prefix the RPC protocol id.
const PROTOCOL_PREFIX: &str = "/eth2/beacon_chain/req";
/// Time allowed for the first byte of a request to arrive before we time out (Time To First Byte).
const TTFB_TIMEOUT: u64 = 5;
/// The number of seconds to wait for the first bytes of a request once a protocol has been
/// established before the stream is terminated.
const REQUEST_TIMEOUT: u64 = 15;

/// Returns the maximum bytes that can be sent across the RPC.
pub fn max_rpc_size(fork_context: &ForkContext) -> usize {
    match fork_context.current_fork() {
        ForkName::Altair | ForkName::Base => MAX_RPC_SIZE,
        ForkName::Merge => MAX_RPC_SIZE_POST_MERGE,
        ForkName::Capella => MAX_RPC_SIZE_POST_CAPELLA,
        ForkName::Eip4844 => MAX_RPC_SIZE_POST_EIP4844,
    }
}

/// Returns the rpc limits for beacon_block_by_range and beacon_block_by_root responses.
///
/// Note: This function should take care to return the min/max limits accounting for all
/// previous valid forks when adding a new fork variant.
pub fn rpc_block_limits_by_fork(current_fork: ForkName) -> RpcLimits {
    match &current_fork {
        ForkName::Base => {
            RpcLimits::new(*SIGNED_BEACON_BLOCK_BASE_MIN, *SIGNED_BEACON_BLOCK_BASE_MAX)
        }
        ForkName::Altair => RpcLimits::new(
            *SIGNED_BEACON_BLOCK_BASE_MIN, // Base block is smaller than altair blocks
            *SIGNED_BEACON_BLOCK_ALTAIR_MAX, // Altair block is larger than base blocks
        ),
        ForkName::Merge => RpcLimits::new(
            *SIGNED_BEACON_BLOCK_BASE_MIN, // Base block is smaller than altair and merge blocks
            *SIGNED_BEACON_BLOCK_MERGE_MAX, // Merge block is larger than base and altair blocks
        ),
        ForkName::Capella => RpcLimits::new(
            *SIGNED_BEACON_BLOCK_BASE_MIN, // Base block is smaller than altair and merge blocks
            *SIGNED_BEACON_BLOCK_CAPELLA_MAX, // Capella block is larger than base, altair and merge blocks
        ),
        ForkName::Eip4844 => RpcLimits::new(
            *SIGNED_BEACON_BLOCK_BASE_MIN, // Base block is smaller than altair and merge blocks
            *SIGNED_BEACON_BLOCK_EIP4844_MAX, // EIP 4844 block is larger than all prior fork blocks
        ),
    }
}

/// Protocol names to be used.
#[derive(Debug, Clone, Copy, PartialEq, Eq)]
pub enum Protocol {
    /// The Status protocol name.
    Status,
    /// The Goodbye protocol name.
    Goodbye,
    /// The `BlocksByRange` protocol name.
    BlocksByRange,
    /// The `BlocksByRoot` protocol name.
    BlocksByRoot,
    /// The `BlobsByRange` protocol name.
    BlobsByRange,
    /// The `BlobsByRoot` protocol name.
    BlobsByRoot,
    /// The `Ping` protocol name.
    Ping,
    /// The `MetaData` protocol name.
    MetaData,
    /// The `LightClientBootstrap` protocol name.
    LightClientBootstrap,
}

/// RPC Versions
#[derive(Debug, Clone, PartialEq, Eq)]
pub enum Version {
    /// Version 1 of RPC
    V1,
    /// Version 2 of RPC
    V2,
}

/// RPC Encondings supported.
#[derive(Debug, Clone, PartialEq, Eq)]
pub enum Encoding {
    SSZSnappy,
}

impl std::fmt::Display for Protocol {
    fn fmt(&self, f: &mut std::fmt::Formatter<'_>) -> std::fmt::Result {
        let repr = match self {
            Protocol::Status => "status",
            Protocol::Goodbye => "goodbye",
            Protocol::BlocksByRange => "beacon_blocks_by_range",
            Protocol::BlocksByRoot => "beacon_blocks_by_root",
            Protocol::BlobsByRange => "blobs_sidecars_by_range",
            Protocol::BlobsByRoot => "beacon_block_and_blobs_sidecar_by_root",
            Protocol::Ping => "ping",
            Protocol::MetaData => "metadata",
            Protocol::LightClientBootstrap => "light_client_bootstrap",
        };
        f.write_str(repr)
    }
}

impl std::fmt::Display for Encoding {
    fn fmt(&self, f: &mut std::fmt::Formatter<'_>) -> std::fmt::Result {
        let repr = match self {
            Encoding::SSZSnappy => "ssz_snappy",
        };
        f.write_str(repr)
    }
}

impl std::fmt::Display for Version {
    fn fmt(&self, f: &mut std::fmt::Formatter<'_>) -> std::fmt::Result {
        let repr = match self {
            Version::V1 => "1",
            Version::V2 => "2",
        };
        f.write_str(repr)
    }
}

#[derive(Debug, Clone)]
pub struct RPCProtocol<TSpec: EthSpec> {
    pub fork_context: Arc<ForkContext>,
    pub max_rpc_size: usize,
    pub enable_light_client_server: bool,
    pub phantom: PhantomData<TSpec>,
}

impl<TSpec: EthSpec> UpgradeInfo for RPCProtocol<TSpec> {
    type Info = ProtocolId;
    type InfoIter = Vec<Self::Info>;

    /// The list of supported RPC protocols for Lighthouse.
    fn protocol_info(&self) -> Self::InfoIter {
        let mut supported_protocols = vec![
            ProtocolId::new(Protocol::Status, Version::V1, Encoding::SSZSnappy),
            ProtocolId::new(Protocol::Goodbye, Version::V1, Encoding::SSZSnappy),
            // V2 variants have higher preference then V1
            ProtocolId::new(Protocol::BlocksByRange, Version::V2, Encoding::SSZSnappy),
            ProtocolId::new(Protocol::BlocksByRange, Version::V1, Encoding::SSZSnappy),
            ProtocolId::new(Protocol::BlocksByRoot, Version::V2, Encoding::SSZSnappy),
            ProtocolId::new(Protocol::BlocksByRoot, Version::V1, Encoding::SSZSnappy),
            ProtocolId::new(Protocol::Ping, Version::V1, Encoding::SSZSnappy),
            ProtocolId::new(Protocol::MetaData, Version::V2, Encoding::SSZSnappy),
            ProtocolId::new(Protocol::MetaData, Version::V1, Encoding::SSZSnappy),
        ];
        if self.enable_light_client_server {
            supported_protocols.push(ProtocolId::new(
                Protocol::LightClientBootstrap,
                Version::V1,
                Encoding::SSZSnappy,
            ));
        }
        supported_protocols
    }
}

/// Represents the ssz length bounds for RPC messages.
#[derive(Debug, PartialEq)]
pub struct RpcLimits {
    pub min: usize,
    pub max: usize,
}

impl RpcLimits {
    pub fn new(min: usize, max: usize) -> Self {
        Self { min, max }
    }

    /// Returns true if the given length is greater than `max_rpc_size` or out of
    /// bounds for the given ssz type, returns false otherwise.
    pub fn is_out_of_bounds(&self, length: usize, max_rpc_size: usize) -> bool {
        length > std::cmp::min(self.max, max_rpc_size) || length < self.min
    }
}

/// Tracks the types in a protocol id.
#[derive(Clone, Debug)]
pub struct ProtocolId {
    /// The RPC message type/name.
    pub message_name: Protocol,

    /// The version of the RPC.
    pub version: Version,

    /// The encoding of the RPC.
    pub encoding: Encoding,

    /// The protocol id that is formed from the above fields.
    protocol_id: String,
}

impl ProtocolId {
    /// Returns min and max size for messages of given protocol id requests.
    pub fn rpc_request_limits(&self) -> RpcLimits {
        match self.message_name {
            Protocol::Status => RpcLimits::new(
                <StatusMessage as Encode>::ssz_fixed_len(),
                <StatusMessage as Encode>::ssz_fixed_len(),
            ),
            Protocol::Goodbye => RpcLimits::new(
                <GoodbyeReason as Encode>::ssz_fixed_len(),
                <GoodbyeReason as Encode>::ssz_fixed_len(),
            ),
            Protocol::BlocksByRange => RpcLimits::new(
                <OldBlocksByRangeRequest as Encode>::ssz_fixed_len(),
                <OldBlocksByRangeRequest as Encode>::ssz_fixed_len(),
            ),
            Protocol::BlocksByRoot => {
                RpcLimits::new(*BLOCKS_BY_ROOT_REQUEST_MIN, *BLOCKS_BY_ROOT_REQUEST_MAX)
            }
            Protocol::BlobsByRange => RpcLimits::new(
                <BlobsByRangeRequest as Encode>::ssz_fixed_len(),
                <BlobsByRangeRequest as Encode>::ssz_fixed_len(),
            ),
            Protocol::BlobsByRoot => {
                RpcLimits::new(*BLOCKS_BY_ROOT_REQUEST_MIN, *BLOCKS_BY_ROOT_REQUEST_MAX)
            }
            Protocol::Ping => RpcLimits::new(
                <Ping as Encode>::ssz_fixed_len(),
                <Ping as Encode>::ssz_fixed_len(),
            ),
            Protocol::LightClientBootstrap => RpcLimits::new(
                <LightClientBootstrapRequest as Encode>::ssz_fixed_len(),
                <LightClientBootstrapRequest as Encode>::ssz_fixed_len(),
            ),
            Protocol::MetaData => RpcLimits::new(0, 0), // Metadata requests are empty
        }
    }

    /// Returns min and max size for messages of given protocol id responses.
    pub fn rpc_response_limits<T: EthSpec>(&self, fork_context: &ForkContext) -> RpcLimits {
        match self.message_name {
            Protocol::Status => RpcLimits::new(
                <StatusMessage as Encode>::ssz_fixed_len(),
                <StatusMessage as Encode>::ssz_fixed_len(),
            ),
            Protocol::Goodbye => RpcLimits::new(0, 0), // Goodbye request has no response
            Protocol::BlocksByRange => rpc_block_limits_by_fork(fork_context.current_fork()),
            Protocol::BlocksByRoot => rpc_block_limits_by_fork(fork_context.current_fork()),

            //FIXME(sean) add blob sizes
            Protocol::BlobsByRange => rpc_block_limits_by_fork(fork_context.current_fork()),
            Protocol::BlobsByRoot => rpc_block_limits_by_fork(fork_context.current_fork()),

            Protocol::Ping => RpcLimits::new(
                <Ping as Encode>::ssz_fixed_len(),
                <Ping as Encode>::ssz_fixed_len(),
            ),
            Protocol::MetaData => RpcLimits::new(
                <MetaDataV1<T> as Encode>::ssz_fixed_len(),
                <MetaDataV2<T> as Encode>::ssz_fixed_len(),
            ),
            Protocol::LightClientBootstrap => RpcLimits::new(
                <LightClientBootstrapRequest as Encode>::ssz_fixed_len(),
                <LightClientBootstrapRequest as Encode>::ssz_fixed_len(),
            ),
        }
    }

    /// Returns `true` if the given `ProtocolId` should expect `context_bytes` in the
    /// beginning of the stream, else returns `false`.
    pub fn has_context_bytes(&self) -> bool {
        if self.version == Version::V2 {
            match self.message_name {
                Protocol::BlocksByRange | Protocol::BlocksByRoot => return true,
                _ => return false,
            }
        }
        false
    }
}

/// An RPC protocol ID.
impl ProtocolId {
    pub fn new(message_name: Protocol, version: Version, encoding: Encoding) -> Self {
        let protocol_id = format!(
            "{}/{}/{}/{}",
            PROTOCOL_PREFIX, message_name, version, encoding
        );

        ProtocolId {
            message_name,
            version,
            encoding,
            protocol_id,
        }
    }
}

impl ProtocolName for ProtocolId {
    fn protocol_name(&self) -> &[u8] {
        self.protocol_id.as_bytes()
    }
}

/* Inbound upgrade */

// The inbound protocol reads the request, decodes it and returns the stream to the protocol
// handler to respond to once ready.

pub type InboundOutput<TSocket, TSpec> = (InboundRequest<TSpec>, InboundFramed<TSocket, TSpec>);
pub type InboundFramed<TSocket, TSpec> =
    Framed<std::pin::Pin<Box<TimeoutStream<Compat<TSocket>>>>, InboundCodec<TSpec>>;

impl<TSocket, TSpec> InboundUpgrade<TSocket> for RPCProtocol<TSpec>
where
    TSocket: AsyncRead + AsyncWrite + Unpin + Send + 'static,
    TSpec: EthSpec,
{
    type Output = InboundOutput<TSocket, TSpec>;
    type Error = RPCError;
    type Future = BoxFuture<'static, Result<Self::Output, Self::Error>>;

    fn upgrade_inbound(self, socket: TSocket, protocol: ProtocolId) -> Self::Future {
        async move {
            let protocol_name = protocol.message_name;
            // convert the socket to tokio compatible socket
            let socket = socket.compat();
            let codec = match protocol.encoding {
                Encoding::SSZSnappy => {
                    let ssz_snappy_codec = BaseInboundCodec::new(SSZSnappyInboundCodec::new(
                        protocol,
                        self.max_rpc_size,
                        self.fork_context.clone(),
                    ));
                    InboundCodec::SSZSnappy(ssz_snappy_codec)
                }
            };
            let mut timed_socket = TimeoutStream::new(socket);
            timed_socket.set_read_timeout(Some(Duration::from_secs(TTFB_TIMEOUT)));

            let socket = Framed::new(Box::pin(timed_socket), codec);

            // MetaData requests should be empty, return the stream
            match protocol_name {
                Protocol::MetaData => Ok((InboundRequest::MetaData(PhantomData), socket)),
                _ => {
                    match tokio::time::timeout(
                        Duration::from_secs(REQUEST_TIMEOUT),
                        socket.into_future(),
                    )
                    .await
                    {
                        Err(e) => Err(RPCError::from(e)),
                        Ok((Some(Ok(request)), stream)) => Ok((request, stream)),
                        Ok((Some(Err(e)), _)) => Err(e),
                        Ok((None, _)) => Err(RPCError::IncompleteStream),
                    }
                }
            }
        }
        .boxed()
    }
}

#[derive(Debug, Clone, PartialEq)]
pub enum InboundRequest<TSpec: EthSpec> {
    Status(StatusMessage),
    Goodbye(GoodbyeReason),
    BlocksByRange(OldBlocksByRangeRequest),
    BlocksByRoot(BlocksByRootRequest),
    BlobsByRange(BlobsByRangeRequest),
<<<<<<< HEAD
    BlobsByRoot(BlobsByRootRequest),
=======
    LightClientBootstrap(LightClientBootstrapRequest),
>>>>>>> 6c9de4a5
    Ping(Ping),
    MetaData(PhantomData<TSpec>),
}

/// Implements the encoding per supported protocol for `RPCRequest`.
impl<TSpec: EthSpec> InboundRequest<TSpec> {
<<<<<<< HEAD
    pub fn supported_protocols(&self) -> Vec<ProtocolId> {
        match self {
            // add more protocols when versions/encodings are supported
            InboundRequest::Status(_) => vec![ProtocolId::new(
                Protocol::Status,
                Version::V1,
                Encoding::SSZSnappy,
            )],
            InboundRequest::Goodbye(_) => vec![ProtocolId::new(
                Protocol::Goodbye,
                Version::V1,
                Encoding::SSZSnappy,
            )],
            InboundRequest::BlocksByRange(_) => vec![
                // V2 has higher preference when negotiating a stream
                ProtocolId::new(Protocol::BlocksByRange, Version::V2, Encoding::SSZSnappy),
                ProtocolId::new(Protocol::BlocksByRange, Version::V1, Encoding::SSZSnappy),
            ],
            InboundRequest::BlocksByRoot(_) => vec![
                // V2 has higher preference when negotiating a stream
                ProtocolId::new(Protocol::BlocksByRoot, Version::V2, Encoding::SSZSnappy),
                ProtocolId::new(Protocol::BlocksByRoot, Version::V1, Encoding::SSZSnappy),
            ],
            InboundRequest::BlobsByRange(_) => vec![ProtocolId::new(
                Protocol::BlobsByRange,
                Version::V1,
                Encoding::SSZSnappy,
            )],
            InboundRequest::BlobsByRoot(_) => vec![ProtocolId::new(
                Protocol::BlobsByRoot,
                Version::V1,
                Encoding::SSZSnappy,
            )],
            InboundRequest::Ping(_) => vec![ProtocolId::new(
                Protocol::Ping,
                Version::V1,
                Encoding::SSZSnappy,
            )],
            InboundRequest::MetaData(_) => vec![
                ProtocolId::new(Protocol::MetaData, Version::V2, Encoding::SSZSnappy),
                ProtocolId::new(Protocol::MetaData, Version::V1, Encoding::SSZSnappy),
            ],
        }
    }

=======
>>>>>>> 6c9de4a5
    /* These functions are used in the handler for stream management */

    /// Number of responses expected for this request.
    pub fn expected_responses(&self) -> u64 {
        match self {
            InboundRequest::Status(_) => 1,
            InboundRequest::Goodbye(_) => 0,
            InboundRequest::BlocksByRange(req) => req.count,
            InboundRequest::BlocksByRoot(req) => req.block_roots.len() as u64,
            InboundRequest::BlobsByRange(req) => req.count,
            InboundRequest::BlobsByRoot(req) => req.block_roots.len() as u64,
            InboundRequest::Ping(_) => 1,
            InboundRequest::MetaData(_) => 1,
            InboundRequest::LightClientBootstrap(_) => 1,
        }
    }

    /// Gives the corresponding `Protocol` to this request.
    pub fn protocol(&self) -> Protocol {
        match self {
            InboundRequest::Status(_) => Protocol::Status,
            InboundRequest::Goodbye(_) => Protocol::Goodbye,
            InboundRequest::BlocksByRange(_) => Protocol::BlocksByRange,
            InboundRequest::BlocksByRoot(_) => Protocol::BlocksByRoot,
            InboundRequest::BlobsByRange(_) => Protocol::BlobsByRange,
            InboundRequest::BlobsByRoot(_) => Protocol::BlobsByRoot,
            InboundRequest::Ping(_) => Protocol::Ping,
            InboundRequest::MetaData(_) => Protocol::MetaData,
            InboundRequest::LightClientBootstrap(_) => Protocol::LightClientBootstrap,
        }
    }

    /// Returns the `ResponseTermination` type associated with the request if a stream gets
    /// terminated.
    pub fn stream_termination(&self) -> ResponseTermination {
        match self {
            // this only gets called after `multiple_responses()` returns true. Therefore, only
            // variants that have `multiple_responses()` can have values.
            InboundRequest::BlocksByRange(_) => ResponseTermination::BlocksByRange,
            InboundRequest::BlocksByRoot(_) => ResponseTermination::BlocksByRoot,
            InboundRequest::BlobsByRange(_) => ResponseTermination::BlobsByRange,
            InboundRequest::BlobsByRoot(_) => ResponseTermination::BlobsByRoot,
            InboundRequest::Status(_) => unreachable!(),
            InboundRequest::Goodbye(_) => unreachable!(),
            InboundRequest::Ping(_) => unreachable!(),
            InboundRequest::MetaData(_) => unreachable!(),
            InboundRequest::LightClientBootstrap(_) => unreachable!(),
        }
    }
}

/// Error in RPC Encoding/Decoding.
#[derive(Debug, Clone, PartialEq, IntoStaticStr)]
#[strum(serialize_all = "snake_case")]
pub enum RPCError {
    /// Error when decoding the raw buffer from ssz.
    // NOTE: in the future a ssz::DecodeError should map to an InvalidData error
    #[strum(serialize = "decode_error")]
    SSZDecodeError(ssz::DecodeError),
    /// IO Error.
    IoError(String),
    /// The peer returned a valid response but the response indicated an error.
    ErrorResponse(RPCResponseErrorCode, String),
    /// Timed out waiting for a response.
    StreamTimeout,
    /// Peer does not support the protocol.
    UnsupportedProtocol,
    /// Stream ended unexpectedly.
    IncompleteStream,
    /// Peer sent invalid data.
    InvalidData(String),
    /// An error occurred due to internal reasons. Ex: timer failure.
    InternalError(&'static str),
    /// Negotiation with this peer timed out.
    NegotiationTimeout,
    /// Handler rejected this request.
    HandlerRejected,
    /// We have intentionally disconnected.
    Disconnected,
}

impl From<ssz::DecodeError> for RPCError {
    #[inline]
    fn from(err: ssz::DecodeError) -> Self {
        RPCError::SSZDecodeError(err)
    }
}
impl From<tokio::time::error::Elapsed> for RPCError {
    fn from(_: tokio::time::error::Elapsed) -> Self {
        RPCError::StreamTimeout
    }
}

impl From<io::Error> for RPCError {
    fn from(err: io::Error) -> Self {
        RPCError::IoError(err.to_string())
    }
}

// Error trait is required for `ProtocolsHandler`
impl std::fmt::Display for RPCError {
    fn fmt(&self, f: &mut std::fmt::Formatter<'_>) -> std::fmt::Result {
        match *self {
            RPCError::SSZDecodeError(ref err) => write!(f, "Error while decoding ssz: {:?}", err),
            RPCError::InvalidData(ref err) => write!(f, "Peer sent unexpected data: {}", err),
            RPCError::IoError(ref err) => write!(f, "IO Error: {}", err),
            RPCError::ErrorResponse(ref code, ref reason) => write!(
                f,
                "RPC response was an error: {} with reason: {}",
                code, reason
            ),
            RPCError::StreamTimeout => write!(f, "Stream Timeout"),
            RPCError::UnsupportedProtocol => write!(f, "Peer does not support the protocol"),
            RPCError::IncompleteStream => write!(f, "Stream ended unexpectedly"),
            RPCError::InternalError(ref err) => write!(f, "Internal error: {}", err),
            RPCError::NegotiationTimeout => write!(f, "Negotiation timeout"),
            RPCError::HandlerRejected => write!(f, "Handler rejected the request"),
            RPCError::Disconnected => write!(f, "Gracefully Disconnected"),
        }
    }
}

impl std::error::Error for RPCError {
    fn source(&self) -> Option<&(dyn std::error::Error + 'static)> {
        match *self {
            // NOTE: this does have a source
            RPCError::SSZDecodeError(_) => None,
            RPCError::IoError(_) => None,
            RPCError::StreamTimeout => None,
            RPCError::UnsupportedProtocol => None,
            RPCError::IncompleteStream => None,
            RPCError::InvalidData(_) => None,
            RPCError::InternalError(_) => None,
            RPCError::ErrorResponse(_, _) => None,
            RPCError::NegotiationTimeout => None,
            RPCError::HandlerRejected => None,
            RPCError::Disconnected => None,
        }
    }
}

impl<TSpec: EthSpec> std::fmt::Display for InboundRequest<TSpec> {
    fn fmt(&self, f: &mut std::fmt::Formatter<'_>) -> std::fmt::Result {
        match self {
            InboundRequest::Status(status) => write!(f, "Status Message: {}", status),
            InboundRequest::Goodbye(reason) => write!(f, "Goodbye: {}", reason),
            InboundRequest::BlocksByRange(req) => write!(f, "Blocks by range: {}", req),
            InboundRequest::BlocksByRoot(req) => write!(f, "Blocks by root: {:?}", req),
            InboundRequest::BlobsByRange(req) => write!(f, "Blobs by range: {:?}", req),
            InboundRequest::BlobsByRoot(req) => write!(f, "Blobs by root: {:?}", req),
            InboundRequest::Ping(ping) => write!(f, "Ping: {}", ping.data),
            InboundRequest::MetaData(_) => write!(f, "MetaData request"),
            InboundRequest::LightClientBootstrap(bootstrap) => {
                write!(f, "LightClientBootstrap: {}", bootstrap.root)
            }
        }
    }
}

impl RPCError {
    /// Get a `str` representation of the error.
    /// Used for metrics.
    pub fn as_static_str(&self) -> &'static str {
        match self {
            RPCError::ErrorResponse(ref code, ..) => code.into(),
            e => e.into(),
        }
    }
}<|MERGE_RESOLUTION|>--- conflicted
+++ resolved
@@ -479,65 +479,14 @@
     BlocksByRange(OldBlocksByRangeRequest),
     BlocksByRoot(BlocksByRootRequest),
     BlobsByRange(BlobsByRangeRequest),
-<<<<<<< HEAD
     BlobsByRoot(BlobsByRootRequest),
-=======
     LightClientBootstrap(LightClientBootstrapRequest),
->>>>>>> 6c9de4a5
     Ping(Ping),
     MetaData(PhantomData<TSpec>),
 }
 
 /// Implements the encoding per supported protocol for `RPCRequest`.
 impl<TSpec: EthSpec> InboundRequest<TSpec> {
-<<<<<<< HEAD
-    pub fn supported_protocols(&self) -> Vec<ProtocolId> {
-        match self {
-            // add more protocols when versions/encodings are supported
-            InboundRequest::Status(_) => vec![ProtocolId::new(
-                Protocol::Status,
-                Version::V1,
-                Encoding::SSZSnappy,
-            )],
-            InboundRequest::Goodbye(_) => vec![ProtocolId::new(
-                Protocol::Goodbye,
-                Version::V1,
-                Encoding::SSZSnappy,
-            )],
-            InboundRequest::BlocksByRange(_) => vec![
-                // V2 has higher preference when negotiating a stream
-                ProtocolId::new(Protocol::BlocksByRange, Version::V2, Encoding::SSZSnappy),
-                ProtocolId::new(Protocol::BlocksByRange, Version::V1, Encoding::SSZSnappy),
-            ],
-            InboundRequest::BlocksByRoot(_) => vec![
-                // V2 has higher preference when negotiating a stream
-                ProtocolId::new(Protocol::BlocksByRoot, Version::V2, Encoding::SSZSnappy),
-                ProtocolId::new(Protocol::BlocksByRoot, Version::V1, Encoding::SSZSnappy),
-            ],
-            InboundRequest::BlobsByRange(_) => vec![ProtocolId::new(
-                Protocol::BlobsByRange,
-                Version::V1,
-                Encoding::SSZSnappy,
-            )],
-            InboundRequest::BlobsByRoot(_) => vec![ProtocolId::new(
-                Protocol::BlobsByRoot,
-                Version::V1,
-                Encoding::SSZSnappy,
-            )],
-            InboundRequest::Ping(_) => vec![ProtocolId::new(
-                Protocol::Ping,
-                Version::V1,
-                Encoding::SSZSnappy,
-            )],
-            InboundRequest::MetaData(_) => vec![
-                ProtocolId::new(Protocol::MetaData, Version::V2, Encoding::SSZSnappy),
-                ProtocolId::new(Protocol::MetaData, Version::V1, Encoding::SSZSnappy),
-            ],
-        }
-    }
-
-=======
->>>>>>> 6c9de4a5
     /* These functions are used in the handler for stream management */
 
     /// Number of responses expected for this request.
