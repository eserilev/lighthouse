--- conflicted
+++ resolved
@@ -778,22 +778,6 @@
     /// Maximum number of responses expected for this request.
     pub fn max_responses(&self) -> u64 {
         match self {
-<<<<<<< HEAD
-            InboundRequest::Status(_) => 1,
-            InboundRequest::Goodbye(_) => 0,
-            InboundRequest::BlocksByRange(req) => *req.count(),
-            InboundRequest::BlocksByRoot(req) => req.block_roots().len() as u64,
-            InboundRequest::BlobsByRange(req) => req.max_blobs_requested::<E>(),
-            InboundRequest::BlobsByRoot(req) => req.blob_ids.len() as u64,
-            InboundRequest::DataColumnsByRoot(req) => req.data_column_ids.len() as u64,
-            InboundRequest::DataColumnsByRange(req) => req.max_requested::<E>(),
-            InboundRequest::Ping(_) => 1,
-            InboundRequest::MetaData(_) => 1,
-            InboundRequest::LightClientBootstrap(_) => 1,
-            InboundRequest::LightClientOptimisticUpdate => 1,
-            InboundRequest::LightClientFinalityUpdate => 1,
-            InboundRequest::LightClientUpdatesByRange(_) => MAX_REQUEST_LIGHT_CLIENT_UPDATES,
-=======
             RequestType::Status(_) => 1,
             RequestType::Goodbye(_) => 0,
             RequestType::BlocksByRange(req) => *req.count(),
@@ -807,7 +791,7 @@
             RequestType::LightClientBootstrap(_) => 1,
             RequestType::LightClientOptimisticUpdate => 1,
             RequestType::LightClientFinalityUpdate => 1,
->>>>>>> a4a673b7
+            RequestType::LightClientUpdatesByRange(_) => MAX_REQUEST_LIGHT_CLIENT_UPDATES,
         }
     }
 
@@ -841,7 +825,7 @@
             RequestType::LightClientFinalityUpdate => {
                 SupportedProtocol::LightClientFinalityUpdateV1
             }
-            InboundRequest::LightClientUpdatesByRange(_) => {
+            RequestType::LightClientUpdatesByRange(_) => {
                 SupportedProtocol::LightClientUpdatesByRangeV1
             }
         }
@@ -853,22 +837,6 @@
         match self {
             // this only gets called after `multiple_responses()` returns true. Therefore, only
             // variants that have `multiple_responses()` can have values.
-<<<<<<< HEAD
-            InboundRequest::BlocksByRange(_) => ResponseTermination::BlocksByRange,
-            InboundRequest::BlocksByRoot(_) => ResponseTermination::BlocksByRoot,
-            InboundRequest::BlobsByRange(_) => ResponseTermination::BlobsByRange,
-            InboundRequest::BlobsByRoot(_) => ResponseTermination::BlobsByRoot,
-            InboundRequest::DataColumnsByRoot(_) => ResponseTermination::DataColumnsByRoot,
-            InboundRequest::DataColumnsByRange(_) => ResponseTermination::DataColumnsByRange,
-            InboundRequest::Status(_) => unreachable!(),
-            InboundRequest::Goodbye(_) => unreachable!(),
-            InboundRequest::Ping(_) => unreachable!(),
-            InboundRequest::MetaData(_) => unreachable!(),
-            InboundRequest::LightClientBootstrap(_) => unreachable!(),
-            InboundRequest::LightClientFinalityUpdate => unreachable!(),
-            InboundRequest::LightClientOptimisticUpdate => unreachable!(),
-            InboundRequest::LightClientUpdatesByRange(_) => unreachable!(),
-=======
             RequestType::BlocksByRange(_) => ResponseTermination::BlocksByRange,
             RequestType::BlocksByRoot(_) => ResponseTermination::BlocksByRoot,
             RequestType::BlobsByRange(_) => ResponseTermination::BlobsByRange,
@@ -882,6 +850,7 @@
             RequestType::LightClientBootstrap(_) => unreachable!(),
             RequestType::LightClientFinalityUpdate => unreachable!(),
             RequestType::LightClientOptimisticUpdate => unreachable!(),
+            RequestType::LightClientUpdatesByRange(_) => unreachable!(),
         }
     }
 
@@ -939,6 +908,10 @@
             )],
             RequestType::LightClientFinalityUpdate => vec![ProtocolId::new(
                 SupportedProtocol::LightClientFinalityUpdateV1,
+                Encoding::SSZSnappy,
+            )],
+            RequestType::LightClientUpdatesByRange(_) => vec![ProtocolId::new(
+                SupportedProtocol::LightClientUpdatesByRangeV1,
                 Encoding::SSZSnappy,
             )],
         }
@@ -959,7 +932,7 @@
             RequestType::LightClientBootstrap(_) => true,
             RequestType::LightClientOptimisticUpdate => true,
             RequestType::LightClientFinalityUpdate => true,
->>>>>>> a4a673b7
+            RequestType::LightClientUpdatesByRange(_) => true,
         }
     }
 }
@@ -1078,7 +1051,7 @@
             RequestType::LightClientFinalityUpdate => {
                 write!(f, "Light client finality update request")
             }
-            InboundRequest::LightClientUpdatesByRange(_) => {
+            RequestType::LightClientUpdatesByRange(_) => {
                 write!(f, "Light client updates by range request")
             }
         }
