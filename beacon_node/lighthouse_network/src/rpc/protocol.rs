--- conflicted
+++ resolved
@@ -17,19 +17,11 @@
     compat::{Compat, FuturesAsyncReadCompatExt},
 };
 use types::{
-<<<<<<< HEAD
     BeaconBlock, BeaconBlockAltair, BeaconBlockBase, BeaconBlockBellatrix, BeaconBlockCapella,
     BeaconBlockElectra, BlobSidecar, ChainSpec, DataColumnSidecar, EmptyBlock, EthSpec,
     ForkContext, ForkName, LightClientBootstrap, LightClientBootstrapAltair,
     LightClientFinalityUpdate, LightClientFinalityUpdateAltair, LightClientOptimisticUpdate,
     LightClientOptimisticUpdateAltair, MainnetEthSpec, Signature, SignedBeaconBlock,
-=======
-    BeaconBlock, BeaconBlockAltair, BeaconBlockBase, BeaconBlockCapella, BeaconBlockElectra,
-    BlobSidecar, ChainSpec, EmptyBlock, EthSpec, ForkContext, ForkName, LightClientBootstrap,
-    LightClientBootstrapAltair, LightClientFinalityUpdate, LightClientFinalityUpdateAltair,
-    LightClientOptimisticUpdate, LightClientOptimisticUpdateAltair, MainnetEthSpec, Signature,
-    SignedBeaconBlock,
->>>>>>> 96b00ef6
 };
 
 // Note: Hardcoding the `EthSpec` type for `SignedBeaconBlock` as min/max values is
