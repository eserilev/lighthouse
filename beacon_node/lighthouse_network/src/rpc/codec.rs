--- conflicted
+++ resolved
@@ -65,22 +65,6 @@
         dst: &mut BytesMut,
     ) -> Result<(), RPCError> {
         let bytes = match &item {
-<<<<<<< HEAD
-            RPCCodedResponse::Success(resp) => match &resp {
-                RPCResponse::Status(res) => res.as_ssz_bytes(),
-                RPCResponse::BlocksByRange(res) => res.as_ssz_bytes(),
-                RPCResponse::BlocksByRoot(res) => res.as_ssz_bytes(),
-                RPCResponse::BlobsByRange(res) => res.as_ssz_bytes(),
-                RPCResponse::BlobsByRoot(res) => res.as_ssz_bytes(),
-                RPCResponse::DataColumnsByRoot(res) => res.as_ssz_bytes(),
-                RPCResponse::DataColumnsByRange(res) => res.as_ssz_bytes(),
-                RPCResponse::LightClientBootstrap(res) => res.as_ssz_bytes(),
-                RPCResponse::LightClientOptimisticUpdate(res) => res.as_ssz_bytes(),
-                RPCResponse::LightClientFinalityUpdate(res) => res.as_ssz_bytes(),
-                RPCResponse::LightClientUpdatesByRange(res) => res.as_ssz_bytes(),
-                RPCResponse::Pong(res) => res.data.as_ssz_bytes(),
-                RPCResponse::MetaData(res) =>
-=======
             RpcResponse::Success(resp) => match &resp {
                 RpcSuccessResponse::Status(res) => res.as_ssz_bytes(),
                 RpcSuccessResponse::BlocksByRange(res) => res.as_ssz_bytes(),
@@ -92,9 +76,9 @@
                 RpcSuccessResponse::LightClientBootstrap(res) => res.as_ssz_bytes(),
                 RpcSuccessResponse::LightClientOptimisticUpdate(res) => res.as_ssz_bytes(),
                 RpcSuccessResponse::LightClientFinalityUpdate(res) => res.as_ssz_bytes(),
+                RpcSuccessResponse::LightClientUpdatesByRange(res) => res.as_ssz_bytes(),
                 RpcSuccessResponse::Pong(res) => res.data.as_ssz_bytes(),
                 RpcSuccessResponse::MetaData(res) =>
->>>>>>> a4a673b7
                 // Encode the correct version of the MetaData response based on the negotiated version.
                 {
                     match self.protocol.versioned_protocol {
@@ -359,6 +343,7 @@
             RequestType::DataColumnsByRoot(req) => req.data_column_ids.as_ssz_bytes(),
             RequestType::Ping(req) => req.as_ssz_bytes(),
             RequestType::LightClientBootstrap(req) => req.as_ssz_bytes(),
+            RequestType::LightClientUpdatesByRange(req) => req.as_ssz_bytes(),
             // no metadata to encode
             RequestType::MetaData(_)
             | RequestType::LightClientOptimisticUpdate
@@ -520,7 +505,7 @@
                     return lc_finality_update
                         .map_with_fork_name(|fork_name| fork_context.to_context_bytes(fork_name));
                 }
-                RPCResponse::LightClientUpdatesByRange(lc_update) => {
+                RpcSuccessResponse::LightClientUpdatesByRange(lc_update) => {
                     return lc_update
                         .map_with_fork_name(|fork_name| fork_context.to_context_bytes(fork_name));
                 }
@@ -635,7 +620,7 @@
             Ok(Some(RequestType::LightClientFinalityUpdate))
         }
         SupportedProtocol::LightClientUpdatesByRangeV1 => {
-            Ok(Some(InboundRequest::LightClientUpdatesByRange(
+            Ok(Some(RequestType::LightClientUpdatesByRange(
                 LightClientUpdatesByRangeRequest::from_ssz_bytes(decoded_buffer)?,
             )))
         }
@@ -822,11 +807,14 @@
             )),
         },
         SupportedProtocol::LightClientUpdatesByRangeV1 => match fork_name {
-            Some(fork_name) => Ok(Some(RPCResponse::LightClientUpdatesByRange(Arc::new(
-                LightClientUpdate::from_ssz_bytes(decoded_buffer, &fork_name)?,
-            )))),
+            Some(fork_name) => Ok(Some(RpcSuccessResponse::LightClientUpdatesByRange(
+                Arc::new(LightClientUpdate::from_ssz_bytes(
+                    decoded_buffer,
+                    &fork_name,
+                )?),
+            ))),
             None => Err(RPCError::ErrorResponse(
-                RPCResponseErrorCode::InvalidRequest,
+                RpcErrorResponse::InvalidRequest,
                 format!(
                     "No context bytes provided for {:?} response",
                     versioned_protocol
@@ -1252,6 +1240,12 @@
                 )
             }
             RequestType::LightClientOptimisticUpdate | RequestType::LightClientFinalityUpdate => {}
+            RequestType::LightClientUpdatesByRange(light_client_updates_by_range) => {
+                assert_eq!(
+                    decoded,
+                    RequestType::LightClientUpdatesByRange(light_client_updates_by_range)
+                )
+            }
         }
     }
 
