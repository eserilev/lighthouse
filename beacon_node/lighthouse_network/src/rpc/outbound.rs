--- conflicted
+++ resolved
@@ -38,11 +38,8 @@
     Goodbye(GoodbyeReason),
     BlocksByRange(OldBlocksByRangeRequest),
     BlocksByRoot(BlocksByRootRequest),
-<<<<<<< HEAD
     BlobsByRange(BlobsByRangeRequest),
-=======
     LightClientBootstrap(LightClientBootstrapRequest),
->>>>>>> 22115049
     Ping(Ping),
     MetaData(PhantomData<TSpec>),
 }
@@ -138,11 +135,8 @@
             // variants that have `multiple_responses()` can have values.
             OutboundRequest::BlocksByRange(_) => ResponseTermination::BlocksByRange,
             OutboundRequest::BlocksByRoot(_) => ResponseTermination::BlocksByRoot,
-<<<<<<< HEAD
             OutboundRequest::BlobsByRange(_) => ResponseTermination::BlobsByRange,
-=======
             OutboundRequest::LightClientBootstrap(_) => unreachable!(),
->>>>>>> 22115049
             OutboundRequest::Status(_) => unreachable!(),
             OutboundRequest::Goodbye(_) => unreachable!(),
             OutboundRequest::Ping(_) => unreachable!(),
