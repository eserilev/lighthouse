//! Provides the `BeaconProcessor`, a multi-threaded processor for messages received on the network
//! that need to be processed by the `BeaconChain`.
//!
//! Uses `tokio` tasks (instead of raw threads) to provide the following tasks:
//!
//! - A "manager" task, which either spawns worker tasks or enqueues work.
//! - One or more "worker" tasks which perform time-intensive work on the `BeaconChain`.
//! - A task managing the scheduling of work that needs to be re-processed.
//!
//! ## Purpose
//!
//! The purpose of the `BeaconProcessor` is to provide two things:
//!
//! 1. Moving long-running, blocking tasks off the main `tokio` executor.
//! 2. A fixed-length buffer for consensus messages.
//!
//! (1) ensures that we don't clog up the networking stack with long-running tasks, potentially
//! causing timeouts. (2) means that we can easily and explicitly reject messages when we're
//! overloaded and also distribute load across time.
//!
//! ## Detail
//!
//! There is a single "manager" thread who listens to three event channels. These events are
//! either:
//!
//! - A new parcel of work (work event).
//! - Indication that a worker has finished a parcel of work (worker idle).
//! - A work ready for reprocessing (work event).
//!
//! Then, there is a maximum of `n` "worker" blocking threads, where `n` is the CPU count.
//!
//! Whenever the manager receives a new parcel of work, it is either:
//!
//! - Provided to a newly-spawned worker tasks (if we are not already at `n` workers).
//! - Added to a queue.
//!
//! Whenever the manager receives a notification that a worker has finished a parcel of work, it
//! checks the queues to see if there are more parcels of work that can be spawned in a new worker
//! task.

use crate::work_reprocessing_queue::{
    QueuedBackfillBatch, QueuedGossipBlock, ReprocessQueueMessage,
};
use futures::stream::{Stream, StreamExt};
use futures::task::Poll;
use lighthouse_network::{MessageId, NetworkGlobals, PeerId};
use logging::TimeLatch;
use parking_lot::Mutex;
use serde::{Deserialize, Serialize};
use slog::{crit, debug, error, trace, warn, Logger};
use slot_clock::SlotClock;
use std::cmp;
use std::collections::{HashSet, VecDeque};
use std::fmt;
use std::future::Future;
use std::pin::Pin;
use std::sync::Arc;
use std::task::Context;
use std::time::Duration;
use task_executor::TaskExecutor;
use tokio::sync::mpsc;
use tokio::sync::mpsc::error::TrySendError;
use types::{
    Attestation, BeaconState, ChainSpec, Hash256, RelativeEpoch, SignedAggregateAndProof, SubnetId,
};
use types::{EthSpec, Slot};
use work_reprocessing_queue::{
    spawn_reprocess_scheduler, QueuedAggregate, QueuedLightClientUpdate, QueuedRpcBlock,
    QueuedUnaggregate, ReadyWork,
};
use work_reprocessing_queue::{IgnoredRpcBlock, QueuedSamplingRequest};

mod metrics;
pub mod work_reprocessing_queue;

/// The maximum size of the channel for work events to the `BeaconProcessor`.
///
/// Setting this too low will cause consensus messages to be dropped.
const DEFAULT_MAX_WORK_EVENT_QUEUE_LEN: usize = 16_384;

/// The maximum size of the channel for idle events to the `BeaconProcessor`.
///
/// Setting this too low will prevent new workers from being spawned. It *should* only need to be
/// set to the CPU count, but we set it high to be safe.
const MAX_IDLE_QUEUE_LEN: usize = 16_384;

/// The maximum size of the channel for re-processing work events.
const DEFAULT_MAX_SCHEDULED_WORK_QUEUE_LEN: usize = 3 * DEFAULT_MAX_WORK_EVENT_QUEUE_LEN / 4;

<<<<<<< HEAD
/// The maximum number of queued `Attestation` objects that will be stored before we start dropping
/// them.
const MAX_UNAGGREGATED_ATTESTATION_QUEUE_LEN: usize = 16_384;

/// The maximum number of queued `Attestation` objects that will be stored before we start dropping
/// them.
const MAX_UNAGGREGATED_ATTESTATION_REPROCESS_QUEUE_LEN: usize = 8_192;

/// The maximum number of queued `SignedAggregateAndProof` objects that will be stored before we
/// start dropping them.
const MAX_AGGREGATED_ATTESTATION_QUEUE_LEN: usize = 4_096;

/// The maximum number of queued `SignedAggregateAndProof` objects that will be stored before we
/// start dropping them.
const MAX_AGGREGATED_ATTESTATION_REPROCESS_QUEUE_LEN: usize = 1_024;

/// The maximum number of queued `SignedBeaconBlock` objects received on gossip that will be stored
/// before we start dropping them.
const MAX_GOSSIP_BLOCK_QUEUE_LEN: usize = 1_024;

/// The maximum number of queued `BlobSidecar` objects received on gossip that
/// will be stored before we start dropping them.
const MAX_GOSSIP_BLOB_QUEUE_LEN: usize = 1_024;

/// The maximum number of queued `DataColumnSidecar` objects received on gossip that
/// will be stored before we start dropping them.
const MAX_GOSSIP_DATA_COL_QUEUE_LEN: usize = 1_024;

/// The maximum number of queued `SignedBeaconBlock` objects received prior to their slot (but
/// within acceptable clock disparity) that will be queued before we start dropping them.
const MAX_DELAYED_BLOCK_QUEUE_LEN: usize = 1_024;

/// The maximum number of queued `SignedVoluntaryExit` objects received on gossip that will be stored
/// before we start dropping them.
const MAX_GOSSIP_EXIT_QUEUE_LEN: usize = 4_096;

/// The maximum number of queued `ProposerSlashing` objects received on gossip that will be stored
/// before we start dropping them.
const MAX_GOSSIP_PROPOSER_SLASHING_QUEUE_LEN: usize = 4_096;

/// The maximum number of queued `AttesterSlashing` objects received on gossip that will be stored
/// before we start dropping them.
const MAX_GOSSIP_ATTESTER_SLASHING_QUEUE_LEN: usize = 4_096;

/// The maximum number of queued `LightClientFinalityUpdate` objects received on gossip that will be stored
/// before we start dropping them.
const MAX_GOSSIP_FINALITY_UPDATE_QUEUE_LEN: usize = 1_024;

/// The maximum number of queued `LightClientOptimisticUpdate` objects received on gossip that will be stored
/// before we start dropping them.
const MAX_GOSSIP_OPTIMISTIC_UPDATE_QUEUE_LEN: usize = 1_024;

/// The maximum number of queued `LightClientOptimisticUpdate` objects received on gossip that will be stored
/// for reprocessing before we start dropping them.
const MAX_GOSSIP_OPTIMISTIC_UPDATE_REPROCESS_QUEUE_LEN: usize = 128;

/// The maximum number of queued retries of ReqResp sampling requests from the reprocess queue that
/// will be stored before dropping them.
const MAX_UNKNOWN_BLOCK_SAMPLING_REQUEST_QUEUE_LEN: usize = 16_384;

/// The maximum number of queued `SyncCommitteeMessage` objects that will be stored before we start dropping
/// them.
const MAX_SYNC_MESSAGE_QUEUE_LEN: usize = 2048;

/// The maximum number of queued `SignedContributionAndProof` objects that will be stored before we
/// start dropping them.
const MAX_SYNC_CONTRIBUTION_QUEUE_LEN: usize = 1024;

/// The maximum number of queued `SignedBeaconBlock` objects received from the network RPC that
/// will be stored before we start dropping them.
const MAX_RPC_BLOCK_QUEUE_LEN: usize = 1_024;

/// The maximum number of queued `BlobSidecar` objects received from the network RPC that
/// will be stored before we start dropping them.
const MAX_RPC_BLOB_QUEUE_LEN: usize = 1_024;

/// TODO(das): Placeholder number
const MAX_RPC_CUSTODY_COLUMN_QUEUE_LEN: usize = 1000;
const MAX_RPC_VERIFY_DATA_COLUMN_QUEUE_LEN: usize = 1000;
const MAX_SAMPLING_RESULT_QUEUE_LEN: usize = 1000;

/// The maximum number of queued `Vec<SignedBeaconBlock>` objects received during syncing that will
/// be stored before we start dropping them.
const MAX_CHAIN_SEGMENT_QUEUE_LEN: usize = 64;

/// The maximum number of queued `StatusMessage` objects received from the network RPC that will be
/// stored before we start dropping them.
const MAX_STATUS_QUEUE_LEN: usize = 1_024;

/// The maximum number of queued `BlocksByRangeRequest` objects received from the network RPC that
/// will be stored before we start dropping them.
const MAX_BLOCKS_BY_RANGE_QUEUE_LEN: usize = 1_024;

/// The maximum number of queued `BlobsByRangeRequest` objects received from the network RPC that
/// will be stored before we start dropping them.
const MAX_BLOBS_BY_RANGE_QUEUE_LEN: usize = 1024;

/// The maximum number of queued `BlocksByRootRequest` objects received from the network RPC that
/// will be stored before we start dropping them.
const MAX_BLOCKS_BY_ROOTS_QUEUE_LEN: usize = 1_024;

/// The maximum number of queued `BlobsByRootRequest` objects received from the network RPC that
/// will be stored before we start dropping them.
const MAX_BLOBS_BY_ROOTS_QUEUE_LEN: usize = 1_024;

/// The maximum number of queued `DataColumnsByRootRequest` objects received from the network RPC that
/// will be stored before we start dropping them.
const MAX_DATA_COLUMNS_BY_ROOTS_QUEUE_LEN: usize = 2_048;

/// The maximum number of queued `DataColumnsByRangeRequest` objects received from the network RPC that
/// will be stored before we start dropping them.
const MAX_DATA_COLUMNS_BY_RANGE_QUEUE_LEN: usize = 2_048;

/// Maximum number of `SignedBlsToExecutionChange` messages to queue before dropping them.
///
/// This value is set high to accommodate the large spike that is expected immediately after Capella
/// is activated.
const MAX_BLS_TO_EXECUTION_CHANGE_QUEUE_LEN: usize = 16_384;

/// The maximum number of queued `LightClientBootstrapRequest` objects received from the network RPC that
/// will be stored before we start dropping them.
const MAX_LIGHT_CLIENT_BOOTSTRAP_QUEUE_LEN: usize = 1_024;

/// The maximum number of queued `LightClientOptimisticUpdateRequest` objects received from the network RPC that
/// will be stored before we start dropping them.
const MAX_LIGHT_CLIENT_OPTIMISTIC_UPDATE_QUEUE_LEN: usize = 512;

/// The maximum number of queued `LightClientFinalityUpdateRequest` objects received from the network RPC that
/// will be stored before we start dropping them.
const MAX_LIGHT_CLIENT_FINALITY_UPDATE_QUEUE_LEN: usize = 512;

/// The maximum number of priority-0 (highest priority) messages that will be queued before
/// they begin to be dropped.
const MAX_API_REQUEST_P0_QUEUE_LEN: usize = 1_024;
=======
/// Over-provision queues based on active validator count by some factor. The beacon chain has
/// strict churns that prevent the validator set size from changing rapidly. By over-provisioning
/// slightly, we don't need to adjust the queues during the lifetime of a process.
const ACTIVE_VALIDATOR_COUNT_OVERPROVISION_PERCENT: usize = 110;

/// Maximum number of queued items that will be stored before dropping them
pub struct BeaconProcessorQueueLengths {
    aggregate_queue: usize,
    attestation_queue: usize,
    unknown_block_aggregate_queue: usize,
    unknown_block_attestation_queue: usize,
    sync_message_queue: usize,
    sync_contribution_queue: usize,
    gossip_voluntary_exit_queue: usize,
    gossip_proposer_slashing_queue: usize,
    gossip_attester_slashing_queue: usize,
    finality_update_queue: usize,
    optimistic_update_queue: usize,
    unknown_light_client_update_queue: usize,
    rpc_block_queue: usize,
    rpc_blob_queue: usize,
    chain_segment_queue: usize,
    backfill_chain_segment: usize,
    gossip_block_queue: usize,
    gossip_blob_queue: usize,
    delayed_block_queue: usize,
    status_queue: usize,
    bbrange_queue: usize,
    bbroots_queue: usize,
    blbroots_queue: usize,
    blbrange_queue: usize,
    gossip_bls_to_execution_change_queue: usize,
    lc_bootstrap_queue: usize,
    lc_optimistic_update_queue: usize,
    lc_finality_update_queue: usize,
    api_request_p0_queue: usize,
    api_request_p1_queue: usize,
}
>>>>>>> 2c971fa9

impl BeaconProcessorQueueLengths {
    pub fn from_state<E: EthSpec>(
        state: &BeaconState<E>,
        spec: &ChainSpec,
    ) -> Result<Self, String> {
        let active_validator_count =
            match state.get_cached_active_validator_indices(RelativeEpoch::Current) {
                Ok(indices) => indices.len(),
                Err(_) => state
                    .get_active_validator_indices(state.current_epoch(), spec)
                    .map_err(|e| format!("Error computing active indices: {:?}", e))?
                    .len(),
            };
        let active_validator_count =
            (ACTIVE_VALIDATOR_COUNT_OVERPROVISION_PERCENT * active_validator_count) / 100;
        let slots_per_epoch = E::slots_per_epoch() as usize;

        Ok(Self {
            aggregate_queue: 4096,
            unknown_block_aggregate_queue: 1024,
            // Capacity for a full slot's worth of attestations if subscribed to all subnets
            attestation_queue: active_validator_count / slots_per_epoch,
            // Capacity for a full slot's worth of attestations if subscribed to all subnets
            unknown_block_attestation_queue: active_validator_count / slots_per_epoch,
            sync_message_queue: 2048,
            sync_contribution_queue: 1024,
            gossip_voluntary_exit_queue: 4096,
            gossip_proposer_slashing_queue: 4096,
            gossip_attester_slashing_queue: 4096,
            finality_update_queue: 1024,
            optimistic_update_queue: 1024,
            unknown_light_client_update_queue: 128,
            rpc_block_queue: 1024,
            rpc_blob_queue: 1024,
            chain_segment_queue: 64,
            backfill_chain_segment: 64,
            gossip_block_queue: 1024,
            gossip_blob_queue: 1024,
            delayed_block_queue: 1024,
            status_queue: 1024,
            bbrange_queue: 1024,
            bbroots_queue: 1024,
            blbroots_queue: 1024,
            blbrange_queue: 1024,
            gossip_bls_to_execution_change_queue: 16384,
            lc_bootstrap_queue: 1024,
            lc_optimistic_update_queue: 512,
            lc_finality_update_queue: 512,
            api_request_p0_queue: 1024,
            api_request_p1_queue: 1024,
        })
    }
}

/// The name of the manager tokio task.
const MANAGER_TASK_NAME: &str = "beacon_processor_manager";

/// The name of the worker tokio tasks.
const WORKER_TASK_NAME: &str = "beacon_processor_worker";

/// The `MAX_..._BATCH_SIZE` variables define how many attestations can be included in a single
/// batch.
///
/// Choosing these values is difficult since there is a trade-off between:
///
/// - It is faster to verify one large batch than multiple smaller batches.
/// - "Poisoning" attacks have a larger impact as the batch size increases.
///
/// Poisoning occurs when an invalid signature is included in a batch of attestations. A single
/// invalid signature causes the entire batch to fail. When a batch fails, we fall-back to
/// individually verifying each attestation signature.
const DEFAULT_MAX_GOSSIP_ATTESTATION_BATCH_SIZE: usize = 64;
const DEFAULT_MAX_GOSSIP_AGGREGATE_BATCH_SIZE: usize = 64;

/// Unique IDs used for metrics and testing.
pub const WORKER_FREED: &str = "worker_freed";
pub const NOTHING_TO_DO: &str = "nothing_to_do";
pub const GOSSIP_ATTESTATION: &str = "gossip_attestation";
pub const GOSSIP_ATTESTATION_BATCH: &str = "gossip_attestation_batch";
pub const GOSSIP_AGGREGATE: &str = "gossip_aggregate";
pub const GOSSIP_AGGREGATE_BATCH: &str = "gossip_aggregate_batch";
pub const GOSSIP_BLOCK: &str = "gossip_block";
pub const GOSSIP_BLOBS_SIDECAR: &str = "gossip_blobs_sidecar";
pub const GOSSIP_BLOBS_COLUMN_SIDECAR: &str = "gossip_blobs_column_sidecar";
pub const DELAYED_IMPORT_BLOCK: &str = "delayed_import_block";
pub const GOSSIP_VOLUNTARY_EXIT: &str = "gossip_voluntary_exit";
pub const GOSSIP_PROPOSER_SLASHING: &str = "gossip_proposer_slashing";
pub const GOSSIP_ATTESTER_SLASHING: &str = "gossip_attester_slashing";
pub const GOSSIP_SYNC_SIGNATURE: &str = "gossip_sync_signature";
pub const GOSSIP_SYNC_CONTRIBUTION: &str = "gossip_sync_contribution";
pub const GOSSIP_LIGHT_CLIENT_FINALITY_UPDATE: &str = "light_client_finality_update";
pub const GOSSIP_LIGHT_CLIENT_OPTIMISTIC_UPDATE: &str = "light_client_optimistic_update";
pub const RPC_BLOCK: &str = "rpc_block";
pub const IGNORED_RPC_BLOCK: &str = "ignored_rpc_block";
pub const RPC_BLOBS: &str = "rpc_blob";
pub const RPC_CUSTODY_COLUMN: &str = "rpc_custody_column";
pub const RPC_VERIFY_DATA_COLUMNS: &str = "rpc_verify_data_columns";
pub const SAMPLING_RESULT: &str = "sampling_result";
pub const CHAIN_SEGMENT: &str = "chain_segment";
pub const CHAIN_SEGMENT_BACKFILL: &str = "chain_segment_backfill";
pub const STATUS_PROCESSING: &str = "status_processing";
pub const BLOCKS_BY_RANGE_REQUEST: &str = "blocks_by_range_request";
pub const BLOCKS_BY_ROOTS_REQUEST: &str = "blocks_by_roots_request";
pub const BLOBS_BY_RANGE_REQUEST: &str = "blobs_by_range_request";
pub const BLOBS_BY_ROOTS_REQUEST: &str = "blobs_by_roots_request";
pub const DATA_COLUMNS_BY_ROOTS_REQUEST: &str = "data_columns_by_roots_request";
pub const DATA_COLUMNS_BY_RANGE_REQUEST: &str = "data_columns_by_range_request";
pub const LIGHT_CLIENT_BOOTSTRAP_REQUEST: &str = "light_client_bootstrap";
pub const LIGHT_CLIENT_FINALITY_UPDATE_REQUEST: &str = "light_client_finality_update_request";
pub const LIGHT_CLIENT_OPTIMISTIC_UPDATE_REQUEST: &str = "light_client_optimistic_update_request";
pub const UNKNOWN_BLOCK_ATTESTATION: &str = "unknown_block_attestation";
pub const UNKNOWN_BLOCK_AGGREGATE: &str = "unknown_block_aggregate";
pub const UNKNOWN_LIGHT_CLIENT_UPDATE: &str = "unknown_light_client_update";
pub const UNKNOWN_BLOCK_SAMPLING_REQUEST: &str = "unknown_block_sampling_request";
pub const GOSSIP_BLS_TO_EXECUTION_CHANGE: &str = "gossip_bls_to_execution_change";
pub const API_REQUEST_P0: &str = "api_request_p0";
pub const API_REQUEST_P1: &str = "api_request_p1";

#[derive(Clone, PartialEq, Debug, Serialize, Deserialize)]
pub struct BeaconProcessorConfig {
    pub max_workers: usize,
    pub max_work_event_queue_len: usize,
    pub max_scheduled_work_queue_len: usize,
    pub max_gossip_attestation_batch_size: usize,
    pub max_gossip_aggregate_batch_size: usize,
    pub enable_backfill_rate_limiting: bool,
}

impl Default for BeaconProcessorConfig {
    fn default() -> Self {
        Self {
            max_workers: cmp::max(1, num_cpus::get()),
            max_work_event_queue_len: DEFAULT_MAX_WORK_EVENT_QUEUE_LEN,
            max_scheduled_work_queue_len: DEFAULT_MAX_SCHEDULED_WORK_QUEUE_LEN,
            max_gossip_attestation_batch_size: DEFAULT_MAX_GOSSIP_ATTESTATION_BATCH_SIZE,
            max_gossip_aggregate_batch_size: DEFAULT_MAX_GOSSIP_AGGREGATE_BATCH_SIZE,
            enable_backfill_rate_limiting: true,
        }
    }
}

// The channels necessary to instantiate a `BeaconProcessor`.
pub struct BeaconProcessorChannels<E: EthSpec> {
    pub beacon_processor_tx: BeaconProcessorSend<E>,
    pub beacon_processor_rx: mpsc::Receiver<WorkEvent<E>>,
    pub work_reprocessing_tx: mpsc::Sender<ReprocessQueueMessage>,
    pub work_reprocessing_rx: mpsc::Receiver<ReprocessQueueMessage>,
}

impl<E: EthSpec> BeaconProcessorChannels<E> {
    pub fn new(config: &BeaconProcessorConfig) -> Self {
        let (beacon_processor_tx, beacon_processor_rx) =
            mpsc::channel(config.max_work_event_queue_len);
        let (work_reprocessing_tx, work_reprocessing_rx) =
            mpsc::channel(config.max_scheduled_work_queue_len);

        Self {
            beacon_processor_tx: BeaconProcessorSend(beacon_processor_tx),
            beacon_processor_rx,
            work_reprocessing_rx,
            work_reprocessing_tx,
        }
    }
}

impl<E: EthSpec> Default for BeaconProcessorChannels<E> {
    fn default() -> Self {
        Self::new(&BeaconProcessorConfig::default())
    }
}

/// A simple first-in-first-out queue with a maximum length.
struct FifoQueue<T> {
    queue: VecDeque<T>,
    max_length: usize,
}

impl<T> FifoQueue<T> {
    /// Create a new, empty queue with the given length.
    pub fn new(max_length: usize) -> Self {
        Self {
            queue: VecDeque::default(),
            max_length,
        }
    }

    /// Add a new item to the queue.
    ///
    /// Drops `item` if the queue is full.
    pub fn push(&mut self, item: T, item_desc: &str, log: &Logger) {
        if self.queue.len() == self.max_length {
            error!(
                log,
                "Work queue is full";
                "msg" => "the system has insufficient resources for load",
                "queue_len" => self.max_length,
                "queue" => item_desc,
            )
        } else {
            self.queue.push_back(item);
        }
    }

    /// Remove the next item from the queue.
    pub fn pop(&mut self) -> Option<T> {
        self.queue.pop_front()
    }

    /// Returns the current length of the queue.
    pub fn len(&self) -> usize {
        self.queue.len()
    }
}

/// A simple last-in-first-out queue with a maximum length.
struct LifoQueue<T> {
    queue: VecDeque<T>,
    max_length: usize,
}

impl<T> LifoQueue<T> {
    /// Create a new, empty queue with the given length.
    pub fn new(max_length: usize) -> Self {
        Self {
            queue: VecDeque::default(),
            max_length,
        }
    }

    /// Add a new item to the front of the queue.
    ///
    /// If the queue is full, the item at the back of the queue is dropped.
    pub fn push(&mut self, item: T) {
        if self.queue.len() == self.max_length {
            self.queue.pop_back();
        }
        self.queue.push_front(item);
    }

    /// Remove the next item from the queue.
    pub fn pop(&mut self) -> Option<T> {
        self.queue.pop_front()
    }

    /// Returns `true` if the queue is full.
    pub fn is_full(&self) -> bool {
        self.queue.len() >= self.max_length
    }

    /// Returns the current length of the queue.
    pub fn len(&self) -> usize {
        self.queue.len()
    }
}

/// A handle that sends a message on the provided channel to a receiver when it gets dropped.
///
/// The receiver task is responsible for removing the provided `entry` from the `DuplicateCache`
/// and perform any other necessary cleanup.
pub struct DuplicateCacheHandle {
    entry: Hash256,
    cache: DuplicateCache,
}

impl Drop for DuplicateCacheHandle {
    fn drop(&mut self) {
        self.cache.remove(&self.entry);
    }
}

/// A simple  cache for detecting duplicate block roots across multiple threads.
#[derive(Clone, Default)]
pub struct DuplicateCache {
    inner: Arc<Mutex<HashSet<Hash256>>>,
}

impl DuplicateCache {
    /// Checks if the given block_root exists and inserts it into the cache if
    /// it doesn't exist.
    ///
    /// Returns a `Some(DuplicateCacheHandle)` if the block_root was successfully
    /// inserted and `None` if the block root already existed in the cache.
    ///
    /// The handle removes the entry from the cache when it is dropped. This ensures that any unclean
    /// shutdowns in the worker tasks does not leave inconsistent state in the cache.
    pub fn check_and_insert(&self, block_root: Hash256) -> Option<DuplicateCacheHandle> {
        let mut inner = self.inner.lock();
        if inner.insert(block_root) {
            Some(DuplicateCacheHandle {
                entry: block_root,
                cache: self.clone(),
            })
        } else {
            None
        }
    }

    /// Remove the given block_root from the cache.
    pub fn remove(&self, block_root: &Hash256) {
        let mut inner = self.inner.lock();
        inner.remove(block_root);
    }
}

/// An event to be processed by the manager task.
#[derive(Debug)]
pub struct WorkEvent<E: EthSpec> {
    pub drop_during_sync: bool,
    pub work: Work<E>,
}

impl<E: EthSpec> WorkEvent<E> {
    /// Get a `str` representation of the type of work this `WorkEvent` contains.
    pub fn work_type(&self) -> &'static str {
        self.work.str_id()
    }
}

impl<E: EthSpec> From<ReadyWork> for WorkEvent<E> {
    fn from(ready_work: ReadyWork) -> Self {
        match ready_work {
            ReadyWork::Block(QueuedGossipBlock {
                beacon_block_slot,
                beacon_block_root,
                process_fn,
            }) => Self {
                drop_during_sync: false,
                work: Work::DelayedImportBlock {
                    beacon_block_slot,
                    beacon_block_root,
                    process_fn,
                },
            },
            ReadyWork::RpcBlock(QueuedRpcBlock {
                beacon_block_root: _,
                process_fn,
                ignore_fn: _,
            }) => Self {
                drop_during_sync: false,
                work: Work::RpcBlock { process_fn },
            },
            ReadyWork::IgnoredRpcBlock(IgnoredRpcBlock { process_fn }) => Self {
                drop_during_sync: false,
                work: Work::IgnoredRpcBlock { process_fn },
            },
            ReadyWork::Unaggregate(QueuedUnaggregate {
                beacon_block_root: _,
                process_fn,
            }) => Self {
                drop_during_sync: true,
                work: Work::UnknownBlockAttestation { process_fn },
            },
            ReadyWork::Aggregate(QueuedAggregate {
                process_fn,
                beacon_block_root: _,
            }) => Self {
                drop_during_sync: true,
                work: Work::UnknownBlockAggregate { process_fn },
            },
            ReadyWork::LightClientUpdate(QueuedLightClientUpdate {
                parent_root,
                process_fn,
            }) => Self {
                drop_during_sync: true,
                work: Work::UnknownLightClientOptimisticUpdate {
                    parent_root,
                    process_fn,
                },
            },
            ReadyWork::SamplingRequest(QueuedSamplingRequest { process_fn, .. }) => Self {
                drop_during_sync: true,
                work: Work::UnknownBlockSamplingRequest { process_fn },
            },
            ReadyWork::BackfillSync(QueuedBackfillBatch(process_fn)) => Self {
                drop_during_sync: false,
                work: Work::ChainSegmentBackfill(process_fn),
            },
        }
    }
}

/// Items required to verify a batch of unaggregated gossip attestations.
#[derive(Debug)]
pub struct GossipAttestationPackage<E: EthSpec> {
    pub message_id: MessageId,
    pub peer_id: PeerId,
    pub attestation: Box<Attestation<E>>,
    pub subnet_id: SubnetId,
    pub should_import: bool,
    pub seen_timestamp: Duration,
}

/// Items required to verify a batch of aggregated gossip attestations.
#[derive(Debug)]
pub struct GossipAggregatePackage<E: EthSpec> {
    pub message_id: MessageId,
    pub peer_id: PeerId,
    pub aggregate: Box<SignedAggregateAndProof<E>>,
    pub beacon_block_root: Hash256,
    pub seen_timestamp: Duration,
}

#[derive(Clone)]
pub struct BeaconProcessorSend<E: EthSpec>(pub mpsc::Sender<WorkEvent<E>>);

impl<E: EthSpec> BeaconProcessorSend<E> {
    pub fn try_send(&self, message: WorkEvent<E>) -> Result<(), TrySendError<WorkEvent<E>>> {
        let work_type = message.work_type();
        match self.0.try_send(message) {
            Ok(res) => Ok(res),
            Err(e) => {
                metrics::inc_counter_vec(
                    &metrics::BEACON_PROCESSOR_SEND_ERROR_PER_WORK_TYPE,
                    &[work_type],
                );
                Err(e)
            }
        }
    }
}

pub type AsyncFn = Pin<Box<dyn Future<Output = ()> + Send + Sync>>;
pub type BlockingFn = Box<dyn FnOnce() + Send + Sync>;
pub type BlockingFnWithManualSendOnIdle = Box<dyn FnOnce(SendOnDrop) + Send + Sync>;
pub enum BlockingOrAsync {
    Blocking(BlockingFn),
    Async(AsyncFn),
}

/// Indicates the type of work to be performed and therefore its priority and
/// queuing specifics.
pub enum Work<E: EthSpec> {
    GossipAttestation {
        attestation: Box<GossipAttestationPackage<E>>,
        process_individual: Box<dyn FnOnce(GossipAttestationPackage<E>) + Send + Sync>,
        process_batch: Box<dyn FnOnce(Vec<GossipAttestationPackage<E>>) + Send + Sync>,
    },
    UnknownBlockAttestation {
        process_fn: BlockingFn,
    },
    GossipAttestationBatch {
        attestations: Vec<GossipAttestationPackage<E>>,
        process_batch: Box<dyn FnOnce(Vec<GossipAttestationPackage<E>>) + Send + Sync>,
    },
    GossipAggregate {
        aggregate: Box<GossipAggregatePackage<E>>,
        process_individual: Box<dyn FnOnce(GossipAggregatePackage<E>) + Send + Sync>,
        process_batch: Box<dyn FnOnce(Vec<GossipAggregatePackage<E>>) + Send + Sync>,
    },
    UnknownBlockAggregate {
        process_fn: BlockingFn,
    },
    UnknownLightClientOptimisticUpdate {
        parent_root: Hash256,
        process_fn: BlockingFn,
    },
    UnknownBlockSamplingRequest {
        process_fn: BlockingFn,
    },
    GossipAggregateBatch {
        aggregates: Vec<GossipAggregatePackage<E>>,
        process_batch: Box<dyn FnOnce(Vec<GossipAggregatePackage<E>>) + Send + Sync>,
    },
    GossipBlock(AsyncFn),
    GossipBlobSidecar(AsyncFn),
    GossipDataColumnSidecar(AsyncFn),
    DelayedImportBlock {
        beacon_block_slot: Slot,
        beacon_block_root: Hash256,
        process_fn: AsyncFn,
    },
    GossipVoluntaryExit(BlockingFn),
    GossipProposerSlashing(BlockingFn),
    GossipAttesterSlashing(BlockingFn),
    GossipSyncSignature(BlockingFn),
    GossipSyncContribution(BlockingFn),
    GossipLightClientFinalityUpdate(BlockingFn),
    GossipLightClientOptimisticUpdate(BlockingFn),
    RpcBlock {
        process_fn: AsyncFn,
    },
    RpcBlobs {
        process_fn: AsyncFn,
    },
    RpcCustodyColumn(AsyncFn),
    RpcVerifyDataColumn(AsyncFn),
    SamplingResult(AsyncFn),
    IgnoredRpcBlock {
        process_fn: BlockingFn,
    },
    ChainSegment(AsyncFn),
    ChainSegmentBackfill(AsyncFn),
    Status(BlockingFn),
    BlocksByRangeRequest(AsyncFn),
    BlocksByRootsRequest(AsyncFn),
    BlobsByRangeRequest(BlockingFn),
    BlobsByRootsRequest(BlockingFn),
    DataColumnsByRootsRequest(BlockingFn),
    DataColumnsByRangeRequest(BlockingFn),
    GossipBlsToExecutionChange(BlockingFn),
    LightClientBootstrapRequest(BlockingFn),
    LightClientOptimisticUpdateRequest(BlockingFn),
    LightClientFinalityUpdateRequest(BlockingFn),
    ApiRequestP0(BlockingOrAsync),
    ApiRequestP1(BlockingOrAsync),
}

impl<E: EthSpec> fmt::Debug for Work<E> {
    fn fmt(&self, f: &mut fmt::Formatter<'_>) -> fmt::Result {
        write!(f, "{}", self.str_id())
    }
}

impl<E: EthSpec> Work<E> {
    /// Provides a `&str` that uniquely identifies each enum variant.
    fn str_id(&self) -> &'static str {
        match self {
            Work::GossipAttestation { .. } => GOSSIP_ATTESTATION,
            Work::GossipAttestationBatch { .. } => GOSSIP_ATTESTATION_BATCH,
            Work::GossipAggregate { .. } => GOSSIP_AGGREGATE,
            Work::GossipAggregateBatch { .. } => GOSSIP_AGGREGATE_BATCH,
            Work::GossipBlock(_) => GOSSIP_BLOCK,
            Work::GossipBlobSidecar(_) => GOSSIP_BLOBS_SIDECAR,
            Work::GossipDataColumnSidecar(_) => GOSSIP_BLOBS_COLUMN_SIDECAR,
            Work::DelayedImportBlock { .. } => DELAYED_IMPORT_BLOCK,
            Work::GossipVoluntaryExit(_) => GOSSIP_VOLUNTARY_EXIT,
            Work::GossipProposerSlashing(_) => GOSSIP_PROPOSER_SLASHING,
            Work::GossipAttesterSlashing(_) => GOSSIP_ATTESTER_SLASHING,
            Work::GossipSyncSignature(_) => GOSSIP_SYNC_SIGNATURE,
            Work::GossipSyncContribution(_) => GOSSIP_SYNC_CONTRIBUTION,
            Work::GossipLightClientFinalityUpdate(_) => GOSSIP_LIGHT_CLIENT_FINALITY_UPDATE,
            Work::GossipLightClientOptimisticUpdate(_) => GOSSIP_LIGHT_CLIENT_OPTIMISTIC_UPDATE,
            Work::RpcBlock { .. } => RPC_BLOCK,
            Work::RpcBlobs { .. } => RPC_BLOBS,
            Work::RpcCustodyColumn { .. } => RPC_CUSTODY_COLUMN,
            Work::RpcVerifyDataColumn(_) => RPC_VERIFY_DATA_COLUMNS,
            Work::SamplingResult(_) => SAMPLING_RESULT,
            Work::IgnoredRpcBlock { .. } => IGNORED_RPC_BLOCK,
            Work::ChainSegment { .. } => CHAIN_SEGMENT,
            Work::ChainSegmentBackfill(_) => CHAIN_SEGMENT_BACKFILL,
            Work::Status(_) => STATUS_PROCESSING,
            Work::BlocksByRangeRequest(_) => BLOCKS_BY_RANGE_REQUEST,
            Work::BlocksByRootsRequest(_) => BLOCKS_BY_ROOTS_REQUEST,
            Work::BlobsByRangeRequest(_) => BLOBS_BY_RANGE_REQUEST,
            Work::BlobsByRootsRequest(_) => BLOBS_BY_ROOTS_REQUEST,
            Work::DataColumnsByRootsRequest(_) => DATA_COLUMNS_BY_ROOTS_REQUEST,
            Work::DataColumnsByRangeRequest(_) => DATA_COLUMNS_BY_RANGE_REQUEST,
            Work::LightClientBootstrapRequest(_) => LIGHT_CLIENT_BOOTSTRAP_REQUEST,
            Work::LightClientOptimisticUpdateRequest(_) => LIGHT_CLIENT_OPTIMISTIC_UPDATE_REQUEST,
            Work::LightClientFinalityUpdateRequest(_) => LIGHT_CLIENT_FINALITY_UPDATE_REQUEST,
            Work::UnknownBlockAttestation { .. } => UNKNOWN_BLOCK_ATTESTATION,
            Work::UnknownBlockAggregate { .. } => UNKNOWN_BLOCK_AGGREGATE,
            Work::UnknownLightClientOptimisticUpdate { .. } => UNKNOWN_LIGHT_CLIENT_UPDATE,
            Work::UnknownBlockSamplingRequest { .. } => UNKNOWN_BLOCK_SAMPLING_REQUEST,
            Work::GossipBlsToExecutionChange(_) => GOSSIP_BLS_TO_EXECUTION_CHANGE,
            Work::ApiRequestP0 { .. } => API_REQUEST_P0,
            Work::ApiRequestP1 { .. } => API_REQUEST_P1,
        }
    }
}

/// Unifies all the messages processed by the `BeaconProcessor`.
enum InboundEvent<E: EthSpec> {
    /// A worker has completed a task and is free.
    WorkerIdle,
    /// There is new work to be done.
    WorkEvent(WorkEvent<E>),
    /// A work event that was queued for re-processing has become ready.
    ReprocessingWork(WorkEvent<E>),
}

/// Combines the various incoming event streams for the `BeaconProcessor` into a single stream.
///
/// This struct has a similar purpose to `tokio::select!`, however it allows for more fine-grained
/// control (specifically in the ordering of event processing).
struct InboundEvents<E: EthSpec> {
    /// Used by workers when they finish a task.
    idle_rx: mpsc::Receiver<()>,
    /// Used by upstream processes to send new work to the `BeaconProcessor`.
    event_rx: mpsc::Receiver<WorkEvent<E>>,
    /// Used internally for queuing work ready to be re-processed.
    reprocess_work_rx: mpsc::Receiver<ReadyWork>,
}

impl<E: EthSpec> Stream for InboundEvents<E> {
    type Item = InboundEvent<E>;

    fn poll_next(mut self: Pin<&mut Self>, cx: &mut Context<'_>) -> Poll<Option<Self::Item>> {
        // Always check for idle workers before anything else. This allows us to ensure that a big
        // stream of new events doesn't suppress the processing of existing events.
        match self.idle_rx.poll_recv(cx) {
            Poll::Ready(Some(())) => {
                return Poll::Ready(Some(InboundEvent::WorkerIdle));
            }
            Poll::Ready(None) => {
                return Poll::Ready(None);
            }
            Poll::Pending => {}
        }

        // Poll for delayed blocks before polling for new work. It might be the case that a delayed
        // block is required to successfully process some new work.
        match self.reprocess_work_rx.poll_recv(cx) {
            Poll::Ready(Some(ready_work)) => {
                return Poll::Ready(Some(InboundEvent::ReprocessingWork(ready_work.into())));
            }
            Poll::Ready(None) => {
                return Poll::Ready(None);
            }
            Poll::Pending => {}
        }

        match self.event_rx.poll_recv(cx) {
            Poll::Ready(Some(event)) => {
                return Poll::Ready(Some(InboundEvent::WorkEvent(event)));
            }
            Poll::Ready(None) => {
                return Poll::Ready(None);
            }
            Poll::Pending => {}
        }

        Poll::Pending
    }
}

/// A mutli-threaded processor for messages received on the network
/// that need to be processed by the `BeaconChain`
///
/// See module level documentation for more information.
pub struct BeaconProcessor<E: EthSpec> {
    pub network_globals: Arc<NetworkGlobals<E>>,
    pub executor: TaskExecutor,
    pub current_workers: usize,
    pub config: BeaconProcessorConfig,
    pub log: Logger,
}

impl<E: EthSpec> BeaconProcessor<E> {
    /// Spawns the "manager" task which checks the receiver end of the returned `Sender` for
    /// messages which contain some new work which will be:
    ///
    /// - Performed immediately, if a worker is available.
    /// - Queued for later processing, if no worker is currently available.
    ///
    /// Only `self.config.max_workers` will ever be spawned at one time. Each worker is a `tokio` task
    /// started with `spawn_blocking`.
    ///
    /// The optional `work_journal_tx` allows for an outside process to receive a log of all work
    /// events processed by `self`. This should only be used during testing.
    #[allow(clippy::too_many_arguments)]
    pub fn spawn_manager<S: SlotClock + 'static>(
        mut self,
        event_rx: mpsc::Receiver<WorkEvent<E>>,
        work_reprocessing_tx: mpsc::Sender<ReprocessQueueMessage>,
        work_reprocessing_rx: mpsc::Receiver<ReprocessQueueMessage>,
        work_journal_tx: Option<mpsc::Sender<&'static str>>,
        slot_clock: S,
        maximum_gossip_clock_disparity: Duration,
        queue_lengths: BeaconProcessorQueueLengths,
    ) -> Result<(), String> {
        // Used by workers to communicate that they are finished a task.
        let (idle_tx, idle_rx) = mpsc::channel::<()>(MAX_IDLE_QUEUE_LEN);

        // Using LIFO queues for attestations since validator profits rely upon getting fresh
        // attestations into blocks. Additionally, later attestations contain more information than
        // earlier ones, so we consider them more valuable.
        let mut aggregate_queue = LifoQueue::new(queue_lengths.aggregate_queue);
        let mut aggregate_debounce = TimeLatch::default();
        let mut attestation_queue = LifoQueue::new(queue_lengths.attestation_queue);
        let mut attestation_debounce = TimeLatch::default();
        let mut unknown_block_aggregate_queue =
            LifoQueue::new(queue_lengths.unknown_block_aggregate_queue);
        let mut unknown_block_attestation_queue =
            LifoQueue::new(queue_lengths.unknown_block_attestation_queue);

        let mut sync_message_queue = LifoQueue::new(queue_lengths.sync_message_queue);
        let mut sync_contribution_queue = LifoQueue::new(queue_lengths.sync_contribution_queue);

        // Using a FIFO queue for voluntary exits since it prevents exit censoring. I don't have
        // a strong feeling about queue type for exits.
        let mut gossip_voluntary_exit_queue =
            FifoQueue::new(queue_lengths.gossip_voluntary_exit_queue);

        // Using a FIFO queue for slashing to prevent people from flushing their slashings from the
        // queues with lots of junk messages.
        let mut gossip_proposer_slashing_queue =
            FifoQueue::new(queue_lengths.gossip_proposer_slashing_queue);
        let mut gossip_attester_slashing_queue =
            FifoQueue::new(queue_lengths.gossip_attester_slashing_queue);

        // Using a FIFO queue for light client updates to maintain sequence order.
        let mut finality_update_queue = FifoQueue::new(queue_lengths.finality_update_queue);
        let mut optimistic_update_queue = FifoQueue::new(queue_lengths.optimistic_update_queue);
        let mut unknown_light_client_update_queue =
<<<<<<< HEAD
            FifoQueue::new(MAX_GOSSIP_OPTIMISTIC_UPDATE_REPROCESS_QUEUE_LEN);
        let mut unknown_block_sampling_request_queue =
            FifoQueue::new(MAX_UNKNOWN_BLOCK_SAMPLING_REQUEST_QUEUE_LEN);

        // Using a FIFO queue since blocks need to be imported sequentially.
        let mut rpc_block_queue = FifoQueue::new(MAX_RPC_BLOCK_QUEUE_LEN);
        let mut rpc_blob_queue = FifoQueue::new(MAX_RPC_BLOB_QUEUE_LEN);
        let mut rpc_custody_column_queue = FifoQueue::new(MAX_RPC_CUSTODY_COLUMN_QUEUE_LEN);
        let mut rpc_verify_data_column_queue = FifoQueue::new(MAX_RPC_VERIFY_DATA_COLUMN_QUEUE_LEN);
        let mut sampling_result_queue = FifoQueue::new(MAX_SAMPLING_RESULT_QUEUE_LEN);
        let mut chain_segment_queue = FifoQueue::new(MAX_CHAIN_SEGMENT_QUEUE_LEN);
        let mut backfill_chain_segment = FifoQueue::new(MAX_CHAIN_SEGMENT_QUEUE_LEN);
        let mut gossip_block_queue = FifoQueue::new(MAX_GOSSIP_BLOCK_QUEUE_LEN);
        let mut gossip_blob_queue = FifoQueue::new(MAX_GOSSIP_BLOB_QUEUE_LEN);
        let mut gossip_data_column_queue = FifoQueue::new(MAX_GOSSIP_DATA_COL_QUEUE_LEN);
        let mut delayed_block_queue = FifoQueue::new(MAX_DELAYED_BLOCK_QUEUE_LEN);

        let mut status_queue = FifoQueue::new(MAX_STATUS_QUEUE_LEN);
        let mut bbrange_queue = FifoQueue::new(MAX_BLOCKS_BY_RANGE_QUEUE_LEN);
        let mut bbroots_queue = FifoQueue::new(MAX_BLOCKS_BY_ROOTS_QUEUE_LEN);
        let mut blbroots_queue = FifoQueue::new(MAX_BLOBS_BY_ROOTS_QUEUE_LEN);
        let mut blbrange_queue = FifoQueue::new(MAX_BLOBS_BY_RANGE_QUEUE_LEN);
        let mut dcbroots_queue = FifoQueue::new(MAX_DATA_COLUMNS_BY_ROOTS_QUEUE_LEN);
        let mut dcbrange_queue = FifoQueue::new(MAX_DATA_COLUMNS_BY_RANGE_QUEUE_LEN);
=======
            FifoQueue::new(queue_lengths.unknown_light_client_update_queue);

        // Using a FIFO queue since blocks need to be imported sequentially.
        let mut rpc_block_queue = FifoQueue::new(queue_lengths.rpc_block_queue);
        let mut rpc_blob_queue = FifoQueue::new(queue_lengths.rpc_blob_queue);
        let mut chain_segment_queue = FifoQueue::new(queue_lengths.chain_segment_queue);
        let mut backfill_chain_segment = FifoQueue::new(queue_lengths.backfill_chain_segment);
        let mut gossip_block_queue = FifoQueue::new(queue_lengths.gossip_block_queue);
        let mut gossip_blob_queue = FifoQueue::new(queue_lengths.gossip_blob_queue);
        let mut delayed_block_queue = FifoQueue::new(queue_lengths.delayed_block_queue);

        let mut status_queue = FifoQueue::new(queue_lengths.status_queue);
        let mut bbrange_queue = FifoQueue::new(queue_lengths.bbrange_queue);
        let mut bbroots_queue = FifoQueue::new(queue_lengths.bbroots_queue);
        let mut blbroots_queue = FifoQueue::new(queue_lengths.blbroots_queue);
        let mut blbrange_queue = FifoQueue::new(queue_lengths.blbrange_queue);
>>>>>>> 2c971fa9

        let mut gossip_bls_to_execution_change_queue =
            FifoQueue::new(queue_lengths.gossip_bls_to_execution_change_queue);

        let mut lc_bootstrap_queue = FifoQueue::new(queue_lengths.lc_bootstrap_queue);
        let mut lc_optimistic_update_queue =
            FifoQueue::new(queue_lengths.lc_optimistic_update_queue);
        let mut lc_finality_update_queue = FifoQueue::new(queue_lengths.lc_finality_update_queue);

        let mut api_request_p0_queue = FifoQueue::new(queue_lengths.api_request_p0_queue);
        let mut api_request_p1_queue = FifoQueue::new(queue_lengths.api_request_p1_queue);

        // Channels for sending work to the re-process scheduler (`work_reprocessing_tx`) and to
        // receive them back once they are ready (`ready_work_rx`).
        let (ready_work_tx, ready_work_rx) =
            mpsc::channel::<ReadyWork>(self.config.max_scheduled_work_queue_len);
        spawn_reprocess_scheduler(
            ready_work_tx,
            work_reprocessing_rx,
            &self.executor,
            Arc::new(slot_clock),
            self.log.clone(),
            maximum_gossip_clock_disparity,
        )?;

        let executor = self.executor.clone();

        // The manager future will run on the core executor and delegate tasks to worker
        // threads on the blocking executor.
        let manager_future = async move {
            let mut inbound_events = InboundEvents {
                idle_rx,
                event_rx,
                reprocess_work_rx: ready_work_rx,
            };

            let enable_backfill_rate_limiting = self.config.enable_backfill_rate_limiting;

            loop {
                let work_event = match inbound_events.next().await {
                    Some(InboundEvent::WorkerIdle) => {
                        self.current_workers = self.current_workers.saturating_sub(1);
                        None
                    }
                    Some(InboundEvent::WorkEvent(event)) if enable_backfill_rate_limiting => {
                        match QueuedBackfillBatch::try_from(event) {
                            Ok(backfill_batch) => {
                                match work_reprocessing_tx
                                    .try_send(ReprocessQueueMessage::BackfillSync(backfill_batch))
                                {
                                    Err(e) => {
                                        warn!(
                                            self.log,
                                            "Unable to queue backfill work event. Will try to process now.";
                                            "error" => %e
                                        );
                                        match e {
                                            TrySendError::Full(reprocess_queue_message)
                                            | TrySendError::Closed(reprocess_queue_message) => {
                                                match reprocess_queue_message {
                                                    ReprocessQueueMessage::BackfillSync(
                                                        backfill_batch,
                                                    ) => Some(backfill_batch.into()),
                                                    other => {
                                                        crit!(
                                                            self.log,
                                                            "Unexpected queue message type";
                                                            "message_type" => other.as_ref()
                                                        );
                                                        // This is an unhandled exception, drop the message.
                                                        continue;
                                                    }
                                                }
                                            }
                                        }
                                    }
                                    Ok(..) => {
                                        // backfill work sent to "reprocessing" queue. Process the next event.
                                        continue;
                                    }
                                }
                            }
                            Err(event) => Some(event),
                        }
                    }
                    Some(InboundEvent::WorkEvent(event))
                    | Some(InboundEvent::ReprocessingWork(event)) => Some(event),
                    None => {
                        debug!(
                            self.log,
                            "Gossip processor stopped";
                            "msg" => "stream ended"
                        );
                        break;
                    }
                };

                let _event_timer =
                    metrics::start_timer(&metrics::BEACON_PROCESSOR_EVENT_HANDLING_SECONDS);
                if let Some(event) = &work_event {
                    metrics::inc_counter_vec(
                        &metrics::BEACON_PROCESSOR_WORK_EVENTS_RX_COUNT,
                        &[event.work.str_id()],
                    );
                } else {
                    metrics::inc_counter(&metrics::BEACON_PROCESSOR_IDLE_EVENTS_TOTAL);
                }

                if let Some(work_journal_tx) = &work_journal_tx {
                    let id = work_event
                        .as_ref()
                        .map(|event| event.work.str_id())
                        .unwrap_or(WORKER_FREED);

                    // We don't care if this message was successfully sent, we only use the journal
                    // during testing.
                    let _ = work_journal_tx.try_send(id);
                }

                let can_spawn = self.current_workers < self.config.max_workers;
                let drop_during_sync = work_event
                    .as_ref()
                    .map_or(false, |event| event.drop_during_sync);

                let idle_tx = idle_tx.clone();
                match work_event {
                    // There is no new work event, but we are able to spawn a new worker.
                    //
                    // We don't check the `work.drop_during_sync` here. We assume that if it made
                    // it into the queue at any point then we should process it.
                    None if can_spawn => {
                        // Check for chain segments first, they're the most efficient way to get
                        // blocks into the system.
                        if let Some(item) = chain_segment_queue.pop() {
                            self.spawn_worker(item, idle_tx);
                        // Check sync blocks before gossip blocks, since we've already explicitly
                        // requested these blocks.
                        } else if let Some(item) = rpc_block_queue.pop() {
                            self.spawn_worker(item, idle_tx);
                        } else if let Some(item) = rpc_blob_queue.pop() {
                            self.spawn_worker(item, idle_tx);
                        // TODO(das): decide proper prioritization for sampling columns
                        } else if let Some(item) = rpc_custody_column_queue.pop() {
                            self.spawn_worker(item, idle_tx);
                        } else if let Some(item) = rpc_verify_data_column_queue.pop() {
                            self.spawn_worker(item, idle_tx);
                        } else if let Some(item) = sampling_result_queue.pop() {
                            self.spawn_worker(item, idle_tx);
                        // Check delayed blocks before gossip blocks, the gossip blocks might rely
                        // on the delayed ones.
                        } else if let Some(item) = delayed_block_queue.pop() {
                            self.spawn_worker(item, idle_tx);
                        // Check gossip blocks before gossip attestations, since a block might be
                        // required to verify some attestations.
                        } else if let Some(item) = gossip_block_queue.pop() {
                            self.spawn_worker(item, idle_tx);
                        } else if let Some(item) = gossip_blob_queue.pop() {
                            self.spawn_worker(item, idle_tx);
                        } else if let Some(item) = gossip_data_column_queue.pop() {
                            self.spawn_worker(item, idle_tx);
                        // Check the priority 0 API requests after blocks and blobs, but before attestations.
                        } else if let Some(item) = api_request_p0_queue.pop() {
                            self.spawn_worker(item, idle_tx);
                        // Check the aggregates, *then* the unaggregates since we assume that
                        // aggregates are more valuable to local validators and effectively give us
                        // more information with less signature verification time.
                        } else if aggregate_queue.len() > 0 {
                            let batch_size = cmp::min(
                                aggregate_queue.len(),
                                self.config.max_gossip_aggregate_batch_size,
                            );

                            if batch_size < 2 {
                                // One single aggregate is in the queue, process it individually.
                                if let Some(item) = aggregate_queue.pop() {
                                    self.spawn_worker(item, idle_tx);
                                }
                            } else {
                                // Collect two or more aggregates into a batch, so they can take
                                // advantage of batch signature verification.
                                //
                                // Note: this will convert the `Work::GossipAggregate` item into a
                                // `Work::GossipAggregateBatch` item.
                                let mut aggregates = Vec::with_capacity(batch_size);
                                let mut process_batch_opt = None;
                                for _ in 0..batch_size {
                                    if let Some(item) = aggregate_queue.pop() {
                                        match item {
                                            Work::GossipAggregate {
                                                aggregate,
                                                process_individual: _,
                                                process_batch,
                                            } => {
                                                aggregates.push(*aggregate);
                                                if process_batch_opt.is_none() {
                                                    process_batch_opt = Some(process_batch);
                                                }
                                            }
                                            _ => {
                                                error!(self.log, "Invalid item in aggregate queue");
                                            }
                                        }
                                    }
                                }

                                if let Some(process_batch) = process_batch_opt {
                                    // Process all aggregates with a single worker.
                                    self.spawn_worker(
                                        Work::GossipAggregateBatch {
                                            aggregates,
                                            process_batch,
                                        },
                                        idle_tx,
                                    )
                                } else {
                                    // There is no good reason for this to
                                    // happen, it is a serious logic error.
                                    // Since we only form batches when multiple
                                    // work items exist, we should always have a
                                    // work closure at this point.
                                    crit!(self.log, "Missing aggregate work");
                                }
                            }
                        // Check the unaggregated attestation queue.
                        //
                        // Potentially use batching.
                        } else if attestation_queue.len() > 0 {
                            let batch_size = cmp::min(
                                attestation_queue.len(),
                                self.config.max_gossip_attestation_batch_size,
                            );

                            if batch_size < 2 {
                                // One single attestation is in the queue, process it individually.
                                if let Some(item) = attestation_queue.pop() {
                                    self.spawn_worker(item, idle_tx);
                                }
                            } else {
                                // Collect two or more attestations into a batch, so they can take
                                // advantage of batch signature verification.
                                //
                                // Note: this will convert the `Work::GossipAttestation` item into a
                                // `Work::GossipAttestationBatch` item.
                                let mut attestations = Vec::with_capacity(batch_size);
                                let mut process_batch_opt = None;
                                for _ in 0..batch_size {
                                    if let Some(item) = attestation_queue.pop() {
                                        match item {
                                            Work::GossipAttestation {
                                                attestation,
                                                process_individual: _,
                                                process_batch,
                                            } => {
                                                attestations.push(*attestation);
                                                if process_batch_opt.is_none() {
                                                    process_batch_opt = Some(process_batch);
                                                }
                                            }
                                            _ => error!(
                                                self.log,
                                                "Invalid item in attestation queue"
                                            ),
                                        }
                                    }
                                }

                                if let Some(process_batch) = process_batch_opt {
                                    // Process all attestations with a single worker.
                                    self.spawn_worker(
                                        Work::GossipAttestationBatch {
                                            attestations,
                                            process_batch,
                                        },
                                        idle_tx,
                                    )
                                } else {
                                    // There is no good reason for this to
                                    // happen, it is a serious logic error.
                                    // Since we only form batches when multiple
                                    // work items exist, we should always have a
                                    // work closure at this point.
                                    crit!(self.log, "Missing attestations work");
                                }
                            }
                        // Check sync committee messages after attestations as their rewards are lesser
                        // and they don't influence fork choice.
                        } else if let Some(item) = sync_contribution_queue.pop() {
                            self.spawn_worker(item, idle_tx);
                        } else if let Some(item) = sync_message_queue.pop() {
                            self.spawn_worker(item, idle_tx);
                        // Aggregates and unaggregates queued for re-processing are older and we
                        // care about fresher ones, so check those first.
                        } else if let Some(item) = unknown_block_aggregate_queue.pop() {
                            self.spawn_worker(item, idle_tx);
                        } else if let Some(item) = unknown_block_attestation_queue.pop() {
                            self.spawn_worker(item, idle_tx);
                        // Check RPC methods next. Status messages are needed for sync so
                        // prioritize them over syncing requests from other peers (BlocksByRange
                        // and BlocksByRoot)
                        } else if let Some(item) = status_queue.pop() {
                            self.spawn_worker(item, idle_tx);
                        // Prioritize by_root requests over by_range as the former are time
                        // sensitive for recovery
                        } else if let Some(item) = bbroots_queue.pop() {
                            self.spawn_worker(item, idle_tx);
                        } else if let Some(item) = blbroots_queue.pop() {
                            self.spawn_worker(item, idle_tx);
                        } else if let Some(item) = dcbroots_queue.pop() {
                            self.spawn_worker(item, idle_tx);
                        } else if let Some(item) = dcbrange_queue.pop() {
                            self.spawn_worker(item, idle_tx);
                        // Prioritize sampling requests after block syncing requests
                        } else if let Some(item) = unknown_block_sampling_request_queue.pop() {
                            self.spawn_worker(item, idle_tx);
                        // by_range sync after sampling
                        } else if let Some(item) = bbrange_queue.pop() {
                            self.spawn_worker(item, idle_tx);
                        } else if let Some(item) = blbrange_queue.pop() {
                            self.spawn_worker(item, idle_tx);
                        // Check slashings after all other consensus messages so we prioritize
                        // following head.
                        //
                        // Check attester slashings before proposer slashings since they have the
                        // potential to slash multiple validators at once.
                        } else if let Some(item) = gossip_attester_slashing_queue.pop() {
                            self.spawn_worker(item, idle_tx);
                        } else if let Some(item) = gossip_proposer_slashing_queue.pop() {
                            self.spawn_worker(item, idle_tx);
                        // Check exits and address changes late since our validators don't get
                        // rewards from them.
                        } else if let Some(item) = gossip_voluntary_exit_queue.pop() {
                            self.spawn_worker(item, idle_tx);
                        } else if let Some(item) = gossip_bls_to_execution_change_queue.pop() {
                            self.spawn_worker(item, idle_tx);
                        // Check the priority 1 API requests after we've
                        // processed all the interesting things from the network
                        // and things required for us to stay in good repute
                        // with our P2P peers.
                        } else if let Some(item) = api_request_p1_queue.pop() {
                            self.spawn_worker(item, idle_tx);
                        // Handle backfill sync chain segments.
                        } else if let Some(item) = backfill_chain_segment.pop() {
                            self.spawn_worker(item, idle_tx);
                        // Handle light client requests.
                        } else if let Some(item) = lc_bootstrap_queue.pop() {
                            self.spawn_worker(item, idle_tx);
                        } else if let Some(item) = lc_optimistic_update_queue.pop() {
                            self.spawn_worker(item, idle_tx);
                        } else if let Some(item) = lc_finality_update_queue.pop() {
                            self.spawn_worker(item, idle_tx);
                            // This statement should always be the final else statement.
                        } else {
                            // Let the journal know that a worker is freed and there's nothing else
                            // for it to do.
                            if let Some(work_journal_tx) = &work_journal_tx {
                                // We don't care if this message was successfully sent, we only use the journal
                                // during testing.
                                let _ = work_journal_tx.try_send(NOTHING_TO_DO);
                            }
                        }
                    }
                    // There is no new work event and we are unable to spawn a new worker.
                    //
                    // I cannot see any good reason why this would happen.
                    None => {
                        warn!(
                            self.log,
                            "Unexpected gossip processor condition";
                            "msg" => "no new work and cannot spawn worker"
                        );
                    }
                    // The chain is syncing and this event should be dropped during sync.
                    Some(work_event)
                        if self.network_globals.sync_state.read().is_syncing()
                            && drop_during_sync =>
                    {
                        let work_id = work_event.work.str_id();
                        metrics::inc_counter_vec(
                            &metrics::BEACON_PROCESSOR_WORK_EVENTS_IGNORED_COUNT,
                            &[work_id],
                        );
                        trace!(
                            self.log,
                            "Gossip processor skipping work";
                            "msg" => "chain is syncing",
                            "work_id" => work_id
                        );
                    }
                    // There is a new work event and the chain is not syncing. Process it or queue
                    // it.
                    Some(WorkEvent { work, .. }) => {
                        let work_id = work.str_id();

                        match work {
                            _ if can_spawn => self.spawn_worker(work, idle_tx),
                            Work::GossipAttestation { .. } => attestation_queue.push(work),
                            // Attestation batches are formed internally within the
                            // `BeaconProcessor`, they are not sent from external services.
                            Work::GossipAttestationBatch { .. } => crit!(
                                    self.log,
                                    "Unsupported inbound event";
                                    "type" => "GossipAttestationBatch"
                            ),
                            Work::GossipAggregate { .. } => aggregate_queue.push(work),
                            // Aggregate batches are formed internally within the `BeaconProcessor`,
                            // they are not sent from external services.
                            Work::GossipAggregateBatch { .. } => crit!(
                                    self.log,
                                    "Unsupported inbound event";
                                    "type" => "GossipAggregateBatch"
                            ),
                            Work::GossipBlock { .. } => {
                                gossip_block_queue.push(work, work_id, &self.log)
                            }
                            Work::GossipBlobSidecar { .. } => {
                                gossip_blob_queue.push(work, work_id, &self.log)
                            }
                            Work::GossipDataColumnSidecar { .. } => {
                                gossip_data_column_queue.push(work, work_id, &self.log)
                            }
                            Work::DelayedImportBlock { .. } => {
                                delayed_block_queue.push(work, work_id, &self.log)
                            }
                            Work::GossipVoluntaryExit { .. } => {
                                gossip_voluntary_exit_queue.push(work, work_id, &self.log)
                            }
                            Work::GossipProposerSlashing { .. } => {
                                gossip_proposer_slashing_queue.push(work, work_id, &self.log)
                            }
                            Work::GossipAttesterSlashing { .. } => {
                                gossip_attester_slashing_queue.push(work, work_id, &self.log)
                            }
                            Work::GossipSyncSignature { .. } => sync_message_queue.push(work),
                            Work::GossipSyncContribution { .. } => {
                                sync_contribution_queue.push(work)
                            }
                            Work::GossipLightClientFinalityUpdate { .. } => {
                                finality_update_queue.push(work, work_id, &self.log)
                            }
                            Work::GossipLightClientOptimisticUpdate { .. } => {
                                optimistic_update_queue.push(work, work_id, &self.log)
                            }
                            Work::RpcBlock { .. } | Work::IgnoredRpcBlock { .. } => {
                                rpc_block_queue.push(work, work_id, &self.log)
                            }
                            Work::RpcBlobs { .. } => rpc_blob_queue.push(work, work_id, &self.log),
                            Work::RpcCustodyColumn { .. } => {
                                rpc_custody_column_queue.push(work, work_id, &self.log)
                            }
                            Work::RpcVerifyDataColumn(_) => {
                                rpc_verify_data_column_queue.push(work, work_id, &self.log)
                            }
                            Work::SamplingResult(_) => {
                                sampling_result_queue.push(work, work_id, &self.log)
                            }
                            Work::ChainSegment { .. } => {
                                chain_segment_queue.push(work, work_id, &self.log)
                            }
                            Work::ChainSegmentBackfill { .. } => {
                                backfill_chain_segment.push(work, work_id, &self.log)
                            }
                            Work::Status { .. } => status_queue.push(work, work_id, &self.log),
                            Work::BlocksByRangeRequest { .. } => {
                                bbrange_queue.push(work, work_id, &self.log)
                            }
                            Work::BlocksByRootsRequest { .. } => {
                                bbroots_queue.push(work, work_id, &self.log)
                            }
                            Work::BlobsByRangeRequest { .. } => {
                                blbrange_queue.push(work, work_id, &self.log)
                            }
                            Work::LightClientBootstrapRequest { .. } => {
                                lc_bootstrap_queue.push(work, work_id, &self.log)
                            }
                            Work::LightClientOptimisticUpdateRequest { .. } => {
                                lc_optimistic_update_queue.push(work, work_id, &self.log)
                            }
                            Work::LightClientFinalityUpdateRequest { .. } => {
                                lc_finality_update_queue.push(work, work_id, &self.log)
                            }
                            Work::UnknownBlockAttestation { .. } => {
                                unknown_block_attestation_queue.push(work)
                            }
                            Work::UnknownBlockAggregate { .. } => {
                                unknown_block_aggregate_queue.push(work)
                            }
                            Work::GossipBlsToExecutionChange { .. } => {
                                gossip_bls_to_execution_change_queue.push(work, work_id, &self.log)
                            }
                            Work::BlobsByRootsRequest { .. } => {
                                blbroots_queue.push(work, work_id, &self.log)
                            }
                            Work::DataColumnsByRootsRequest { .. } => {
                                dcbroots_queue.push(work, work_id, &self.log)
                            }
                            Work::DataColumnsByRangeRequest { .. } => {
                                dcbrange_queue.push(work, work_id, &self.log)
                            }
                            Work::UnknownLightClientOptimisticUpdate { .. } => {
                                unknown_light_client_update_queue.push(work, work_id, &self.log)
                            }
                            Work::UnknownBlockSamplingRequest { .. } => {
                                unknown_block_sampling_request_queue.push(work, work_id, &self.log)
                            }
                            Work::ApiRequestP0 { .. } => {
                                api_request_p0_queue.push(work, work_id, &self.log)
                            }
                            Work::ApiRequestP1 { .. } => {
                                api_request_p1_queue.push(work, work_id, &self.log)
                            }
                        }
                    }
                }

                metrics::set_gauge(
                    &metrics::BEACON_PROCESSOR_WORKERS_ACTIVE_TOTAL,
                    self.current_workers as i64,
                );
                metrics::set_gauge(
                    &metrics::BEACON_PROCESSOR_UNAGGREGATED_ATTESTATION_QUEUE_TOTAL,
                    attestation_queue.len() as i64,
                );
                metrics::set_gauge(
                    &metrics::BEACON_PROCESSOR_AGGREGATED_ATTESTATION_QUEUE_TOTAL,
                    aggregate_queue.len() as i64,
                );
                metrics::set_gauge(
                    &metrics::BEACON_PROCESSOR_SYNC_MESSAGE_QUEUE_TOTAL,
                    sync_message_queue.len() as i64,
                );
                metrics::set_gauge(
                    &metrics::BEACON_PROCESSOR_SYNC_CONTRIBUTION_QUEUE_TOTAL,
                    sync_contribution_queue.len() as i64,
                );
                metrics::set_gauge(
                    &metrics::BEACON_PROCESSOR_GOSSIP_BLOCK_QUEUE_TOTAL,
                    gossip_block_queue.len() as i64,
                );
                metrics::set_gauge(
                    &metrics::BEACON_PROCESSOR_GOSSIP_BLOB_QUEUE_TOTAL,
                    gossip_blob_queue.len() as i64,
                );
                metrics::set_gauge(
                    &metrics::BEACON_PROCESSOR_GOSSIP_DATA_COLUMN_QUEUE_TOTAL,
                    gossip_data_column_queue.len() as i64,
                );
                metrics::set_gauge(
                    &metrics::BEACON_PROCESSOR_RPC_BLOCK_QUEUE_TOTAL,
                    rpc_block_queue.len() as i64,
                );
                metrics::set_gauge(
                    &metrics::BEACON_PROCESSOR_RPC_BLOB_QUEUE_TOTAL,
                    rpc_blob_queue.len() as i64,
                );
                metrics::set_gauge(
                    &metrics::BEACON_PROCESSOR_RPC_CUSTODY_COLUMN_QUEUE_TOTAL,
                    rpc_custody_column_queue.len() as i64,
                );
                metrics::set_gauge(
                    &metrics::BEACON_PROCESSOR_RPC_VERIFY_DATA_COLUMN_QUEUE_TOTAL,
                    rpc_verify_data_column_queue.len() as i64,
                );
                metrics::set_gauge(
                    &metrics::BEACON_PROCESSOR_SAMPLING_RESULT_QUEUE_TOTAL,
                    sampling_result_queue.len() as i64,
                );
                metrics::set_gauge(
                    &metrics::BEACON_PROCESSOR_CHAIN_SEGMENT_QUEUE_TOTAL,
                    chain_segment_queue.len() as i64,
                );
                metrics::set_gauge(
                    &metrics::BEACON_PROCESSOR_BACKFILL_CHAIN_SEGMENT_QUEUE_TOTAL,
                    backfill_chain_segment.len() as i64,
                );
                metrics::set_gauge(
                    &metrics::BEACON_PROCESSOR_EXIT_QUEUE_TOTAL,
                    gossip_voluntary_exit_queue.len() as i64,
                );
                metrics::set_gauge(
                    &metrics::BEACON_PROCESSOR_PROPOSER_SLASHING_QUEUE_TOTAL,
                    gossip_proposer_slashing_queue.len() as i64,
                );
                metrics::set_gauge(
                    &metrics::BEACON_PROCESSOR_ATTESTER_SLASHING_QUEUE_TOTAL,
                    gossip_attester_slashing_queue.len() as i64,
                );
                metrics::set_gauge(
                    &metrics::BEACON_PROCESSOR_BLS_TO_EXECUTION_CHANGE_QUEUE_TOTAL,
                    gossip_bls_to_execution_change_queue.len() as i64,
                );
                metrics::set_gauge(
                    &metrics::BEACON_PROCESSOR_API_REQUEST_P0_QUEUE_TOTAL,
                    api_request_p0_queue.len() as i64,
                );
                metrics::set_gauge(
                    &metrics::BEACON_PROCESSOR_API_REQUEST_P1_QUEUE_TOTAL,
                    api_request_p1_queue.len() as i64,
                );

                if aggregate_queue.is_full() && aggregate_debounce.elapsed() {
                    error!(
                        self.log,
                        "Aggregate attestation queue full";
                        "msg" => "the system has insufficient resources for load",
                        "queue_len" => aggregate_queue.max_length,
                    )
                }

                if attestation_queue.is_full() && attestation_debounce.elapsed() {
                    error!(
                        self.log,
                        "Attestation queue full";
                        "msg" => "the system has insufficient resources for load",
                        "queue_len" => attestation_queue.max_length,
                    )
                }
            }
        };

        // Spawn on the core executor.
        executor.spawn(manager_future, MANAGER_TASK_NAME);
        Ok(())
    }

    /// Spawns a blocking worker thread to process some `Work`.
    ///
    /// Sends an message on `idle_tx` when the work is complete and the task is stopping.
    fn spawn_worker(&mut self, work: Work<E>, idle_tx: mpsc::Sender<()>) {
        let work_id = work.str_id();
        let worker_timer =
            metrics::start_timer_vec(&metrics::BEACON_PROCESSOR_WORKER_TIME, &[work_id]);
        metrics::inc_counter(&metrics::BEACON_PROCESSOR_WORKERS_SPAWNED_TOTAL);
        metrics::inc_counter_vec(
            &metrics::BEACON_PROCESSOR_WORK_EVENTS_STARTED_COUNT,
            &[work.str_id()],
        );

        // Wrap the `idle_tx` in a struct that will fire the idle message whenever it is dropped.
        //
        // This helps ensure that the worker is always freed in the case of an early exit or panic.
        // As such, this instantiation should happen as early in the function as possible.
        let send_idle_on_drop = SendOnDrop {
            tx: idle_tx,
            _worker_timer: worker_timer,
            log: self.log.clone(),
        };

        let worker_id = self.current_workers;
        self.current_workers = self.current_workers.saturating_add(1);

        let executor = self.executor.clone();

        trace!(
            self.log,
            "Spawning beacon processor worker";
            "work" => work_id,
            "worker" => worker_id,
        );

        let task_spawner = TaskSpawner {
            executor,
            send_idle_on_drop,
        };

        match work {
            Work::GossipAttestation {
                attestation,
                process_individual,
                process_batch: _,
            } => task_spawner.spawn_blocking(move || {
                process_individual(*attestation);
            }),
            Work::GossipAttestationBatch {
                attestations,
                process_batch,
            } => task_spawner.spawn_blocking(move || {
                process_batch(attestations);
            }),
            Work::GossipAggregate {
                aggregate,
                process_individual,
                process_batch: _,
            } => task_spawner.spawn_blocking(move || {
                process_individual(*aggregate);
            }),
            Work::GossipAggregateBatch {
                aggregates,
                process_batch,
            } => task_spawner.spawn_blocking(move || {
                process_batch(aggregates);
            }),
            Work::ChainSegment(process_fn) => task_spawner.spawn_async(async move {
                process_fn.await;
            }),
            Work::UnknownBlockAttestation { process_fn }
            | Work::UnknownBlockAggregate { process_fn }
            | Work::UnknownLightClientOptimisticUpdate { process_fn, .. }
            | Work::UnknownBlockSamplingRequest { process_fn } => {
                task_spawner.spawn_blocking(process_fn)
            }
            Work::DelayedImportBlock {
                beacon_block_slot: _,
                beacon_block_root: _,
                process_fn,
            } => task_spawner.spawn_async(process_fn),
            Work::RpcBlock { process_fn }
            | Work::RpcBlobs { process_fn }
            | Work::RpcCustodyColumn(process_fn)
            | Work::RpcVerifyDataColumn(process_fn)
            | Work::SamplingResult(process_fn) => task_spawner.spawn_async(process_fn),
            Work::IgnoredRpcBlock { process_fn } => task_spawner.spawn_blocking(process_fn),
            Work::GossipBlock(work)
            | Work::GossipBlobSidecar(work)
            | Work::GossipDataColumnSidecar(work) => task_spawner.spawn_async(async move {
                work.await;
            }),
            Work::BlobsByRangeRequest(process_fn)
            | Work::BlobsByRootsRequest(process_fn)
            | Work::DataColumnsByRootsRequest(process_fn)
            | Work::DataColumnsByRangeRequest(process_fn) => {
                task_spawner.spawn_blocking(process_fn)
            }
            Work::BlocksByRangeRequest(work) | Work::BlocksByRootsRequest(work) => {
                task_spawner.spawn_async(work)
            }
            Work::ChainSegmentBackfill(process_fn) => task_spawner.spawn_async(process_fn),
            Work::ApiRequestP0(process_fn) | Work::ApiRequestP1(process_fn) => match process_fn {
                BlockingOrAsync::Blocking(process_fn) => task_spawner.spawn_blocking(process_fn),
                BlockingOrAsync::Async(process_fn) => task_spawner.spawn_async(process_fn),
            },
            Work::GossipVoluntaryExit(process_fn)
            | Work::GossipProposerSlashing(process_fn)
            | Work::GossipAttesterSlashing(process_fn)
            | Work::GossipSyncSignature(process_fn)
            | Work::GossipSyncContribution(process_fn)
            | Work::GossipLightClientFinalityUpdate(process_fn)
            | Work::GossipLightClientOptimisticUpdate(process_fn)
            | Work::Status(process_fn)
            | Work::GossipBlsToExecutionChange(process_fn)
            | Work::LightClientBootstrapRequest(process_fn)
            | Work::LightClientOptimisticUpdateRequest(process_fn)
            | Work::LightClientFinalityUpdateRequest(process_fn) => {
                task_spawner.spawn_blocking(process_fn)
            }
        };
    }
}

/// Spawns tasks that are either:
///
/// - Blocking (i.e. intensive methods that shouldn't run on the core `tokio` executor)
/// - Async (i.e. `async` methods)
///
/// Takes a `SendOnDrop` and ensures it is dropped after the task completes. This frees the beacon
/// processor worker so a new task can be started.
struct TaskSpawner {
    executor: TaskExecutor,
    send_idle_on_drop: SendOnDrop,
}

impl TaskSpawner {
    /// Spawn an async task, dropping the `SendOnDrop` after the task has completed.
    fn spawn_async(self, task: impl Future<Output = ()> + Send + 'static) {
        self.executor.spawn(
            async {
                task.await;
                drop(self.send_idle_on_drop)
            },
            WORKER_TASK_NAME,
        )
    }

    /// Spawn a blocking task, dropping the `SendOnDrop` after the task has completed.
    fn spawn_blocking<F>(self, task: F)
    where
        F: FnOnce() + Send + 'static,
    {
        self.executor.spawn_blocking(
            || {
                task();
                drop(self.send_idle_on_drop)
            },
            WORKER_TASK_NAME,
        )
    }
}

/// This struct will send a message on `self.tx` when it is dropped. An error will be logged on
/// `self.log` if the send fails (this happens when the node is shutting down).
///
/// ## Purpose
///
/// This is useful for ensuring that a worker-freed message is still sent if a worker panics.
///
/// The Rust docs for `Drop` state that `Drop` is called during an unwind in a panic:
///
/// https://doc.rust-lang.org/std/ops/trait.Drop.html#panics
pub struct SendOnDrop {
    tx: mpsc::Sender<()>,
    // The field is unused, but it's here to ensure the timer is dropped once the task has finished.
    _worker_timer: Option<metrics::HistogramTimer>,
    log: Logger,
}

impl Drop for SendOnDrop {
    fn drop(&mut self) {
        if let Err(e) = self.tx.try_send(()) {
            warn!(
                self.log,
                "Unable to free worker";
                "msg" => "did not free worker, shutdown may be underway",
                "error" => %e
            )
        }
    }
}<|MERGE_RESOLUTION|>--- conflicted
+++ resolved
@@ -87,142 +87,6 @@
 /// The maximum size of the channel for re-processing work events.
 const DEFAULT_MAX_SCHEDULED_WORK_QUEUE_LEN: usize = 3 * DEFAULT_MAX_WORK_EVENT_QUEUE_LEN / 4;
 
-<<<<<<< HEAD
-/// The maximum number of queued `Attestation` objects that will be stored before we start dropping
-/// them.
-const MAX_UNAGGREGATED_ATTESTATION_QUEUE_LEN: usize = 16_384;
-
-/// The maximum number of queued `Attestation` objects that will be stored before we start dropping
-/// them.
-const MAX_UNAGGREGATED_ATTESTATION_REPROCESS_QUEUE_LEN: usize = 8_192;
-
-/// The maximum number of queued `SignedAggregateAndProof` objects that will be stored before we
-/// start dropping them.
-const MAX_AGGREGATED_ATTESTATION_QUEUE_LEN: usize = 4_096;
-
-/// The maximum number of queued `SignedAggregateAndProof` objects that will be stored before we
-/// start dropping them.
-const MAX_AGGREGATED_ATTESTATION_REPROCESS_QUEUE_LEN: usize = 1_024;
-
-/// The maximum number of queued `SignedBeaconBlock` objects received on gossip that will be stored
-/// before we start dropping them.
-const MAX_GOSSIP_BLOCK_QUEUE_LEN: usize = 1_024;
-
-/// The maximum number of queued `BlobSidecar` objects received on gossip that
-/// will be stored before we start dropping them.
-const MAX_GOSSIP_BLOB_QUEUE_LEN: usize = 1_024;
-
-/// The maximum number of queued `DataColumnSidecar` objects received on gossip that
-/// will be stored before we start dropping them.
-const MAX_GOSSIP_DATA_COL_QUEUE_LEN: usize = 1_024;
-
-/// The maximum number of queued `SignedBeaconBlock` objects received prior to their slot (but
-/// within acceptable clock disparity) that will be queued before we start dropping them.
-const MAX_DELAYED_BLOCK_QUEUE_LEN: usize = 1_024;
-
-/// The maximum number of queued `SignedVoluntaryExit` objects received on gossip that will be stored
-/// before we start dropping them.
-const MAX_GOSSIP_EXIT_QUEUE_LEN: usize = 4_096;
-
-/// The maximum number of queued `ProposerSlashing` objects received on gossip that will be stored
-/// before we start dropping them.
-const MAX_GOSSIP_PROPOSER_SLASHING_QUEUE_LEN: usize = 4_096;
-
-/// The maximum number of queued `AttesterSlashing` objects received on gossip that will be stored
-/// before we start dropping them.
-const MAX_GOSSIP_ATTESTER_SLASHING_QUEUE_LEN: usize = 4_096;
-
-/// The maximum number of queued `LightClientFinalityUpdate` objects received on gossip that will be stored
-/// before we start dropping them.
-const MAX_GOSSIP_FINALITY_UPDATE_QUEUE_LEN: usize = 1_024;
-
-/// The maximum number of queued `LightClientOptimisticUpdate` objects received on gossip that will be stored
-/// before we start dropping them.
-const MAX_GOSSIP_OPTIMISTIC_UPDATE_QUEUE_LEN: usize = 1_024;
-
-/// The maximum number of queued `LightClientOptimisticUpdate` objects received on gossip that will be stored
-/// for reprocessing before we start dropping them.
-const MAX_GOSSIP_OPTIMISTIC_UPDATE_REPROCESS_QUEUE_LEN: usize = 128;
-
-/// The maximum number of queued retries of ReqResp sampling requests from the reprocess queue that
-/// will be stored before dropping them.
-const MAX_UNKNOWN_BLOCK_SAMPLING_REQUEST_QUEUE_LEN: usize = 16_384;
-
-/// The maximum number of queued `SyncCommitteeMessage` objects that will be stored before we start dropping
-/// them.
-const MAX_SYNC_MESSAGE_QUEUE_LEN: usize = 2048;
-
-/// The maximum number of queued `SignedContributionAndProof` objects that will be stored before we
-/// start dropping them.
-const MAX_SYNC_CONTRIBUTION_QUEUE_LEN: usize = 1024;
-
-/// The maximum number of queued `SignedBeaconBlock` objects received from the network RPC that
-/// will be stored before we start dropping them.
-const MAX_RPC_BLOCK_QUEUE_LEN: usize = 1_024;
-
-/// The maximum number of queued `BlobSidecar` objects received from the network RPC that
-/// will be stored before we start dropping them.
-const MAX_RPC_BLOB_QUEUE_LEN: usize = 1_024;
-
-/// TODO(das): Placeholder number
-const MAX_RPC_CUSTODY_COLUMN_QUEUE_LEN: usize = 1000;
-const MAX_RPC_VERIFY_DATA_COLUMN_QUEUE_LEN: usize = 1000;
-const MAX_SAMPLING_RESULT_QUEUE_LEN: usize = 1000;
-
-/// The maximum number of queued `Vec<SignedBeaconBlock>` objects received during syncing that will
-/// be stored before we start dropping them.
-const MAX_CHAIN_SEGMENT_QUEUE_LEN: usize = 64;
-
-/// The maximum number of queued `StatusMessage` objects received from the network RPC that will be
-/// stored before we start dropping them.
-const MAX_STATUS_QUEUE_LEN: usize = 1_024;
-
-/// The maximum number of queued `BlocksByRangeRequest` objects received from the network RPC that
-/// will be stored before we start dropping them.
-const MAX_BLOCKS_BY_RANGE_QUEUE_LEN: usize = 1_024;
-
-/// The maximum number of queued `BlobsByRangeRequest` objects received from the network RPC that
-/// will be stored before we start dropping them.
-const MAX_BLOBS_BY_RANGE_QUEUE_LEN: usize = 1024;
-
-/// The maximum number of queued `BlocksByRootRequest` objects received from the network RPC that
-/// will be stored before we start dropping them.
-const MAX_BLOCKS_BY_ROOTS_QUEUE_LEN: usize = 1_024;
-
-/// The maximum number of queued `BlobsByRootRequest` objects received from the network RPC that
-/// will be stored before we start dropping them.
-const MAX_BLOBS_BY_ROOTS_QUEUE_LEN: usize = 1_024;
-
-/// The maximum number of queued `DataColumnsByRootRequest` objects received from the network RPC that
-/// will be stored before we start dropping them.
-const MAX_DATA_COLUMNS_BY_ROOTS_QUEUE_LEN: usize = 2_048;
-
-/// The maximum number of queued `DataColumnsByRangeRequest` objects received from the network RPC that
-/// will be stored before we start dropping them.
-const MAX_DATA_COLUMNS_BY_RANGE_QUEUE_LEN: usize = 2_048;
-
-/// Maximum number of `SignedBlsToExecutionChange` messages to queue before dropping them.
-///
-/// This value is set high to accommodate the large spike that is expected immediately after Capella
-/// is activated.
-const MAX_BLS_TO_EXECUTION_CHANGE_QUEUE_LEN: usize = 16_384;
-
-/// The maximum number of queued `LightClientBootstrapRequest` objects received from the network RPC that
-/// will be stored before we start dropping them.
-const MAX_LIGHT_CLIENT_BOOTSTRAP_QUEUE_LEN: usize = 1_024;
-
-/// The maximum number of queued `LightClientOptimisticUpdateRequest` objects received from the network RPC that
-/// will be stored before we start dropping them.
-const MAX_LIGHT_CLIENT_OPTIMISTIC_UPDATE_QUEUE_LEN: usize = 512;
-
-/// The maximum number of queued `LightClientFinalityUpdateRequest` objects received from the network RPC that
-/// will be stored before we start dropping them.
-const MAX_LIGHT_CLIENT_FINALITY_UPDATE_QUEUE_LEN: usize = 512;
-
-/// The maximum number of priority-0 (highest priority) messages that will be queued before
-/// they begin to be dropped.
-const MAX_API_REQUEST_P0_QUEUE_LEN: usize = 1_024;
-=======
 /// Over-provision queues based on active validator count by some factor. The beacon chain has
 /// strict churns that prevent the validator set size from changing rapidly. By over-provisioning
 /// slightly, we don't need to adjust the queues during the lifetime of a process.
@@ -242,18 +106,25 @@
     finality_update_queue: usize,
     optimistic_update_queue: usize,
     unknown_light_client_update_queue: usize,
+    unknown_block_sampling_request_queue: usize,
     rpc_block_queue: usize,
     rpc_blob_queue: usize,
+    rpc_custody_column_queue: usize,
+    rpc_verify_data_column_queue: usize,
+    sampling_result_queue: usize,
     chain_segment_queue: usize,
     backfill_chain_segment: usize,
     gossip_block_queue: usize,
     gossip_blob_queue: usize,
+    gossip_data_column_queue: usize,
     delayed_block_queue: usize,
     status_queue: usize,
     bbrange_queue: usize,
     bbroots_queue: usize,
     blbroots_queue: usize,
     blbrange_queue: usize,
+    dcbroots_queue: usize,
+    dcbrange_queue: usize,
     gossip_bls_to_execution_change_queue: usize,
     lc_bootstrap_queue: usize,
     lc_optimistic_update_queue: usize,
@@ -261,7 +132,6 @@
     api_request_p0_queue: usize,
     api_request_p1_queue: usize,
 }
->>>>>>> 2c971fa9
 
 impl BeaconProcessorQueueLengths {
     pub fn from_state<E: EthSpec>(
@@ -294,19 +164,27 @@
             gossip_attester_slashing_queue: 4096,
             finality_update_queue: 1024,
             optimistic_update_queue: 1024,
+            unknown_block_sampling_request_queue: 16384,
             unknown_light_client_update_queue: 128,
             rpc_block_queue: 1024,
             rpc_blob_queue: 1024,
+            // TODO(das): Placeholder values
+            rpc_custody_column_queue: 1000,
+            rpc_verify_data_column_queue: 1000,
+            sampling_result_queue: 1000,
             chain_segment_queue: 64,
             backfill_chain_segment: 64,
             gossip_block_queue: 1024,
             gossip_blob_queue: 1024,
+            gossip_data_column_queue: 1024,
             delayed_block_queue: 1024,
             status_queue: 1024,
             bbrange_queue: 1024,
             bbroots_queue: 1024,
             blbroots_queue: 1024,
             blbrange_queue: 1024,
+            dcbroots_queue: 1024,
+            dcbrange_queue: 1024,
             gossip_bls_to_execution_change_queue: 16384,
             lc_bootstrap_queue: 1024,
             lc_optimistic_update_queue: 512,
@@ -958,41 +836,22 @@
         let mut finality_update_queue = FifoQueue::new(queue_lengths.finality_update_queue);
         let mut optimistic_update_queue = FifoQueue::new(queue_lengths.optimistic_update_queue);
         let mut unknown_light_client_update_queue =
-<<<<<<< HEAD
-            FifoQueue::new(MAX_GOSSIP_OPTIMISTIC_UPDATE_REPROCESS_QUEUE_LEN);
+            FifoQueue::new(queue_lengths.unknown_light_client_update_queue);
         let mut unknown_block_sampling_request_queue =
-            FifoQueue::new(MAX_UNKNOWN_BLOCK_SAMPLING_REQUEST_QUEUE_LEN);
-
-        // Using a FIFO queue since blocks need to be imported sequentially.
-        let mut rpc_block_queue = FifoQueue::new(MAX_RPC_BLOCK_QUEUE_LEN);
-        let mut rpc_blob_queue = FifoQueue::new(MAX_RPC_BLOB_QUEUE_LEN);
-        let mut rpc_custody_column_queue = FifoQueue::new(MAX_RPC_CUSTODY_COLUMN_QUEUE_LEN);
-        let mut rpc_verify_data_column_queue = FifoQueue::new(MAX_RPC_VERIFY_DATA_COLUMN_QUEUE_LEN);
-        let mut sampling_result_queue = FifoQueue::new(MAX_SAMPLING_RESULT_QUEUE_LEN);
-        let mut chain_segment_queue = FifoQueue::new(MAX_CHAIN_SEGMENT_QUEUE_LEN);
-        let mut backfill_chain_segment = FifoQueue::new(MAX_CHAIN_SEGMENT_QUEUE_LEN);
-        let mut gossip_block_queue = FifoQueue::new(MAX_GOSSIP_BLOCK_QUEUE_LEN);
-        let mut gossip_blob_queue = FifoQueue::new(MAX_GOSSIP_BLOB_QUEUE_LEN);
-        let mut gossip_data_column_queue = FifoQueue::new(MAX_GOSSIP_DATA_COL_QUEUE_LEN);
-        let mut delayed_block_queue = FifoQueue::new(MAX_DELAYED_BLOCK_QUEUE_LEN);
-
-        let mut status_queue = FifoQueue::new(MAX_STATUS_QUEUE_LEN);
-        let mut bbrange_queue = FifoQueue::new(MAX_BLOCKS_BY_RANGE_QUEUE_LEN);
-        let mut bbroots_queue = FifoQueue::new(MAX_BLOCKS_BY_ROOTS_QUEUE_LEN);
-        let mut blbroots_queue = FifoQueue::new(MAX_BLOBS_BY_ROOTS_QUEUE_LEN);
-        let mut blbrange_queue = FifoQueue::new(MAX_BLOBS_BY_RANGE_QUEUE_LEN);
-        let mut dcbroots_queue = FifoQueue::new(MAX_DATA_COLUMNS_BY_ROOTS_QUEUE_LEN);
-        let mut dcbrange_queue = FifoQueue::new(MAX_DATA_COLUMNS_BY_RANGE_QUEUE_LEN);
-=======
-            FifoQueue::new(queue_lengths.unknown_light_client_update_queue);
+            FifoQueue::new(queue_lengths.unknown_block_sampling_request_queue);
 
         // Using a FIFO queue since blocks need to be imported sequentially.
         let mut rpc_block_queue = FifoQueue::new(queue_lengths.rpc_block_queue);
         let mut rpc_blob_queue = FifoQueue::new(queue_lengths.rpc_blob_queue);
+        let mut rpc_custody_column_queue = FifoQueue::new(queue_lengths.rpc_custody_column_queue);
+        let mut rpc_verify_data_column_queue =
+            FifoQueue::new(queue_lengths.rpc_verify_data_column_queue);
+        let mut sampling_result_queue = FifoQueue::new(queue_lengths.sampling_result_queue);
         let mut chain_segment_queue = FifoQueue::new(queue_lengths.chain_segment_queue);
         let mut backfill_chain_segment = FifoQueue::new(queue_lengths.backfill_chain_segment);
         let mut gossip_block_queue = FifoQueue::new(queue_lengths.gossip_block_queue);
         let mut gossip_blob_queue = FifoQueue::new(queue_lengths.gossip_blob_queue);
+        let mut gossip_data_column_queue = FifoQueue::new(queue_lengths.gossip_data_column_queue);
         let mut delayed_block_queue = FifoQueue::new(queue_lengths.delayed_block_queue);
 
         let mut status_queue = FifoQueue::new(queue_lengths.status_queue);
@@ -1000,7 +859,8 @@
         let mut bbroots_queue = FifoQueue::new(queue_lengths.bbroots_queue);
         let mut blbroots_queue = FifoQueue::new(queue_lengths.blbroots_queue);
         let mut blbrange_queue = FifoQueue::new(queue_lengths.blbrange_queue);
->>>>>>> 2c971fa9
+        let mut dcbroots_queue = FifoQueue::new(queue_lengths.dcbroots_queue);
+        let mut dcbrange_queue = FifoQueue::new(queue_lengths.dcbrange_queue);
 
         let mut gossip_bls_to_execution_change_queue =
             FifoQueue::new(queue_lengths.gossip_bls_to_execution_change_queue);
