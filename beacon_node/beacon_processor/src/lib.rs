//! Provides the `BeaconProcessor`, a multi-threaded processor for messages received on the network
//! that need to be processed by the `BeaconChain`.
//!
//! Uses `tokio` tasks (instead of raw threads) to provide the following tasks:
//!
//! - A "manager" task, which either spawns worker tasks or enqueues work.
//! - One or more "worker" tasks which perform time-intensive work on the `BeaconChain`.
//! - A task managing the scheduling of work that needs to be re-processed.
//!
//! ## Purpose
//!
//! The purpose of the `BeaconProcessor` is to provide two things:
//!
//! 1. Moving long-running, blocking tasks off the main `tokio` executor.
//! 2. A fixed-length buffer for consensus messages.
//!
//! (1) ensures that we don't clog up the networking stack with long-running tasks, potentially
//! causing timeouts. (2) means that we can easily and explicitly reject messages when we're
//! overloaded and also distribute load across time.
//!
//! ## Detail
//!
//! There is a single "manager" thread who listens to three event channels. These events are
//! either:
//!
//! - A new parcel of work (work event).
//! - Indication that a worker has finished a parcel of work (worker idle).
//! - A work ready for reprocessing (work event).
//!
//! Then, there is a maximum of `n` "worker" blocking threads, where `n` is the CPU count.
//!
//! Whenever the manager receives a new parcel of work, it is either:
//!
//! - Provided to a newly-spawned worker tasks (if we are not already at `n` workers).
//! - Added to a queue.
//!
//! Whenever the manager receives a notification that a worker has finished a parcel of work, it
//! checks the queues to see if there are more parcels of work that can be spawned in a new worker
//! task.
mod scheduler;
use crate::work_reprocessing_queue::{
    QueuedBackfillBatch, QueuedGossipBlock, ReprocessQueueMessage,
};
use futures::stream::{Stream, StreamExt};
use futures::task::Poll;
use lighthouse_network::{MessageId, NetworkGlobals, PeerId};
use logging::TimeLatch;
use parking_lot::Mutex;
use serde::{Deserialize, Serialize};
use slog::{crit, debug, error, trace, warn, Logger};
use slot_clock::SlotClock;
use std::cmp;
use std::collections::{HashSet, VecDeque};
use std::fmt;
use std::future::Future;
use std::pin::Pin;
use std::sync::Arc;
use std::task::Context;
use std::time::Duration;
use strum::IntoStaticStr;
use task_executor::TaskExecutor;
use tokio::sync::mpsc;
use tokio::sync::mpsc::error::TrySendError;
use types::{
    Attestation, BeaconState, ChainSpec, Hash256, RelativeEpoch, SignedAggregateAndProof, SubnetId,
};
use types::{EthSpec, Slot};
use work_reprocessing_queue::{
    spawn_reprocess_scheduler, QueuedAggregate, QueuedLightClientUpdate, QueuedRpcBlock,
    QueuedUnaggregate, ReadyWork,
};
use work_reprocessing_queue::{IgnoredRpcBlock, QueuedSamplingRequest};

mod metrics;
pub mod work_reprocessing_queue;

/// The maximum size of the channel for work events to the `BeaconProcessor`.
///
/// Setting this too low will cause consensus messages to be dropped.
const DEFAULT_MAX_WORK_EVENT_QUEUE_LEN: usize = 16_384;

/// The maximum size of the channel for idle events to the `BeaconProcessor`.
///
/// Setting this too low will prevent new workers from being spawned. It *should* only need to be
/// set to the CPU count, but we set it high to be safe.
const MAX_IDLE_QUEUE_LEN: usize = 16_384;

/// The maximum size of the channel for re-processing work events.
const DEFAULT_MAX_SCHEDULED_WORK_QUEUE_LEN: usize = 3 * DEFAULT_MAX_WORK_EVENT_QUEUE_LEN / 4;

/// Over-provision queues based on active validator count by some factor. The beacon chain has
/// strict churns that prevent the validator set size from changing rapidly. By over-provisioning
/// slightly, we don't need to adjust the queues during the lifetime of a process.
const ACTIVE_VALIDATOR_COUNT_OVERPROVISION_PERCENT: usize = 110;

/// Maximum number of queued items that will be stored before dropping them
pub struct BeaconProcessorQueueLengths {
    aggregate_queue: usize,
    attestation_queue: usize,
    unknown_block_aggregate_queue: usize,
    unknown_block_attestation_queue: usize,
    sync_message_queue: usize,
    sync_contribution_queue: usize,
    gossip_voluntary_exit_queue: usize,
    gossip_proposer_slashing_queue: usize,
    gossip_attester_slashing_queue: usize,
    finality_update_queue: usize,
    optimistic_update_queue: usize,
    unknown_light_client_update_queue: usize,
    unknown_block_sampling_request_queue: usize,
    rpc_block_queue: usize,
    rpc_blob_queue: usize,
    rpc_custody_column_queue: usize,
    rpc_verify_data_column_queue: usize,
    sampling_result_queue: usize,
    chain_segment_queue: usize,
    backfill_chain_segment: usize,
    gossip_block_queue: usize,
    gossip_blob_queue: usize,
    gossip_data_column_queue: usize,
    delayed_block_queue: usize,
    status_queue: usize,
    bbrange_queue: usize,
    bbroots_queue: usize,
    blbroots_queue: usize,
    blbrange_queue: usize,
    dcbroots_queue: usize,
    dcbrange_queue: usize,
    gossip_bls_to_execution_change_queue: usize,
    lc_bootstrap_queue: usize,
    lc_optimistic_update_queue: usize,
    lc_finality_update_queue: usize,
    api_request_p0_queue: usize,
    api_request_p1_queue: usize,
}

impl BeaconProcessorQueueLengths {
    pub fn from_state<E: EthSpec>(
        state: &BeaconState<E>,
        spec: &ChainSpec,
    ) -> Result<Self, String> {
        let active_validator_count =
            match state.get_cached_active_validator_indices(RelativeEpoch::Current) {
                Ok(indices) => indices.len(),
                Err(_) => state
                    .get_active_validator_indices(state.current_epoch(), spec)
                    .map_err(|e| format!("Error computing active indices: {:?}", e))?
                    .len(),
            };
        let active_validator_count =
            (ACTIVE_VALIDATOR_COUNT_OVERPROVISION_PERCENT * active_validator_count) / 100;
        let slots_per_epoch = E::slots_per_epoch() as usize;

        Ok(Self {
            aggregate_queue: 4096,
            unknown_block_aggregate_queue: 1024,
            // Capacity for a full slot's worth of attestations if subscribed to all subnets
            attestation_queue: active_validator_count / slots_per_epoch,
            // Capacity for a full slot's worth of attestations if subscribed to all subnets
            unknown_block_attestation_queue: active_validator_count / slots_per_epoch,
            sync_message_queue: 2048,
            sync_contribution_queue: 1024,
            gossip_voluntary_exit_queue: 4096,
            gossip_proposer_slashing_queue: 4096,
            gossip_attester_slashing_queue: 4096,
            finality_update_queue: 1024,
            optimistic_update_queue: 1024,
            unknown_block_sampling_request_queue: 16384,
            unknown_light_client_update_queue: 128,
            rpc_block_queue: 1024,
            rpc_blob_queue: 1024,
            // TODO(das): Placeholder values
            rpc_custody_column_queue: 1000,
            rpc_verify_data_column_queue: 1000,
            sampling_result_queue: 1000,
            chain_segment_queue: 64,
            backfill_chain_segment: 64,
            gossip_block_queue: 1024,
            gossip_blob_queue: 1024,
            gossip_data_column_queue: 1024,
            delayed_block_queue: 1024,
            status_queue: 1024,
            bbrange_queue: 1024,
            bbroots_queue: 1024,
            blbroots_queue: 1024,
            blbrange_queue: 1024,
            // TODO(das): pick proper values
            dcbroots_queue: 1024,
            dcbrange_queue: 1024,
            gossip_bls_to_execution_change_queue: 16384,
            lc_bootstrap_queue: 1024,
            lc_optimistic_update_queue: 512,
            lc_finality_update_queue: 512,
            api_request_p0_queue: 1024,
            api_request_p1_queue: 1024,
        })
    }
}

/// The name of the manager tokio task.
const MANAGER_TASK_NAME: &str = "beacon_processor_manager";

/// The name of the worker tokio tasks.
const WORKER_TASK_NAME: &str = "beacon_processor_worker";

/// The `MAX_..._BATCH_SIZE` variables define how many attestations can be included in a single
/// batch.
///
/// Choosing these values is difficult since there is a trade-off between:
///
/// - It is faster to verify one large batch than multiple smaller batches.
/// - "Poisoning" attacks have a larger impact as the batch size increases.
///
/// Poisoning occurs when an invalid signature is included in a batch of attestations. A single
/// invalid signature causes the entire batch to fail. When a batch fails, we fall-back to
/// individually verifying each attestation signature.
const DEFAULT_MAX_GOSSIP_ATTESTATION_BATCH_SIZE: usize = 64;
const DEFAULT_MAX_GOSSIP_AGGREGATE_BATCH_SIZE: usize = 64;

/// Unique IDs used for metrics and testing.
pub const WORKER_FREED: &str = "worker_freed";
pub const NOTHING_TO_DO: &str = "nothing_to_do";

#[derive(Clone, PartialEq, Debug, Serialize, Deserialize)]
pub struct BeaconProcessorConfig {
    pub max_workers: usize,
    pub max_work_event_queue_len: usize,
    pub max_scheduled_work_queue_len: usize,
    pub max_gossip_attestation_batch_size: usize,
    pub max_gossip_aggregate_batch_size: usize,
    pub enable_backfill_rate_limiting: bool,
}

impl Default for BeaconProcessorConfig {
    fn default() -> Self {
        Self {
            max_workers: cmp::max(1, num_cpus::get()),
            max_work_event_queue_len: DEFAULT_MAX_WORK_EVENT_QUEUE_LEN,
            max_scheduled_work_queue_len: DEFAULT_MAX_SCHEDULED_WORK_QUEUE_LEN,
            max_gossip_attestation_batch_size: DEFAULT_MAX_GOSSIP_ATTESTATION_BATCH_SIZE,
            max_gossip_aggregate_batch_size: DEFAULT_MAX_GOSSIP_AGGREGATE_BATCH_SIZE,
            enable_backfill_rate_limiting: true,
        }
    }
}

// The channels necessary to instantiate a `BeaconProcessor`.
pub struct BeaconProcessorChannels<E: EthSpec> {
    pub beacon_processor_tx: BeaconProcessorSend<E>,
    pub beacon_processor_rx: mpsc::Receiver<WorkEvent<E>>,
}

impl<E: EthSpec> BeaconProcessorChannels<E> {
    pub fn new(config: &BeaconProcessorConfig) -> Self {
        let (beacon_processor_tx, beacon_processor_rx) =
            mpsc::channel(config.max_work_event_queue_len);
      

        Self {
            beacon_processor_tx: BeaconProcessorSend(beacon_processor_tx),
            beacon_processor_rx,
        }
    }
}

impl<E: EthSpec> Default for BeaconProcessorChannels<E> {
    fn default() -> Self {
        Self::new(&BeaconProcessorConfig::default())
    }
}

/// A simple first-in-first-out queue with a maximum length.
struct FifoQueue<T> {
    queue: VecDeque<T>,
    max_length: usize,
}

impl<T> FifoQueue<T> {
    /// Create a new, empty queue with the given length.
    pub fn new(max_length: usize) -> Self {
        Self {
            queue: VecDeque::default(),
            max_length,
        }
    }

    /// Add a new item to the queue.
    ///
    /// Drops `item` if the queue is full.
    pub fn push(&mut self, item: T, item_desc: &str, log: &Logger) {
        if self.queue.len() == self.max_length {
            error!(
                log,
                "Work queue is full";
                "msg" => "the system has insufficient resources for load",
                "queue_len" => self.max_length,
                "queue" => item_desc,
            )
        } else {
            self.queue.push_back(item);
        }
    }

    /// Remove the next item from the queue.
    pub fn pop(&mut self) -> Option<T> {
        self.queue.pop_front()
    }

    /// Returns the current length of the queue.
    pub fn len(&self) -> usize {
        self.queue.len()
    }
}

/// A simple last-in-first-out queue with a maximum length.
struct LifoQueue<T> {
    queue: VecDeque<T>,
    max_length: usize,
}

impl<T> LifoQueue<T> {
    /// Create a new, empty queue with the given length.
    pub fn new(max_length: usize) -> Self {
        Self {
            queue: VecDeque::default(),
            max_length,
        }
    }

    /// Add a new item to the front of the queue.
    ///
    /// If the queue is full, the item at the back of the queue is dropped.
    pub fn push(&mut self, item: T) {
        if self.queue.len() == self.max_length {
            self.queue.pop_back();
        }
        self.queue.push_front(item);
    }

    /// Remove the next item from the queue.
    pub fn pop(&mut self) -> Option<T> {
        self.queue.pop_front()
    }

    /// Returns `true` if the queue is full.
    pub fn is_full(&self) -> bool {
        self.queue.len() >= self.max_length
    }

    /// Returns the current length of the queue.
    pub fn len(&self) -> usize {
        self.queue.len()
    }
}

/// A handle that sends a message on the provided channel to a receiver when it gets dropped.
///
/// The receiver task is responsible for removing the provided `entry` from the `DuplicateCache`
/// and perform any other necessary cleanup.
pub struct DuplicateCacheHandle {
    entry: Hash256,
    cache: DuplicateCache,
}

impl Drop for DuplicateCacheHandle {
    fn drop(&mut self) {
        self.cache.remove(&self.entry);
    }
}

/// A simple  cache for detecting duplicate block roots across multiple threads.
#[derive(Clone, Default)]
pub struct DuplicateCache {
    inner: Arc<Mutex<HashSet<Hash256>>>,
}

impl DuplicateCache {
    /// Checks if the given block_root exists and inserts it into the cache if
    /// it doesn't exist.
    ///
    /// Returns a `Some(DuplicateCacheHandle)` if the block_root was successfully
    /// inserted and `None` if the block root already existed in the cache.
    ///
    /// The handle removes the entry from the cache when it is dropped. This ensures that any unclean
    /// shutdowns in the worker tasks does not leave inconsistent state in the cache.
    pub fn check_and_insert(&self, block_root: Hash256) -> Option<DuplicateCacheHandle> {
        let mut inner = self.inner.lock();
        if inner.insert(block_root) {
            Some(DuplicateCacheHandle {
                entry: block_root,
                cache: self.clone(),
            })
        } else {
            None
        }
    }

    /// Remove the given block_root from the cache.
    pub fn remove(&self, block_root: &Hash256) {
        let mut inner = self.inner.lock();
        inner.remove(block_root);
    }
}

/// An event to be processed by the manager task.
#[derive(Debug)]
pub struct WorkEvent<E: EthSpec> {
    pub drop_during_sync: bool,
    pub work: Work<E>,
}

impl<E: EthSpec> WorkEvent<E> {
    /// Get a representation of the type of work this `WorkEvent` contains.
    pub fn work_type(&self) -> WorkType {
        self.work.to_type()
    }

    /// Get a `str` representation of the type of work this `WorkEvent` contains.
    pub fn work_type_str(&self) -> &'static str {
        self.work_type().into()
    }
}

impl<E: EthSpec> From<ReadyWork> for WorkEvent<E> {
    fn from(ready_work: ReadyWork) -> Self {
        match ready_work {
            ReadyWork::Block(QueuedGossipBlock {
                beacon_block_slot,
                beacon_block_root,
                process_fn,
            }) => Self {
                drop_during_sync: false,
                work: Work::DelayedImportBlock {
                    beacon_block_slot,
                    beacon_block_root,
                    process_fn,
                },
            },
            ReadyWork::RpcBlock(QueuedRpcBlock {
                beacon_block_root: _,
                process_fn,
                ignore_fn: _,
            }) => Self {
                drop_during_sync: false,
                work: Work::RpcBlock { process_fn },
            },
            ReadyWork::IgnoredRpcBlock(IgnoredRpcBlock { process_fn }) => Self {
                drop_during_sync: false,
                work: Work::IgnoredRpcBlock { process_fn },
            },
            ReadyWork::Unaggregate(QueuedUnaggregate {
                beacon_block_root: _,
                process_fn,
            }) => Self {
                drop_during_sync: true,
                work: Work::UnknownBlockAttestation { process_fn },
            },
            ReadyWork::Aggregate(QueuedAggregate {
                process_fn,
                beacon_block_root: _,
            }) => Self {
                drop_during_sync: true,
                work: Work::UnknownBlockAggregate { process_fn },
            },
            ReadyWork::LightClientUpdate(QueuedLightClientUpdate {
                parent_root,
                process_fn,
            }) => Self {
                drop_during_sync: true,
                work: Work::UnknownLightClientOptimisticUpdate {
                    parent_root,
                    process_fn,
                },
            },
            ReadyWork::SamplingRequest(QueuedSamplingRequest { process_fn, .. }) => Self {
                drop_during_sync: true,
                work: Work::UnknownBlockSamplingRequest { process_fn },
            },
            ReadyWork::BackfillSync(QueuedBackfillBatch(process_fn)) => Self {
                drop_during_sync: false,
                work: Work::ChainSegmentBackfill(process_fn),
            },
        }
    }
}

/// Items required to verify a batch of unaggregated gossip attestations.
#[derive(Debug)]
pub struct GossipAttestationPackage<E: EthSpec> {
    pub message_id: MessageId,
    pub peer_id: PeerId,
    pub attestation: Box<Attestation<E>>,
    pub subnet_id: SubnetId,
    pub should_import: bool,
    pub seen_timestamp: Duration,
}

/// Items required to verify a batch of aggregated gossip attestations.
#[derive(Debug)]
pub struct GossipAggregatePackage<E: EthSpec> {
    pub message_id: MessageId,
    pub peer_id: PeerId,
    pub aggregate: Box<SignedAggregateAndProof<E>>,
    pub beacon_block_root: Hash256,
    pub seen_timestamp: Duration,
}

#[derive(Clone)]
pub struct BeaconProcessorSend<E: EthSpec>(pub mpsc::Sender<WorkEvent<E>>);

impl<E: EthSpec> BeaconProcessorSend<E> {
    pub fn try_send(&self, message: WorkEvent<E>) -> Result<(), TrySendError<WorkEvent<E>>> {
        let work_type = message.work_type();
        match self.0.try_send(message) {
            Ok(res) => Ok(res),
            Err(e) => {
                metrics::inc_counter_vec(
                    &metrics::BEACON_PROCESSOR_SEND_ERROR_PER_WORK_TYPE,
                    &[work_type.into()],
                );
                Err(e)
            }
        }
    }
}

pub type AsyncFn = Pin<Box<dyn Future<Output = ()> + Send + Sync>>;
pub type BlockingFn = Box<dyn FnOnce() + Send + Sync>;
pub type BlockingFnWithManualSendOnIdle = Box<dyn FnOnce(SendOnDrop) + Send + Sync>;
pub enum BlockingOrAsync {
    Blocking(BlockingFn),
    Async(AsyncFn),
}

/// Indicates the type of work to be performed and therefore its priority and
/// queuing specifics.
pub enum Work<E: EthSpec> {
    GossipAttestation {
        attestation: Box<GossipAttestationPackage<E>>,
        process_individual: Box<dyn FnOnce(GossipAttestationPackage<E>) + Send + Sync>,
        process_batch: Box<dyn FnOnce(Vec<GossipAttestationPackage<E>>) + Send + Sync>,
    },
    UnknownBlockAttestation {
        process_fn: BlockingFn,
    },
    GossipAttestationBatch {
        attestations: Vec<GossipAttestationPackage<E>>,
        process_batch: Box<dyn FnOnce(Vec<GossipAttestationPackage<E>>) + Send + Sync>,
    },
    GossipAggregate {
        aggregate: Box<GossipAggregatePackage<E>>,
        process_individual: Box<dyn FnOnce(GossipAggregatePackage<E>) + Send + Sync>,
        process_batch: Box<dyn FnOnce(Vec<GossipAggregatePackage<E>>) + Send + Sync>,
    },
    UnknownBlockAggregate {
        process_fn: BlockingFn,
    },
    UnknownLightClientOptimisticUpdate {
        parent_root: Hash256,
        process_fn: BlockingFn,
    },
    UnknownBlockSamplingRequest {
        process_fn: BlockingFn,
    },
    GossipAggregateBatch {
        aggregates: Vec<GossipAggregatePackage<E>>,
        process_batch: Box<dyn FnOnce(Vec<GossipAggregatePackage<E>>) + Send + Sync>,
    },
    GossipBlock(AsyncFn),
    GossipBlobSidecar(AsyncFn),
    GossipDataColumnSidecar(AsyncFn),
    DelayedImportBlock {
        beacon_block_slot: Slot,
        beacon_block_root: Hash256,
        process_fn: AsyncFn,
    },
    GossipVoluntaryExit(BlockingFn),
    GossipProposerSlashing(BlockingFn),
    GossipAttesterSlashing(BlockingFn),
    GossipSyncSignature(BlockingFn),
    GossipSyncContribution(BlockingFn),
    GossipLightClientFinalityUpdate(BlockingFn),
    GossipLightClientOptimisticUpdate(BlockingFn),
    RpcBlock {
        process_fn: AsyncFn,
    },
    RpcBlobs {
        process_fn: AsyncFn,
    },
    RpcCustodyColumn(AsyncFn),
    RpcVerifyDataColumn(AsyncFn),
    SamplingResult(AsyncFn),
    IgnoredRpcBlock {
        process_fn: BlockingFn,
    },
    ChainSegment(AsyncFn),
    ChainSegmentBackfill(AsyncFn),
    Status(BlockingFn),
    BlocksByRangeRequest(AsyncFn),
    BlocksByRootsRequest(AsyncFn),
    BlobsByRangeRequest(BlockingFn),
    BlobsByRootsRequest(BlockingFn),
    DataColumnsByRootsRequest(BlockingFn),
    DataColumnsByRangeRequest(BlockingFn),
    GossipBlsToExecutionChange(BlockingFn),
    LightClientBootstrapRequest(BlockingFn),
    LightClientOptimisticUpdateRequest(BlockingFn),
    LightClientFinalityUpdateRequest(BlockingFn),
    ApiRequestP0(BlockingOrAsync),
    ApiRequestP1(BlockingOrAsync),
    Reprocess(BlockingFn),
}

impl<E: EthSpec> fmt::Debug for Work<E> {
    fn fmt(&self, f: &mut fmt::Formatter<'_>) -> fmt::Result {
        write!(f, "{}", Into::<&'static str>::into(self.to_type()))
    }
}

#[derive(IntoStaticStr, PartialEq, Eq, Debug)]
#[strum(serialize_all = "snake_case")]
pub enum WorkType {
    GossipAttestation,
    UnknownBlockAttestation,
    GossipAttestationBatch,
    GossipAggregate,
    UnknownBlockAggregate,
    UnknownLightClientOptimisticUpdate,
    UnknownBlockSamplingRequest,
    GossipAggregateBatch,
    GossipBlock,
    GossipBlobSidecar,
    GossipDataColumnSidecar,
    DelayedImportBlock,
    GossipVoluntaryExit,
    GossipProposerSlashing,
    GossipAttesterSlashing,
    GossipSyncSignature,
    GossipSyncContribution,
    GossipLightClientFinalityUpdate,
    GossipLightClientOptimisticUpdate,
    RpcBlock,
    RpcBlobs,
    RpcCustodyColumn,
    RpcVerifyDataColumn,
    SamplingResult,
    IgnoredRpcBlock,
    ChainSegment,
    ChainSegmentBackfill,
    Status,
    BlocksByRangeRequest,
    BlocksByRootsRequest,
    BlobsByRangeRequest,
    BlobsByRootsRequest,
    DataColumnsByRootsRequest,
    DataColumnsByRangeRequest,
    GossipBlsToExecutionChange,
    LightClientBootstrapRequest,
    LightClientOptimisticUpdateRequest,
    LightClientFinalityUpdateRequest,
    ApiRequestP0,
    ApiRequestP1,
}

impl<E: EthSpec> Work<E> {
    fn str_id(&self) -> &'static str {
        self.to_type().into()
    }

    /// Provides a `&str` that uniquely identifies each enum variant.
    fn to_type(&self) -> WorkType {
        match self {
            Work::GossipAttestation { .. } => WorkType::GossipAttestation,
            Work::GossipAttestationBatch { .. } => WorkType::GossipAttestationBatch,
            Work::GossipAggregate { .. } => WorkType::GossipAggregate,
            Work::GossipAggregateBatch { .. } => WorkType::GossipAggregateBatch,
            Work::GossipBlock(_) => WorkType::GossipBlock,
            Work::GossipBlobSidecar(_) => WorkType::GossipBlobSidecar,
            Work::GossipDataColumnSidecar(_) => WorkType::GossipDataColumnSidecar,
            Work::DelayedImportBlock { .. } => WorkType::DelayedImportBlock,
            Work::GossipVoluntaryExit(_) => WorkType::GossipVoluntaryExit,
            Work::GossipProposerSlashing(_) => WorkType::GossipProposerSlashing,
            Work::GossipAttesterSlashing(_) => WorkType::GossipAttesterSlashing,
            Work::GossipSyncSignature(_) => WorkType::GossipSyncSignature,
            Work::GossipSyncContribution(_) => WorkType::GossipSyncContribution,
            Work::GossipLightClientFinalityUpdate(_) => WorkType::GossipLightClientFinalityUpdate,
            Work::GossipLightClientOptimisticUpdate(_) => {
                WorkType::GossipLightClientOptimisticUpdate
            }
            Work::GossipBlsToExecutionChange(_) => WorkType::GossipBlsToExecutionChange,
            Work::RpcBlock { .. } => WorkType::RpcBlock,
            Work::RpcBlobs { .. } => WorkType::RpcBlobs,
            Work::RpcCustodyColumn { .. } => WorkType::RpcCustodyColumn,
            Work::RpcVerifyDataColumn { .. } => WorkType::RpcVerifyDataColumn,
            Work::SamplingResult { .. } => WorkType::SamplingResult,
            Work::IgnoredRpcBlock { .. } => WorkType::IgnoredRpcBlock,
            Work::ChainSegment { .. } => WorkType::ChainSegment,
            Work::ChainSegmentBackfill(_) => WorkType::ChainSegmentBackfill,
            Work::Status(_) => WorkType::Status,
            Work::BlocksByRangeRequest(_) => WorkType::BlocksByRangeRequest,
            Work::BlocksByRootsRequest(_) => WorkType::BlocksByRootsRequest,
            Work::BlobsByRangeRequest(_) => WorkType::BlobsByRangeRequest,
            Work::BlobsByRootsRequest(_) => WorkType::BlobsByRootsRequest,
            Work::DataColumnsByRootsRequest(_) => WorkType::DataColumnsByRootsRequest,
            Work::DataColumnsByRangeRequest(_) => WorkType::DataColumnsByRangeRequest,
            Work::LightClientBootstrapRequest(_) => WorkType::LightClientBootstrapRequest,
            Work::LightClientOptimisticUpdateRequest(_) => {
                WorkType::LightClientOptimisticUpdateRequest
            }
            Work::LightClientFinalityUpdateRequest(_) => WorkType::LightClientFinalityUpdateRequest,
            Work::UnknownBlockAttestation { .. } => WorkType::UnknownBlockAttestation,
            Work::UnknownBlockAggregate { .. } => WorkType::UnknownBlockAggregate,
            Work::UnknownBlockSamplingRequest { .. } => WorkType::UnknownBlockSamplingRequest,
            Work::UnknownLightClientOptimisticUpdate { .. } => {
                WorkType::UnknownLightClientOptimisticUpdate
            }
            Work::ApiRequestP0 { .. } => WorkType::ApiRequestP0,
            Work::ApiRequestP1 { .. } => WorkType::ApiRequestP1,
        }
    }
}

/// Unifies all the messages processed by the `BeaconProcessor`.
enum InboundEvent<E: EthSpec> {
    /// A worker has completed a task and is free.
    WorkerIdle,
    /// There is new work to be done.
    WorkEvent(WorkEvent<E>),
    /// A work event that was queued for re-processing has become ready.
    ReprocessingWork(WorkEvent<E>),
}

/// Combines the various incoming event streams for the `BeaconProcessor` into a single stream.
///
/// This struct has a similar purpose to `tokio::select!`, however it allows for more fine-grained
/// control (specifically in the ordering of event processing).
struct InboundEvents<E: EthSpec> {
    /// Used by workers when they finish a task.
    idle_rx: mpsc::Receiver<()>,
    /// Used by upstream processes to send new work to the `BeaconProcessor`.
    event_rx: mpsc::Receiver<WorkEvent<E>>,
    /// Used internally for queuing work ready to be re-processed.
    reprocess_work_rx: mpsc::Receiver<ReadyWork>,
}

impl<E: EthSpec> Stream for InboundEvents<E> {
    type Item = InboundEvent<E>;

    fn poll_next(mut self: Pin<&mut Self>, cx: &mut Context<'_>) -> Poll<Option<Self::Item>> {
        // Always check for idle workers before anything else. This allows us to ensure that a big
        // stream of new events doesn't suppress the processing of existing events.
        match self.idle_rx.poll_recv(cx) {
            Poll::Ready(Some(())) => {
                return Poll::Ready(Some(InboundEvent::WorkerIdle));
            }
            Poll::Ready(None) => {
                return Poll::Ready(None);
            }
            Poll::Pending => {}
        }

        // Poll for delayed blocks before polling for new work. It might be the case that a delayed
        // block is required to successfully process some new work.
        match self.reprocess_work_rx.poll_recv(cx) {
            Poll::Ready(Some(ready_work)) => {
                return Poll::Ready(Some(InboundEvent::ReprocessingWork(ready_work.into())));
            }
            Poll::Ready(None) => {
                return Poll::Ready(None);
            }
            Poll::Pending => {}
        }

        match self.event_rx.poll_recv(cx) {
            Poll::Ready(Some(event)) => {
                return Poll::Ready(Some(InboundEvent::WorkEvent(event)));
            }
            Poll::Ready(None) => {
                return Poll::Ready(None);
            }
            Poll::Pending => {}
        }

        Poll::Pending
    }
}

/// A mutli-threaded processor for messages received on the network
/// that need to be processed by the `BeaconChain`
///
/// See module level documentation for more information.
pub struct BeaconProcessor<E: EthSpec> {
    pub network_globals: Arc<NetworkGlobals<E>>,
    pub executor: TaskExecutor,
    pub current_workers: usize,
    pub config: BeaconProcessorConfig,
    pub log: Logger,
}

impl<E: EthSpec> BeaconProcessor<E> {
    /// Spawns the "manager" task which checks the receiver end of the returned `Sender` for
    /// messages which contain some new work which will be:
    ///
    /// - Performed immediately, if a worker is available.
    /// - Queued for later processing, if no worker is currently available.
    ///
    /// Only `self.config.max_workers` will ever be spawned at one time. Each worker is a `tokio` task
    /// started with `spawn_blocking`.
    ///
    /// The optional `work_journal_tx` allows for an outside process to receive a log of all work
    /// events processed by `self`. This should only be used during testing.
    #[allow(clippy::too_many_arguments)]
    pub fn spawn_manager<S: SlotClock + 'static>(
        mut self,
        event_rx: mpsc::Receiver<WorkEvent<E>>,
        work_journal_tx: Option<mpsc::Sender<&'static str>>,
        slot_clock: S,
        maximum_gossip_clock_disparity: Duration,
        queue_lengths: BeaconProcessorQueueLengths,
    ) -> Result<(), String> {
        // Used by workers to communicate that they are finished a task.
        let (idle_tx, idle_rx) = mpsc::channel::<()>(MAX_IDLE_QUEUE_LEN);
        
        let (work_reprocessing_tx, work_reprocessing_rx) = mpsc::channel(self.config.max_scheduled_work_queue_len);

        // Using LIFO queues for attestations since validator profits rely upon getting fresh
        // attestations into blocks. Additionally, later attestations contain more information than
        // earlier ones, so we consider them more valuable.
        let mut aggregate_queue = LifoQueue::new(queue_lengths.aggregate_queue);
        let mut aggregate_debounce = TimeLatch::default();
        let mut attestation_queue = LifoQueue::new(queue_lengths.attestation_queue);
        let mut attestation_debounce = TimeLatch::default();
        let mut unknown_block_aggregate_queue =
            LifoQueue::new(queue_lengths.unknown_block_aggregate_queue);
        let mut unknown_block_attestation_queue =
            LifoQueue::new(queue_lengths.unknown_block_attestation_queue);

        let mut sync_message_queue = LifoQueue::new(queue_lengths.sync_message_queue);
        let mut sync_contribution_queue = LifoQueue::new(queue_lengths.sync_contribution_queue);

        // Using a FIFO queue for voluntary exits since it prevents exit censoring. I don't have
        // a strong feeling about queue type for exits.
        let mut gossip_voluntary_exit_queue =
            FifoQueue::new(queue_lengths.gossip_voluntary_exit_queue);

        // Using a FIFO queue for slashing to prevent people from flushing their slashings from the
        // queues with lots of junk messages.
        let mut gossip_proposer_slashing_queue =
            FifoQueue::new(queue_lengths.gossip_proposer_slashing_queue);
        let mut gossip_attester_slashing_queue =
            FifoQueue::new(queue_lengths.gossip_attester_slashing_queue);

        // Using a FIFO queue for light client updates to maintain sequence order.
        let mut finality_update_queue = FifoQueue::new(queue_lengths.finality_update_queue);
        let mut optimistic_update_queue = FifoQueue::new(queue_lengths.optimistic_update_queue);
        let mut unknown_light_client_update_queue =
            FifoQueue::new(queue_lengths.unknown_light_client_update_queue);
        let mut unknown_block_sampling_request_queue =
            FifoQueue::new(queue_lengths.unknown_block_sampling_request_queue);

        // Using a FIFO queue since blocks need to be imported sequentially.
        let mut rpc_block_queue = FifoQueue::new(queue_lengths.rpc_block_queue);
        let mut rpc_blob_queue = FifoQueue::new(queue_lengths.rpc_blob_queue);
        let mut rpc_custody_column_queue = FifoQueue::new(queue_lengths.rpc_custody_column_queue);
        let mut rpc_verify_data_column_queue =
            FifoQueue::new(queue_lengths.rpc_verify_data_column_queue);
        let mut sampling_result_queue = FifoQueue::new(queue_lengths.sampling_result_queue);
        let mut chain_segment_queue = FifoQueue::new(queue_lengths.chain_segment_queue);
        let mut backfill_chain_segment = FifoQueue::new(queue_lengths.backfill_chain_segment);
        let mut gossip_block_queue = FifoQueue::new(queue_lengths.gossip_block_queue);
        let mut gossip_blob_queue = FifoQueue::new(queue_lengths.gossip_blob_queue);
        let mut gossip_data_column_queue = FifoQueue::new(queue_lengths.gossip_data_column_queue);
        let mut delayed_block_queue = FifoQueue::new(queue_lengths.delayed_block_queue);

        let mut status_queue = FifoQueue::new(queue_lengths.status_queue);
        let mut bbrange_queue = FifoQueue::new(queue_lengths.bbrange_queue);
        let mut bbroots_queue = FifoQueue::new(queue_lengths.bbroots_queue);
        let mut blbroots_queue = FifoQueue::new(queue_lengths.blbroots_queue);
        let mut blbrange_queue = FifoQueue::new(queue_lengths.blbrange_queue);
        let mut dcbroots_queue = FifoQueue::new(queue_lengths.dcbroots_queue);
        let mut dcbrange_queue = FifoQueue::new(queue_lengths.dcbrange_queue);

        let mut gossip_bls_to_execution_change_queue =
            FifoQueue::new(queue_lengths.gossip_bls_to_execution_change_queue);

        let mut lc_bootstrap_queue = FifoQueue::new(queue_lengths.lc_bootstrap_queue);
        let mut lc_optimistic_update_queue =
            FifoQueue::new(queue_lengths.lc_optimistic_update_queue);
        let mut lc_finality_update_queue = FifoQueue::new(queue_lengths.lc_finality_update_queue);

        let mut api_request_p0_queue = FifoQueue::new(queue_lengths.api_request_p0_queue);
        let mut api_request_p1_queue = FifoQueue::new(queue_lengths.api_request_p1_queue);

        // Channels for sending work to the re-process scheduler (`work_reprocessing_tx`) and to
        // receive them back once they are ready (`ready_work_rx`).
        let (ready_work_tx, ready_work_rx) =
            mpsc::channel::<ReadyWork>(self.config.max_scheduled_work_queue_len);
        // TODO(beacon-processor) reprocess scheduler
        spawn_reprocess_scheduler(
            ready_work_tx,
            work_reprocessing_rx,
            &self.executor,
            Arc::new(slot_clock),
            self.log.clone(),
            maximum_gossip_clock_disparity,
        )?;

        let executor = self.executor.clone();

        // The manager future will run on the core executor and delegate tasks to worker
        // threads on the blocking executor.
        let manager_future = async move {
            let mut inbound_events = InboundEvents {
                idle_rx,
                event_rx,
                reprocess_work_rx: ready_work_rx,
            };

            let enable_backfill_rate_limiting = self.config.enable_backfill_rate_limiting;

            loop {
                let work_event = match inbound_events.next().await {
                    Some(InboundEvent::WorkerIdle) => {
                        self.current_workers = self.current_workers.saturating_sub(1);
                        None
                    }
                    // TODO(beacon-processor) backfill rate limiting is here
                    Some(InboundEvent::WorkEvent(event)) if enable_backfill_rate_limiting => {
                        match QueuedBackfillBatch::try_from(event) {
                            Ok(backfill_batch) => {
                                match work_reprocessing_tx
                                    .try_send(ReprocessQueueMessage::BackfillSync(backfill_batch))
                                {
                                    Err(e) => {
                                        warn!(
                                            self.log,
                                            "Unable to queue backfill work event. Will try to process now.";
                                            "error" => %e
                                        );
                                        match e {
                                            TrySendError::Full(reprocess_queue_message)
                                            | TrySendError::Closed(reprocess_queue_message) => {
                                                match reprocess_queue_message {
                                                    ReprocessQueueMessage::BackfillSync(
                                                        backfill_batch,
                                                    ) => Some(backfill_batch.into()),
                                                    other => {
                                                        crit!(
                                                            self.log,
                                                            "Unexpected queue message type";
                                                            "message_type" => other.as_ref()
                                                        );
                                                        // This is an unhandled exception, drop the message.
                                                        continue;
                                                    }
                                                }
                                            }
                                        }
                                    }
                                    Ok(..) => {
                                        // backfill work sent to "reprocessing" queue. Process the next event.
                                        continue;
                                    }
                                }
                            }
                            Err(event) => Some(event),
                        }
                    }
                    Some(InboundEvent::WorkEvent(event))
                    | Some(InboundEvent::ReprocessingWork(event)) => Some(event),
                    None => {
                        debug!(
                            self.log,
                            "Gossip processor stopped";
                            "msg" => "stream ended"
                        );
                        break;
                    }
                };

                let _event_timer =
                    metrics::start_timer(&metrics::BEACON_PROCESSOR_EVENT_HANDLING_SECONDS);
                if let Some(event) = &work_event {
                    metrics::inc_counter_vec(
                        &metrics::BEACON_PROCESSOR_WORK_EVENTS_RX_COUNT,
                        &[event.work.str_id()],
                    );
                } else {
                    metrics::inc_counter(&metrics::BEACON_PROCESSOR_IDLE_EVENTS_TOTAL);
                }

                if let Some(work_journal_tx) = &work_journal_tx {
                    let id = work_event
                        .as_ref()
                        .map(|event| event.work.str_id())
                        .unwrap_or(WORKER_FREED);

                    // We don't care if this message was successfully sent, we only use the journal
                    // during testing.
                    let _ = work_journal_tx.try_send(id);
                }

                let can_spawn = self.current_workers < self.config.max_workers;
                let drop_during_sync = work_event
                    .as_ref()
                    .map_or(false, |event| event.drop_during_sync);

                let idle_tx = idle_tx.clone();
<<<<<<< HEAD

                // TODO(beacon-processor) ordering is defined here
                match work_event {
=======
                let modified_queue_id = match work_event {
>>>>>>> 50d8375d
                    // There is no new work event, but we are able to spawn a new worker.
                    //
                    // We don't check the `work.drop_during_sync` here. We assume that if it made
                    // it into the queue at any point then we should process it.
                    None if can_spawn => {
                        // Check for chain segments first, they're the most efficient way to get
                        // blocks into the system.
                        let work_event: Option<Work<E>> = if let Some(item) =
                            chain_segment_queue.pop()
                        {
                            Some(item)
                        // Check sync blocks before gossip blocks, since we've already explicitly
                        // requested these blocks.
                        } else if let Some(item) = rpc_block_queue.pop() {
                            Some(item)
                        } else if let Some(item) = rpc_blob_queue.pop() {
                            Some(item)
                        } else if let Some(item) = rpc_custody_column_queue.pop() {
                            Some(item)
                        // TODO(das): decide proper prioritization for sampling columns
                        } else if let Some(item) = rpc_custody_column_queue.pop() {
                            Some(item)
                        } else if let Some(item) = rpc_verify_data_column_queue.pop() {
                            Some(item)
                        } else if let Some(item) = sampling_result_queue.pop() {
                            Some(item)
                        // Check delayed blocks before gossip blocks, the gossip blocks might rely
                        // on the delayed ones.
                        } else if let Some(item) = delayed_block_queue.pop() {
                            Some(item)
                        // Check gossip blocks before gossip attestations, since a block might be
                        // required to verify some attestations.
                        } else if let Some(item) = gossip_block_queue.pop() {
                            Some(item)
                        } else if let Some(item) = gossip_blob_queue.pop() {
                            Some(item)
                        } else if let Some(item) = gossip_data_column_queue.pop() {
                            Some(item)
                        // Check the priority 0 API requests after blocks and blobs, but before attestations.
                        } else if let Some(item) = api_request_p0_queue.pop() {
                            Some(item)
                        // Check the aggregates, *then* the unaggregates since we assume that
                        // aggregates are more valuable to local validators and effectively give us
                        // more information with less signature verification time.
                        } else if aggregate_queue.len() > 0 {
                            let batch_size = cmp::min(
                                aggregate_queue.len(),
                                self.config.max_gossip_aggregate_batch_size,
                            );

                            if batch_size < 2 {
                                // One single aggregate is in the queue, process it individually.
                                aggregate_queue.pop()
                            } else {
                                // Collect two or more aggregates into a batch, so they can take
                                // advantage of batch signature verification.
                                //
                                // Note: this will convert the `Work::GossipAggregate` item into a
                                // `Work::GossipAggregateBatch` item.
                                let mut aggregates = Vec::with_capacity(batch_size);
                                let mut process_batch_opt = None;
                                for _ in 0..batch_size {
                                    if let Some(item) = aggregate_queue.pop() {
                                        match item {
                                            Work::GossipAggregate {
                                                aggregate,
                                                process_individual: _,
                                                process_batch,
                                            } => {
                                                aggregates.push(*aggregate);
                                                if process_batch_opt.is_none() {
                                                    process_batch_opt = Some(process_batch);
                                                }
                                            }
                                            _ => {
                                                error!(self.log, "Invalid item in aggregate queue");
                                            }
                                        }
                                    }
                                }

                                if let Some(process_batch) = process_batch_opt {
                                    // Process all aggregates with a single worker.
                                    Some(Work::GossipAggregateBatch {
                                        aggregates,
                                        process_batch,
                                    })
                                } else {
                                    // There is no good reason for this to
                                    // happen, it is a serious logic error.
                                    // Since we only form batches when multiple
                                    // work items exist, we should always have a
                                    // work closure at this point.
                                    crit!(self.log, "Missing aggregate work");
                                    None
                                }
                            }
                        // Check the unaggregated attestation queue.
                        //
                        // Potentially use batching.
                        } else if attestation_queue.len() > 0 {
                            let batch_size = cmp::min(
                                attestation_queue.len(),
                                self.config.max_gossip_attestation_batch_size,
                            );

                            if batch_size < 2 {
                                // One single attestation is in the queue, process it individually.
                                attestation_queue.pop()
                            } else {
                                // Collect two or more attestations into a batch, so they can take
                                // advantage of batch signature verification.
                                //
                                // Note: this will convert the `Work::GossipAttestation` item into a
                                // `Work::GossipAttestationBatch` item.
                                let mut attestations = Vec::with_capacity(batch_size);
                                let mut process_batch_opt = None;
                                for _ in 0..batch_size {
                                    if let Some(item) = attestation_queue.pop() {
                                        match item {
                                            Work::GossipAttestation {
                                                attestation,
                                                process_individual: _,
                                                process_batch,
                                            } => {
                                                attestations.push(*attestation);
                                                if process_batch_opt.is_none() {
                                                    process_batch_opt = Some(process_batch);
                                                }
                                            }
                                            _ => error!(
                                                self.log,
                                                "Invalid item in attestation queue"
                                            ),
                                        }
                                    }
                                }

                                if let Some(process_batch) = process_batch_opt {
                                    // Process all attestations with a single worker.
                                    Some(Work::GossipAttestationBatch {
                                        attestations,
                                        process_batch,
                                    })
                                } else {
                                    // There is no good reason for this to
                                    // happen, it is a serious logic error.
                                    // Since we only form batches when multiple
                                    // work items exist, we should always have a
                                    // work closure at this point.
                                    crit!(self.log, "Missing attestations work");
                                    None
                                }
                            }
                        // Check sync committee messages after attestations as their rewards are lesser
                        // and they don't influence fork choice.
                        } else if let Some(item) = sync_contribution_queue.pop() {
                            Some(item)
                        } else if let Some(item) = sync_message_queue.pop() {
                            Some(item)
                        // Aggregates and unaggregates queued for re-processing are older and we
                        // care about fresher ones, so check those first.
                        } else if let Some(item) = unknown_block_aggregate_queue.pop() {
                            Some(item)
                        } else if let Some(item) = unknown_block_attestation_queue.pop() {
                            Some(item)
                        // Check RPC methods next. Status messages are needed for sync so
                        // prioritize them over syncing requests from other peers (BlocksByRange
                        // and BlocksByRoot)
                        } else if let Some(item) = status_queue.pop() {
                            Some(item)
                        } else if let Some(item) = bbrange_queue.pop() {
                            Some(item)
                        } else if let Some(item) = bbroots_queue.pop() {
                            Some(item)
                        } else if let Some(item) = blbrange_queue.pop() {
                            Some(item)
                        } else if let Some(item) = blbroots_queue.pop() {
                            Some(item)
                        } else if let Some(item) = dcbroots_queue.pop() {
                            Some(item)
                        } else if let Some(item) = dcbrange_queue.pop() {
                            Some(item)
                        // Prioritize sampling requests after block syncing requests
                        } else if let Some(item) = unknown_block_sampling_request_queue.pop() {
                            Some(item)
                        // Check slashings after all other consensus messages so we prioritize
                        // following head.
                        //
                        // Check attester slashings before proposer slashings since they have the
                        // potential to slash multiple validators at once.
                        } else if let Some(item) = gossip_attester_slashing_queue.pop() {
                            Some(item)
                        } else if let Some(item) = gossip_proposer_slashing_queue.pop() {
                            Some(item)
                        // Check exits and address changes late since our validators don't get
                        // rewards from them.
                        } else if let Some(item) = gossip_voluntary_exit_queue.pop() {
                            Some(item)
                        } else if let Some(item) = gossip_bls_to_execution_change_queue.pop() {
                            Some(item)
                        // Check the priority 1 API requests after we've
                        // processed all the interesting things from the network
                        // and things required for us to stay in good repute
                        // with our P2P peers.
                        } else if let Some(item) = api_request_p1_queue.pop() {
                            Some(item)
                        // Handle backfill sync chain segments.
                        } else if let Some(item) = backfill_chain_segment.pop() {
                            Some(item)
                        // Handle light client requests.
                        } else if let Some(item) = lc_bootstrap_queue.pop() {
                            Some(item)
                        } else if let Some(item) = lc_optimistic_update_queue.pop() {
                            Some(item)
                        } else if let Some(item) = lc_finality_update_queue.pop() {
                            Some(item)
                            // This statement should always be the final else statement.
                        } else {
                            // Let the journal know that a worker is freed and there's nothing else
                            // for it to do.
                            if let Some(work_journal_tx) = &work_journal_tx {
                                // We don't care if this message was successfully sent, we only use the journal
                                // during testing.
                                let _ = work_journal_tx.try_send(NOTHING_TO_DO);
                            }
                            None
                        };

                        if let Some(work_event) = work_event {
                            let work_type = work_event.to_type();
                            self.spawn_worker(work_event, idle_tx);
                            Some(work_type)
                        } else {
                            None
                        }
                    }
                    // There is no new work event and we are unable to spawn a new worker.
                    //
                    // I cannot see any good reason why this would happen.
                    None => {
                        warn!(
                            self.log,
                            "Unexpected gossip processor condition";
                            "msg" => "no new work and cannot spawn worker"
                        );
                        None
                    }
                    // The chain is syncing and this event should be dropped during sync.
                    Some(work_event)
                        if self.network_globals.sync_state.read().is_syncing()
                            && drop_during_sync =>
                    {
                        let work_id = work_event.work.str_id();
                        metrics::inc_counter_vec(
                            &metrics::BEACON_PROCESSOR_WORK_EVENTS_IGNORED_COUNT,
                            &[work_id],
                        );
                        trace!(
                            self.log,
                            "Gossip processor skipping work";
                            "msg" => "chain is syncing",
                            "work_id" => work_id
                        );
                        None
                    }
                    // There is a new work event and the chain is not syncing. Process it or queue
                    // it.
                    Some(WorkEvent { work, .. }) => {
                        let work_id = work.str_id();
                        let work_type = work.to_type();

                        match work {
                            _ if can_spawn => self.spawn_worker(work, idle_tx),
                            Work::GossipAttestation { .. } => attestation_queue.push(work),
                            // Attestation batches are formed internally within the
                            // `BeaconProcessor`, they are not sent from external services.
                            Work::GossipAttestationBatch { .. } => crit!(
                                    self.log,
                                    "Unsupported inbound event";
                                    "type" => "GossipAttestationBatch"
                            ),
                            Work::GossipAggregate { .. } => aggregate_queue.push(work),
                            // Aggregate batches are formed internally within the `BeaconProcessor`,
                            // they are not sent from external services.
                            Work::GossipAggregateBatch { .. } => crit!(
                                    self.log,
                                    "Unsupported inbound event";
                                    "type" => "GossipAggregateBatch"
                            ),
                            Work::GossipBlock { .. } => {
                                gossip_block_queue.push(work, work_id, &self.log)
                            }
                            Work::GossipBlobSidecar { .. } => {
                                gossip_blob_queue.push(work, work_id, &self.log)
                            }
                            Work::GossipDataColumnSidecar { .. } => {
                                gossip_data_column_queue.push(work, work_id, &self.log)
                            }
                            Work::DelayedImportBlock { .. } => {
                                delayed_block_queue.push(work, work_id, &self.log)
                            }
                            Work::GossipVoluntaryExit { .. } => {
                                gossip_voluntary_exit_queue.push(work, work_id, &self.log)
                            }
                            Work::GossipProposerSlashing { .. } => {
                                gossip_proposer_slashing_queue.push(work, work_id, &self.log)
                            }
                            Work::GossipAttesterSlashing { .. } => {
                                gossip_attester_slashing_queue.push(work, work_id, &self.log)
                            }
                            Work::GossipSyncSignature { .. } => sync_message_queue.push(work),
                            Work::GossipSyncContribution { .. } => {
                                sync_contribution_queue.push(work)
                            }
                            Work::GossipLightClientFinalityUpdate { .. } => {
                                finality_update_queue.push(work, work_id, &self.log)
                            }
                            Work::GossipLightClientOptimisticUpdate { .. } => {
                                optimistic_update_queue.push(work, work_id, &self.log)
                            }
                            Work::RpcBlock { .. } | Work::IgnoredRpcBlock { .. } => {
                                rpc_block_queue.push(work, work_id, &self.log)
                            }
                            Work::RpcBlobs { .. } => rpc_blob_queue.push(work, work_id, &self.log),
                            Work::RpcCustodyColumn { .. } => {
                                rpc_custody_column_queue.push(work, work_id, &self.log)
                            }
                            Work::RpcVerifyDataColumn(_) => {
                                rpc_verify_data_column_queue.push(work, work_id, &self.log)
                            }
                            Work::SamplingResult(_) => {
                                sampling_result_queue.push(work, work_id, &self.log)
                            }
                            Work::ChainSegment { .. } => {
                                chain_segment_queue.push(work, work_id, &self.log)
                            }
                            Work::ChainSegmentBackfill { .. } => {
                                backfill_chain_segment.push(work, work_id, &self.log)
                            }
                            Work::Status { .. } => status_queue.push(work, work_id, &self.log),
                            Work::BlocksByRangeRequest { .. } => {
                                bbrange_queue.push(work, work_id, &self.log)
                            }
                            Work::BlocksByRootsRequest { .. } => {
                                bbroots_queue.push(work, work_id, &self.log)
                            }
                            Work::BlobsByRangeRequest { .. } => {
                                blbrange_queue.push(work, work_id, &self.log)
                            }
                            Work::LightClientBootstrapRequest { .. } => {
                                lc_bootstrap_queue.push(work, work_id, &self.log)
                            }
                            Work::LightClientOptimisticUpdateRequest { .. } => {
                                lc_optimistic_update_queue.push(work, work_id, &self.log)
                            }
                            Work::LightClientFinalityUpdateRequest { .. } => {
                                lc_finality_update_queue.push(work, work_id, &self.log)
                            }
                            Work::UnknownBlockAttestation { .. } => {
                                unknown_block_attestation_queue.push(work)
                            }
                            Work::UnknownBlockAggregate { .. } => {
                                unknown_block_aggregate_queue.push(work)
                            }
                            Work::GossipBlsToExecutionChange { .. } => {
                                gossip_bls_to_execution_change_queue.push(work, work_id, &self.log)
                            }
                            Work::BlobsByRootsRequest { .. } => {
                                blbroots_queue.push(work, work_id, &self.log)
                            }
                            Work::DataColumnsByRootsRequest { .. } => {
                                dcbroots_queue.push(work, work_id, &self.log)
                            }
                            Work::DataColumnsByRangeRequest { .. } => {
                                dcbrange_queue.push(work, work_id, &self.log)
                            }
                            Work::UnknownLightClientOptimisticUpdate { .. } => {
                                unknown_light_client_update_queue.push(work, work_id, &self.log)
                            }
                            Work::UnknownBlockSamplingRequest { .. } => {
                                unknown_block_sampling_request_queue.push(work, work_id, &self.log)
                            }
                            Work::ApiRequestP0 { .. } => {
                                api_request_p0_queue.push(work, work_id, &self.log)
                            }
                            Work::ApiRequestP1 { .. } => {
                                api_request_p1_queue.push(work, work_id, &self.log)
                            }
<<<<<<< HEAD
                            Work::Reprocess { .. } => {
                                // TODO(beacon-processor)
                                todo!()
                            }
                        }
=======
                        };
                        Some(work_type)
>>>>>>> 50d8375d
                    }
                };

                metrics::set_gauge(
                    &metrics::BEACON_PROCESSOR_WORKERS_ACTIVE_TOTAL,
                    self.current_workers as i64,
                );

                if let Some(modified_queue_id) = modified_queue_id {
                    let queue_len = match modified_queue_id {
                        WorkType::GossipAttestation => aggregate_queue.len(),
                        WorkType::UnknownBlockAttestation => unknown_block_attestation_queue.len(),
                        WorkType::GossipAttestationBatch => 0, // No queue
                        WorkType::GossipAggregate => aggregate_queue.len(),
                        WorkType::UnknownBlockAggregate => unknown_block_aggregate_queue.len(),
                        WorkType::UnknownLightClientOptimisticUpdate => {
                            unknown_light_client_update_queue.len()
                        }
                        WorkType::UnknownBlockSamplingRequest => {
                            unknown_block_sampling_request_queue.len()
                        }
                        WorkType::GossipAggregateBatch => 0, // No queue
                        WorkType::GossipBlock => gossip_block_queue.len(),
                        WorkType::GossipBlobSidecar => gossip_blob_queue.len(),
                        WorkType::GossipDataColumnSidecar => gossip_data_column_queue.len(),
                        WorkType::DelayedImportBlock => delayed_block_queue.len(),
                        WorkType::GossipVoluntaryExit => gossip_voluntary_exit_queue.len(),
                        WorkType::GossipProposerSlashing => gossip_proposer_slashing_queue.len(),
                        WorkType::GossipAttesterSlashing => gossip_attester_slashing_queue.len(),
                        WorkType::GossipSyncSignature => sync_message_queue.len(),
                        WorkType::GossipSyncContribution => sync_contribution_queue.len(),
                        WorkType::GossipLightClientFinalityUpdate => finality_update_queue.len(),
                        WorkType::GossipLightClientOptimisticUpdate => {
                            optimistic_update_queue.len()
                        }
                        WorkType::RpcBlock => rpc_block_queue.len(),
                        WorkType::RpcBlobs | WorkType::IgnoredRpcBlock => rpc_blob_queue.len(),
                        WorkType::RpcCustodyColumn => rpc_custody_column_queue.len(),
                        WorkType::RpcVerifyDataColumn => rpc_verify_data_column_queue.len(),
                        WorkType::SamplingResult => sampling_result_queue.len(),
                        WorkType::ChainSegment => chain_segment_queue.len(),
                        WorkType::ChainSegmentBackfill => backfill_chain_segment.len(),
                        WorkType::Status => status_queue.len(),
                        WorkType::BlocksByRangeRequest => blbrange_queue.len(),
                        WorkType::BlocksByRootsRequest => blbroots_queue.len(),
                        WorkType::BlobsByRangeRequest => bbrange_queue.len(),
                        WorkType::BlobsByRootsRequest => bbroots_queue.len(),
                        WorkType::DataColumnsByRootsRequest => dcbroots_queue.len(),
                        WorkType::DataColumnsByRangeRequest => dcbrange_queue.len(),
                        WorkType::GossipBlsToExecutionChange => {
                            gossip_bls_to_execution_change_queue.len()
                        }
                        WorkType::LightClientBootstrapRequest => lc_bootstrap_queue.len(),
                        WorkType::LightClientOptimisticUpdateRequest => {
                            lc_optimistic_update_queue.len()
                        }
                        WorkType::LightClientFinalityUpdateRequest => {
                            lc_finality_update_queue.len()
                        }
                        WorkType::ApiRequestP0 => api_request_p0_queue.len(),
                        WorkType::ApiRequestP1 => api_request_p1_queue.len(),
                    };
                    metrics::observe_vec(
                        &metrics::BEACON_PROCESSOR_QUEUE_LENGTH,
                        &[modified_queue_id.into()],
                        queue_len as f64,
                    );
                }

                if aggregate_queue.is_full() && aggregate_debounce.elapsed() {
                    error!(
                        self.log,
                        "Aggregate attestation queue full";
                        "msg" => "the system has insufficient resources for load",
                        "queue_len" => aggregate_queue.max_length,
                    )
                }

                if attestation_queue.is_full() && attestation_debounce.elapsed() {
                    error!(
                        self.log,
                        "Attestation queue full";
                        "msg" => "the system has insufficient resources for load",
                        "queue_len" => attestation_queue.max_length,
                    )
                }
            }
        };

        // Spawn on the core executor.
        executor.spawn(manager_future, MANAGER_TASK_NAME);
        Ok(())
    }

    // TODO(beacon-processor) should we move spawn_worker outside of self?
    /// Spawns a blocking worker thread to process some `Work`.
    ///
    /// Sends an message on `idle_tx` when the work is complete and the task is stopping.
    fn spawn_worker(&mut self, work: Work<E>, idle_tx: mpsc::Sender<()>) {
        let work_id = work.str_id();
        let worker_timer =
            metrics::start_timer_vec(&metrics::BEACON_PROCESSOR_WORKER_TIME, &[work_id]);
        metrics::inc_counter(&metrics::BEACON_PROCESSOR_WORKERS_SPAWNED_TOTAL);
        metrics::inc_counter_vec(
            &metrics::BEACON_PROCESSOR_WORK_EVENTS_STARTED_COUNT,
            &[work.str_id()],
        );

        // Wrap the `idle_tx` in a struct that will fire the idle message whenever it is dropped.
        //
        // This helps ensure that the worker is always freed in the case of an early exit or panic.
        // As such, this instantiation should happen as early in the function as possible.
        let send_idle_on_drop = SendOnDrop {
            tx: idle_tx,
            _worker_timer: worker_timer,
            log: self.log.clone(),
        };

        let worker_id = self.current_workers;
        self.current_workers = self.current_workers.saturating_add(1);

        let executor = self.executor.clone();

        trace!(
            self.log,
            "Spawning beacon processor worker";
            "work" => work_id,
            "worker" => worker_id,
        );

        let task_spawner = TaskSpawner {
            executor,
            send_idle_on_drop,
        };

        match work {
            Work::GossipAttestation {
                attestation,
                process_individual,
                process_batch: _,
            } => task_spawner.spawn_blocking(move || {
                process_individual(*attestation);
            }),
            Work::GossipAttestationBatch {
                attestations,
                process_batch,
            } => task_spawner.spawn_blocking(move || {
                process_batch(attestations);
            }),
            Work::GossipAggregate {
                aggregate,
                process_individual,
                process_batch: _,
            } => task_spawner.spawn_blocking(move || {
                process_individual(*aggregate);
            }),
            Work::GossipAggregateBatch {
                aggregates,
                process_batch,
            } => task_spawner.spawn_blocking(move || {
                process_batch(aggregates);
            }),
            Work::ChainSegment(process_fn) => task_spawner.spawn_async(async move {
                process_fn.await;
            }),
            Work::UnknownBlockAttestation { process_fn }
            | Work::UnknownBlockAggregate { process_fn }
            | Work::UnknownLightClientOptimisticUpdate { process_fn, .. }
            | Work::UnknownBlockSamplingRequest { process_fn } => {
                task_spawner.spawn_blocking(process_fn)
            }
            Work::DelayedImportBlock {
                beacon_block_slot: _,
                beacon_block_root: _,
                process_fn,
            } => task_spawner.spawn_async(process_fn),
            Work::RpcBlock { process_fn }
            | Work::RpcBlobs { process_fn }
            | Work::RpcCustodyColumn(process_fn)
            | Work::RpcVerifyDataColumn(process_fn)
            | Work::SamplingResult(process_fn) => task_spawner.spawn_async(process_fn),
            Work::IgnoredRpcBlock { process_fn } => task_spawner.spawn_blocking(process_fn),
            Work::GossipBlock(work)
            | Work::GossipBlobSidecar(work)
            | Work::GossipDataColumnSidecar(work) => task_spawner.spawn_async(async move {
                work.await;
            }),
            Work::BlobsByRangeRequest(process_fn)
            | Work::BlobsByRootsRequest(process_fn)
            | Work::DataColumnsByRootsRequest(process_fn)
            | Work::DataColumnsByRangeRequest(process_fn) => {
                task_spawner.spawn_blocking(process_fn)
            }
            Work::BlocksByRangeRequest(work) | Work::BlocksByRootsRequest(work) => {
                task_spawner.spawn_async(work)
            }
            Work::ChainSegmentBackfill(process_fn) => task_spawner.spawn_async(process_fn),
            Work::ApiRequestP0(process_fn) | Work::ApiRequestP1(process_fn) => match process_fn {
                BlockingOrAsync::Blocking(process_fn) => task_spawner.spawn_blocking(process_fn),
                BlockingOrAsync::Async(process_fn) => task_spawner.spawn_async(process_fn),
            },
            Work::GossipVoluntaryExit(process_fn)
            | Work::GossipProposerSlashing(process_fn)
            | Work::GossipAttesterSlashing(process_fn)
            | Work::GossipSyncSignature(process_fn)
            | Work::GossipSyncContribution(process_fn)
            | Work::GossipLightClientFinalityUpdate(process_fn)
            | Work::GossipLightClientOptimisticUpdate(process_fn)
            | Work::Status(process_fn)
            | Work::GossipBlsToExecutionChange(process_fn)
            | Work::LightClientBootstrapRequest(process_fn)
            | Work::LightClientOptimisticUpdateRequest(process_fn)
            | Work::LightClientFinalityUpdateRequest(process_fn) => {
                task_spawner.spawn_blocking(process_fn)
            }
            Work::Reprocess(process_fn)
        };
    }
}

/// Spawns tasks that are either:
///
/// - Blocking (i.e. intensive methods that shouldn't run on the core `tokio` executor)
/// - Async (i.e. `async` methods)
///
/// Takes a `SendOnDrop` and ensures it is dropped after the task completes. This frees the beacon
/// processor worker so a new task can be started.
struct TaskSpawner {
    executor: TaskExecutor,
    send_idle_on_drop: SendOnDrop,
}

impl TaskSpawner {
    /// Spawn an async task, dropping the `SendOnDrop` after the task has completed.
    fn spawn_async(self, task: impl Future<Output = ()> + Send + 'static) {
        self.executor.spawn(
            async {
                task.await;
                drop(self.send_idle_on_drop)
            },
            WORKER_TASK_NAME,
        )
    }

    /// Spawn a blocking task, dropping the `SendOnDrop` after the task has completed.
    fn spawn_blocking<F>(self, task: F)
    where
        F: FnOnce() + Send + 'static,
    {
        self.executor.spawn_blocking(
            || {
                task();
                drop(self.send_idle_on_drop)
            },
            WORKER_TASK_NAME,
        )
    }
}

/// This struct will send a message on `self.tx` when it is dropped. An error will be logged on
/// `self.log` if the send fails (this happens when the node is shutting down).
///
/// ## Purpose
///
/// This is useful for ensuring that a worker-freed message is still sent if a worker panics.
///
/// The Rust docs for `Drop` state that `Drop` is called during an unwind in a panic:
///
/// https://doc.rust-lang.org/std/ops/trait.Drop.html#panics
pub struct SendOnDrop {
    tx: mpsc::Sender<()>,
    // The field is unused, but it's here to ensure the timer is dropped once the task has finished.
    _worker_timer: Option<metrics::HistogramTimer>,
    log: Logger,
}

impl Drop for SendOnDrop {
    fn drop(&mut self) {
        if let Err(e) = self.tx.try_send(()) {
            warn!(
                self.log,
                "Unable to free worker";
                "msg" => "did not free worker, shutdown may be underway",
                "error" => %e
            )
        }
    }
}<|MERGE_RESOLUTION|>--- conflicted
+++ resolved
@@ -1006,13 +1006,7 @@
                     .map_or(false, |event| event.drop_during_sync);
 
                 let idle_tx = idle_tx.clone();
-<<<<<<< HEAD
-
-                // TODO(beacon-processor) ordering is defined here
-                match work_event {
-=======
                 let modified_queue_id = match work_event {
->>>>>>> 50d8375d
                     // There is no new work event, but we are able to spawn a new worker.
                     //
                     // We don't check the `work.drop_during_sync` here. We assume that if it made
@@ -1402,16 +1396,8 @@
                             Work::ApiRequestP1 { .. } => {
                                 api_request_p1_queue.push(work, work_id, &self.log)
                             }
-<<<<<<< HEAD
-                            Work::Reprocess { .. } => {
-                                // TODO(beacon-processor)
-                                todo!()
-                            }
-                        }
-=======
                         };
                         Some(work_type)
->>>>>>> 50d8375d
                     }
                 };
 
