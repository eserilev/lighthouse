//! This crate provides an abstraction over one or more *execution engines*. An execution engine
//! was formerly known as an "eth1 node", like Geth, Nethermind, Erigon, etc.
//!
//! This crate only provides useful functionality for "The Merge", it does not provide any of the
//! deposit-contract functionality that the `beacon_node/eth1` crate already provides.

use crate::payload_cache::PayloadCache;
use arc_swap::ArcSwapOption;
use auth::{strip_prefix, Auth, JwtKey};
use builder_client::BuilderHttpClient;
pub use engine_api::EngineCapabilities;
use engine_api::Error as ApiError;
pub use engine_api::*;
pub use engine_api::{http, http::deposit_methods, http::HttpJsonRpc};
use engines::{Engine, EngineError};
pub use engines::{EngineState, ForkchoiceState};
use eth2::types::{builder_bid::SignedBuilderBid, BlobsBundle, ForkVersionedResponse};
use eth2::types::{FullPayloadContents, SignedBlockContents};
use ethers_core::types::Transaction as EthersTransaction;
use fork_choice::ForkchoiceUpdateParameters;
use lru::LruCache;
use payload_status::process_payload_status;
pub use payload_status::PayloadStatus;
use sensitive_url::SensitiveUrl;
use serde::{Deserialize, Serialize};
use slog::{crit, debug, error, info, trace, warn, Logger};
use slot_clock::SlotClock;
use std::collections::HashMap;
use std::fmt;
use std::future::Future;
use std::io::Write;
use std::path::PathBuf;
use std::sync::Arc;
use std::time::{Duration, Instant, SystemTime, UNIX_EPOCH};
use strum::AsRefStr;
use task_executor::TaskExecutor;
use tokio::{
    sync::{Mutex, MutexGuard, RwLock},
    time::sleep,
};
use tokio_stream::wrappers::WatchStream;
use tree_hash::TreeHash;
use types::beacon_block_body::KzgCommitments;
use types::builder_bid::BuilderBid;
use types::payload::BlockProductionVersion;
use types::sidecar::{BlobItems, Sidecar};
use types::{AbstractExecPayload, ExecutionPayloadDeneb, KzgProofs};
use types::{
    BeaconStateError, BlindedPayload, ChainSpec, Epoch, ExecPayload, ExecutionPayloadCapella,
    ExecutionPayloadMerge, FullPayload, ProposerPreparationData, PublicKeyBytes, Signature, Slot,
};

mod block_hash;
mod engine_api;
pub mod engines;
mod keccak;
mod metrics;
pub mod payload_cache;
mod payload_status;
pub mod test_utils;

/// Indicates the default jwt authenticated execution endpoint.
pub const DEFAULT_EXECUTION_ENDPOINT: &str = "http://localhost:8551/";

/// Name for the default file used for the jwt secret.
pub const DEFAULT_JWT_FILE: &str = "jwt.hex";

/// Each time the `ExecutionLayer` retrieves a block from an execution node, it stores that block
/// in an LRU cache to avoid redundant lookups. This is the size of that cache.
const EXECUTION_BLOCKS_LRU_CACHE_SIZE: usize = 128;

/// A fee recipient address for use during block production. Only used as a very last resort if
/// there is no address provided by the user.
///
/// ## Note
///
/// This is *not* the zero-address, since Geth has been known to return errors for a coinbase of
/// 0x00..00.
const DEFAULT_SUGGESTED_FEE_RECIPIENT: [u8; 20] =
    [0, 0, 0, 0, 0, 0, 0, 0, 0, 0, 0, 0, 0, 0, 0, 0, 0, 0, 0, 1];

/// A payload alongside some information about where it came from.
pub enum ProvenancedPayload<P> {
    /// A good old fashioned farm-to-table payload from your local EE.
    Local(P),
    /// A payload from a builder (e.g. mev-boost).
    Builder(P),
}

impl<E: EthSpec> TryFrom<BuilderBid<E>> for ProvenancedPayload<BlockProposalContentsType<E>> {
    type Error = Error;

    fn try_from(value: BuilderBid<E>) -> Result<Self, Error> {
        let block_proposal_contents = match value {
            BuilderBid::Merge(builder_bid) => BlockProposalContents::Payload {
                payload: ExecutionPayloadHeader::Merge(builder_bid.header)
                    .try_into()
                    .map_err(|_| Error::InvalidPayloadConversion)?,
                block_value: builder_bid.value,
            },
            BuilderBid::Capella(builder_bid) => BlockProposalContents::Payload {
                payload: ExecutionPayloadHeader::Capella(builder_bid.header)
                    .try_into()
                    .map_err(|_| Error::InvalidPayloadConversion)?,
                block_value: builder_bid.value,
            },
            BuilderBid::Deneb(builder_bid) => BlockProposalContents::PayloadAndBlobs {
                payload: ExecutionPayloadHeader::Deneb(builder_bid.header)
                    .try_into()
                    .map_err(|_| Error::InvalidPayloadConversion)?,
                block_value: builder_bid.value,
                kzg_commitments: builder_bid.blinded_blobs_bundle.commitments,
                blobs: BlobItems::<E>::try_from_blob_roots(
                    builder_bid.blinded_blobs_bundle.blob_roots,
                )
                .map_err(Error::InvalidBlobConversion)?,
                proofs: builder_bid.blinded_blobs_bundle.proofs,
            },
        };
        Ok(ProvenancedPayload::Builder(
            BlockProposalContentsType::Blinded(block_proposal_contents),
        ))
    }
}

#[derive(Debug)]
pub enum Error {
    NoEngine,
    NoPayloadBuilder,
    ApiError(ApiError),
    Builder(builder_client::Error),
    NoHeaderFromBuilder,
    CannotProduceHeader,
    EngineError(Box<EngineError>),
    NotSynced,
    ShuttingDown,
    FeeRecipientUnspecified,
    MissingLatestValidHash,
    BlockHashMismatch {
        computed: ExecutionBlockHash,
        payload: ExecutionBlockHash,
        transactions_root: Hash256,
    },
    InvalidJWTSecret(String),
    InvalidForkForPayload,
    InvalidPayloadBody(String),
    InvalidPayloadConversion,
    InvalidBlobConversion(String),
    BeaconStateError(BeaconStateError),
    PayloadTypeMismatch,
}

impl From<BeaconStateError> for Error {
    fn from(e: BeaconStateError) -> Self {
        Error::BeaconStateError(e)
    }
}

impl From<ApiError> for Error {
    fn from(e: ApiError) -> Self {
        Error::ApiError(e)
    }
}

pub enum BlockProposalContentsType<E: EthSpec> {
    Full(BlockProposalContents<E, FullPayload<E>>),
    Blinded(BlockProposalContents<E, BlindedPayload<E>>),
}

pub enum BlockProposalContents<T: EthSpec, Payload: AbstractExecPayload<T>> {
    Payload {
        payload: Payload,
        block_value: Uint256,
    },
    PayloadAndBlobs {
        payload: Payload,
        block_value: Uint256,
        kzg_commitments: KzgCommitments<T>,
        blobs: <Payload::Sidecar as Sidecar<T>>::BlobItems,
        proofs: KzgProofs<T>,
    },
}

impl<T: EthSpec> From<BlockProposalContents<T, FullPayload<T>>>
    for BlockProposalContents<T, BlindedPayload<T>>
{
    fn from(item: BlockProposalContents<T, FullPayload<T>>) -> Self {
        let block_value = item.block_value().to_owned();

        let blinded_payload: BlockProposalContents<T, BlindedPayload<T>> =
            BlockProposalContents::Payload {
                payload: item.to_payload().execution_payload().into(),
                block_value,
            };

        blinded_payload
    }
}

impl<E: EthSpec, Payload: AbstractExecPayload<E>> TryFrom<GetPayloadResponse<E>>
    for BlockProposalContents<E, Payload>
{
    type Error = Error;

    fn try_from(response: GetPayloadResponse<E>) -> Result<Self, Error> {
        let (execution_payload, block_value, maybe_bundle) = response.into();
        match maybe_bundle {
            Some(bundle) => Ok(Self::PayloadAndBlobs {
                payload: execution_payload.into(),
                block_value,
                kzg_commitments: bundle.commitments,
                blobs: BlobItems::try_from_blobs(bundle.blobs)
                    .map_err(Error::InvalidBlobConversion)?,
                proofs: bundle.proofs,
            }),
            None => Ok(Self::Payload {
                payload: execution_payload.into(),
                block_value,
            }),
        }
    }
}

impl<E: EthSpec> TryFrom<GetPayloadResponseType<E>> for BlockProposalContentsType<E> {
    type Error = Error;

    fn try_from(response_type: GetPayloadResponseType<E>) -> Result<Self, Error> {
        match response_type {
            GetPayloadResponseType::Full(response) => Ok(Self::Full(response.try_into()?)),
            GetPayloadResponseType::Blinded(response) => Ok(Self::Blinded(response.try_into()?)),
        }
    }
}

#[allow(clippy::type_complexity)]
impl<T: EthSpec, Payload: AbstractExecPayload<T>> BlockProposalContents<T, Payload> {
    pub fn deconstruct(
        self,
    ) -> (
        Payload,
        Option<KzgCommitments<T>>,
        Option<<Payload::Sidecar as Sidecar<T>>::BlobItems>,
        Option<KzgProofs<T>>,
        Uint256,
    ) {
        match self {
            Self::Payload {
                payload,
                block_value,
            } => (payload, None, None, None, block_value),
            Self::PayloadAndBlobs {
                payload,
                block_value,
                kzg_commitments,
                blobs,
                proofs,
            } => (
                payload,
                Some(kzg_commitments),
                Some(blobs),
                Some(proofs),
                block_value,
            ),
        }
    }

    pub fn payload(&self) -> &Payload {
        match self {
            Self::Payload { payload, .. } => payload,
            Self::PayloadAndBlobs { payload, .. } => payload,
        }
    }
    pub fn to_payload(self) -> Payload {
        match self {
            Self::Payload { payload, .. } => payload,
            Self::PayloadAndBlobs { payload, .. } => payload,
        }
    }
    pub fn block_value(&self) -> &Uint256 {
        match self {
            Self::Payload { block_value, .. } => block_value,
            Self::PayloadAndBlobs { block_value, .. } => block_value,
        }
    }
    pub fn default_at_fork(fork_name: ForkName) -> Result<Self, BeaconStateError> {
        Ok(match fork_name {
            ForkName::Base | ForkName::Altair | ForkName::Merge | ForkName::Capella => {
                BlockProposalContents::Payload {
                    payload: Payload::default_at_fork(fork_name)?,
                    block_value: Uint256::zero(),
                }
            }
            ForkName::Deneb => BlockProposalContents::PayloadAndBlobs {
                payload: Payload::default_at_fork(fork_name)?,
                block_value: Uint256::zero(),
                blobs: Payload::default_blobs_at_fork(fork_name)?,
                kzg_commitments: VariableList::default(),
                proofs: VariableList::default(),
            },
        })
    }
}

#[derive(Clone, PartialEq)]
pub struct ProposerPreparationDataEntry {
    update_epoch: Epoch,
    preparation_data: ProposerPreparationData,
}

#[derive(Hash, PartialEq, Eq)]
pub struct ProposerKey {
    slot: Slot,
    head_block_root: Hash256,
}

#[derive(PartialEq, Clone)]
pub struct Proposer {
    validator_index: u64,
    payload_attributes: PayloadAttributes,
}

/// Information from the beacon chain that is necessary for querying the builder API.
pub struct BuilderParams {
    pub pubkey: PublicKeyBytes,
    pub slot: Slot,
    pub chain_health: ChainHealth,
}

pub enum ChainHealth {
    Healthy,
    Unhealthy(FailedCondition),
    Optimistic,
    PreMerge,
}

#[derive(Debug)]
pub enum FailedCondition {
    Skips,
    SkipsPerEpoch,
    EpochsSinceFinalization,
}

type PayloadContentsRefTuple<'a, T> = (ExecutionPayloadRef<'a, T>, Option<&'a BlobsBundle<T>>);

struct Inner<E: EthSpec> {
    engine: Arc<Engine>,
    builder: ArcSwapOption<BuilderHttpClient>,
    execution_engine_forkchoice_lock: Mutex<()>,
    suggested_fee_recipient: Option<Address>,
    proposer_preparation_data: Mutex<HashMap<u64, ProposerPreparationDataEntry>>,
    execution_blocks: Mutex<LruCache<ExecutionBlockHash, ExecutionBlock>>,
    proposers: RwLock<HashMap<ProposerKey, Proposer>>,
    executor: TaskExecutor,
    payload_cache: PayloadCache<E>,
    builder_profit_threshold: Uint256,
    log: Logger,
    always_prefer_builder_payload: bool,
    ignore_builder_override_suggestion_threshold: f32,
    /// Track whether the last `newPayload` call errored.
    ///
    /// This is used *only* in the informational sync status endpoint, so that a VC using this
    /// node can prefer another node with a healthier EL.
    last_new_payload_errored: RwLock<bool>,
}

#[derive(Debug, Default, Clone, Serialize, Deserialize)]
pub struct Config {
    /// Endpoint urls for EL nodes that are running the engine api.
    pub execution_endpoints: Vec<SensitiveUrl>,
    /// Endpoint urls for services providing the builder api.
    pub builder_url: Option<SensitiveUrl>,
    /// User agent to send with requests to the builder API.
    pub builder_user_agent: Option<String>,
    /// JWT secrets for the above endpoints running the engine api.
    pub secret_files: Vec<PathBuf>,
    /// The default fee recipient to use on the beacon node if none if provided from
    /// the validator client during block preparation.
    pub suggested_fee_recipient: Option<Address>,
    /// An optional id for the beacon node that will be passed to the EL in the JWT token claim.
    pub jwt_id: Option<String>,
    /// An optional client version for the beacon node that will be passed to the EL in the JWT token claim.
    pub jwt_version: Option<String>,
    /// Default directory for the jwt secret if not provided through cli.
    pub default_datadir: PathBuf,
    /// The minimum value of an external payload for it to be considered in a proposal.
    pub builder_profit_threshold: u128,
    pub execution_timeout_multiplier: Option<u32>,
    pub always_prefer_builder_payload: bool,
    pub ignore_builder_override_suggestion_threshold: f32,
}

/// Provides access to one execution engine and provides a neat interface for consumption by the
/// `BeaconChain`.
#[derive(Clone)]
pub struct ExecutionLayer<T: EthSpec> {
    inner: Arc<Inner<T>>,
}

/// This function will return the percentage difference between 2 U256 values, using `base_value`
/// as the denominator. It is accurate to 7 decimal places which is about the precision of
/// an f32.
///
/// If some error is encountered in the calculation, None will be returned.
fn percentage_difference_u256(base_value: Uint256, comparison_value: Uint256) -> Option<f32> {
    if base_value == Uint256::zero() {
        return None;
    }
    // this is the total supply of ETH in WEI
    let max_value = Uint256::from(12u8) * Uint256::exp10(25);
    if base_value > max_value || comparison_value > max_value {
        return None;
    }

    // Now we should be able to calculate the difference without division by zero or overflow
    const PRECISION: usize = 7;
    let precision_factor = Uint256::exp10(PRECISION);
    let scaled_difference = if base_value <= comparison_value {
        (comparison_value - base_value) * precision_factor
    } else {
        (base_value - comparison_value) * precision_factor
    };
    let scaled_proportion = scaled_difference / base_value;
    // max value of scaled difference is 1.2 * 10^33, well below the max value of a u128 / f64 / f32
    let percentage =
        100.0f64 * scaled_proportion.low_u128() as f64 / precision_factor.low_u128() as f64;
    if base_value <= comparison_value {
        Some(percentage as f32)
    } else {
        Some(-percentage as f32)
    }
}

impl<T: EthSpec> ExecutionLayer<T> {
    /// Instantiate `Self` with an Execution engine specified in `Config`, using JSON-RPC via HTTP.
    pub fn from_config(config: Config, executor: TaskExecutor, log: Logger) -> Result<Self, Error> {
        let Config {
            execution_endpoints: urls,
            builder_url,
            builder_user_agent,
            secret_files,
            suggested_fee_recipient,
            jwt_id,
            jwt_version,
            default_datadir,
            builder_profit_threshold,
            execution_timeout_multiplier,
            always_prefer_builder_payload,
            ignore_builder_override_suggestion_threshold,
        } = config;

        if urls.len() > 1 {
            warn!(log, "Only the first execution engine url will be used");
        }
        let execution_url = urls.into_iter().next().ok_or(Error::NoEngine)?;

        // Use the default jwt secret path if not provided via cli.
        let secret_file = secret_files
            .into_iter()
            .next()
            .unwrap_or_else(|| default_datadir.join(DEFAULT_JWT_FILE));

        let jwt_key = if secret_file.exists() {
            // Read secret from file if it already exists
            std::fs::read_to_string(&secret_file)
                .map_err(|e| format!("Failed to read JWT secret file. Error: {:?}", e))
                .and_then(|ref s| {
                    let secret = JwtKey::from_slice(
                        &hex::decode(strip_prefix(s.trim_end()))
                            .map_err(|e| format!("Invalid hex string: {:?}", e))?,
                    )?;
                    Ok(secret)
                })
                .map_err(Error::InvalidJWTSecret)
        } else {
            // Create a new file and write a randomly generated secret to it if file does not exist
            warn!(log, "No JWT found on disk. Generating"; "path" => %secret_file.display());
            std::fs::File::options()
                .write(true)
                .create_new(true)
                .open(&secret_file)
                .map_err(|e| format!("Failed to open JWT secret file. Error: {:?}", e))
                .and_then(|mut f| {
                    let secret = auth::JwtKey::random();
                    f.write_all(secret.hex_string().as_bytes())
                        .map_err(|e| format!("Failed to write to JWT secret file: {:?}", e))?;
                    Ok(secret)
                })
                .map_err(Error::InvalidJWTSecret)
        }?;

        let engine: Engine = {
            let auth = Auth::new(jwt_key, jwt_id, jwt_version);
            debug!(log, "Loaded execution endpoint"; "endpoint" => %execution_url, "jwt_path" => ?secret_file.as_path());
            let api = HttpJsonRpc::new_with_auth(execution_url, auth, execution_timeout_multiplier)
                .map_err(Error::ApiError)?;
            Engine::new(api, executor.clone(), &log)
        };

        let inner = Inner {
            engine: Arc::new(engine),
            builder: ArcSwapOption::empty(),
            execution_engine_forkchoice_lock: <_>::default(),
            suggested_fee_recipient,
            proposer_preparation_data: Mutex::new(HashMap::new()),
            proposers: RwLock::new(HashMap::new()),
            execution_blocks: Mutex::new(LruCache::new(EXECUTION_BLOCKS_LRU_CACHE_SIZE)),
            executor,
            payload_cache: PayloadCache::default(),
            builder_profit_threshold: Uint256::from(builder_profit_threshold),
            log,
            always_prefer_builder_payload,
            ignore_builder_override_suggestion_threshold,
            last_new_payload_errored: RwLock::new(false),
        };

        let el = Self {
            inner: Arc::new(inner),
        };

        if let Some(builder_url) = builder_url {
            el.set_builder_url(builder_url, builder_user_agent)?;
        }

        Ok(el)
    }

    fn engine(&self) -> &Arc<Engine> {
        &self.inner.engine
    }

    pub fn builder(&self) -> Option<Arc<BuilderHttpClient>> {
        self.inner.builder.load_full()
    }

    /// Set the builder URL after initialization.
    ///
    /// This is useful for breaking circular dependencies between mock ELs and mock builders in
    /// tests.
    pub fn set_builder_url(
        &self,
        builder_url: SensitiveUrl,
        builder_user_agent: Option<String>,
    ) -> Result<(), Error> {
        let builder_client = BuilderHttpClient::new(builder_url.clone(), builder_user_agent)
            .map_err(Error::Builder)?;
        info!(
            self.log(),
            "Using external block builder";
            "builder_url" => ?builder_url,
            "builder_profit_threshold" => self.inner.builder_profit_threshold.as_u128(),
            "local_user_agent" => builder_client.get_user_agent(),
        );
        self.inner.builder.swap(Some(Arc::new(builder_client)));
        Ok(())
    }

    /// Cache a full payload, keyed on the `tree_hash_root` of the payload
    fn cache_payload(
        &self,
        payload_and_blobs: PayloadContentsRefTuple<T>,
    ) -> Option<FullPayloadContents<T>> {
        let (payload_ref, maybe_json_blobs_bundle) = payload_and_blobs;

        let payload = payload_ref.clone_from_ref();
        let maybe_blobs_bundle = maybe_json_blobs_bundle
            .cloned()
            .map(|blobs_bundle| BlobsBundle {
                commitments: blobs_bundle.commitments,
                proofs: blobs_bundle.proofs,
                blobs: blobs_bundle.blobs,
            });

        self.inner
            .payload_cache
            .put(FullPayloadContents::new(payload, maybe_blobs_bundle))
    }

    /// Attempt to retrieve a full payload from the payload cache by the payload root
    pub fn get_payload_by_root(&self, root: &Hash256) -> Option<FullPayloadContents<T>> {
        self.inner.payload_cache.get(root)
    }

    pub fn executor(&self) -> &TaskExecutor {
        &self.inner.executor
    }

    /// Get the current difficulty of the PoW chain.
    pub async fn get_current_difficulty(&self) -> Result<Uint256, ApiError> {
        let block = self
            .engine()
            .api
            .get_block_by_number(BlockByNumberQuery::Tag(LATEST_TAG))
            .await?
            .ok_or(ApiError::ExecutionHeadBlockNotFound)?;
        Ok(block.total_difficulty)
    }
    /// Note: this function returns a mutex guard, be careful to avoid deadlocks.
    async fn execution_blocks(
        &self,
    ) -> MutexGuard<'_, LruCache<ExecutionBlockHash, ExecutionBlock>> {
        self.inner.execution_blocks.lock().await
    }

    /// Gives access to a channel containing if the last engine state is online or not.
    ///
    /// This can be called several times.
    pub async fn get_responsiveness_watch(&self) -> WatchStream<EngineState> {
        self.engine().watch_state().await
    }

    /// Note: this function returns a mutex guard, be careful to avoid deadlocks.
    async fn proposer_preparation_data(
        &self,
    ) -> MutexGuard<'_, HashMap<u64, ProposerPreparationDataEntry>> {
        self.inner.proposer_preparation_data.lock().await
    }

    fn proposers(&self) -> &RwLock<HashMap<ProposerKey, Proposer>> {
        &self.inner.proposers
    }

    fn log(&self) -> &Logger {
        &self.inner.log
    }

    pub async fn execution_engine_forkchoice_lock(&self) -> MutexGuard<'_, ()> {
        self.inner.execution_engine_forkchoice_lock.lock().await
    }

    /// Convenience function to allow spawning a task without waiting for the result.
    pub fn spawn<F, U>(&self, generate_future: F, name: &'static str)
    where
        F: FnOnce(Self) -> U,
        U: Future<Output = ()> + Send + 'static,
    {
        self.executor().spawn(generate_future(self.clone()), name);
    }

    /// Spawns a routine which attempts to keep the execution engine online.
    pub fn spawn_watchdog_routine<S: SlotClock + 'static>(&self, slot_clock: S) {
        let watchdog = |el: ExecutionLayer<T>| async move {
            // Run one task immediately.
            el.watchdog_task().await;

            // Start the loop to periodically update.
            loop {
                el.spawn(
                    |el| async move { el.watchdog_task().await },
                    "exec_watchdog_task",
                );
                sleep(slot_clock.slot_duration()).await;
            }
        };

        self.spawn(watchdog, "exec_watchdog");
    }

    /// Performs a single execution of the watchdog routine.
    pub async fn watchdog_task(&self) {
        self.engine().upcheck().await;
    }

    /// Spawns a routine which cleans the cached proposer data periodically.
    pub fn spawn_clean_proposer_caches_routine<S: SlotClock + 'static>(&self, slot_clock: S) {
        let preparation_cleaner = |el: ExecutionLayer<T>| async move {
            // Start the loop to periodically clean proposer preparation cache.
            loop {
                if let Some(duration_to_next_epoch) =
                    slot_clock.duration_to_next_epoch(T::slots_per_epoch())
                {
                    // Wait for next epoch
                    sleep(duration_to_next_epoch).await;

                    match slot_clock
                        .now()
                        .map(|slot| slot.epoch(T::slots_per_epoch()))
                    {
                        Some(current_epoch) => el
                            .clean_proposer_caches(current_epoch)
                            .await
                            .map_err(|e| {
                                error!(
                                    el.log(),
                                    "Failed to clean proposer preparation cache";
                                    "error" => format!("{:?}", e)
                                )
                            })
                            .unwrap_or(()),
                        None => error!(el.log(), "Failed to get current epoch from slot clock"),
                    }
                } else {
                    error!(el.log(), "Failed to read slot clock");
                    // If we can't read the slot clock, just wait another slot and retry.
                    sleep(slot_clock.slot_duration()).await;
                }
            }
        };

        self.spawn(preparation_cleaner, "exec_preparation_cleanup");
    }

    /// Returns `true` if the execution engine is synced and reachable.
    pub async fn is_synced(&self) -> bool {
        self.engine().is_synced().await
    }

    /// Execution nodes return a "SYNCED" response when they do not have any peers.
    ///
    /// This function is a wrapper over `Self::is_synced` that makes an additional
    /// check for the execution layer sync status. Checks if the latest block has
    /// a `block_number != 0` *if* the `current_slot` is also `> 0`.
    /// Returns the `Self::is_synced` response if unable to get latest block.
    pub async fn is_synced_for_notifier(&self, current_slot: Slot) -> bool {
        let synced = self.is_synced().await;
        if synced {
            if let Ok(Some(block)) = self
                .engine()
                .api
                .get_block_by_number(BlockByNumberQuery::Tag(LATEST_TAG))
                .await
            {
                if block.block_number == 0 && current_slot > 0 {
                    return false;
                }
            }
        }
        synced
    }

    /// Return `true` if the execution layer is offline or returning errors on `newPayload`.
    ///
    /// This function should never be used to prevent any operation in the beacon node, but can
    /// be used to give an indication on the HTTP API that the node's execution layer is struggling,
    /// which can in turn be used by the VC.
    pub async fn is_offline_or_erroring(&self) -> bool {
        self.engine().is_offline().await || *self.inner.last_new_payload_errored.read().await
    }

    /// Updates the proposer preparation data provided by validators
    pub async fn update_proposer_preparation(
        &self,
        update_epoch: Epoch,
        preparation_data: &[ProposerPreparationData],
    ) {
        let mut proposer_preparation_data = self.proposer_preparation_data().await;
        for preparation_entry in preparation_data {
            let new = ProposerPreparationDataEntry {
                update_epoch,
                preparation_data: preparation_entry.clone(),
            };

            let existing =
                proposer_preparation_data.insert(preparation_entry.validator_index, new.clone());

            if existing != Some(new) {
                metrics::inc_counter(&metrics::EXECUTION_LAYER_PROPOSER_DATA_UPDATED);
            }
        }
    }

    /// Removes expired entries from proposer_preparation_data and proposers caches
    async fn clean_proposer_caches(&self, current_epoch: Epoch) -> Result<(), Error> {
        let mut proposer_preparation_data = self.proposer_preparation_data().await;

        // Keep all entries that have been updated in the last 2 epochs
        let retain_epoch = current_epoch.saturating_sub(Epoch::new(2));
        proposer_preparation_data.retain(|_validator_index, preparation_entry| {
            preparation_entry.update_epoch >= retain_epoch
        });
        drop(proposer_preparation_data);

        let retain_slot = retain_epoch.start_slot(T::slots_per_epoch());
        self.proposers()
            .write()
            .await
            .retain(|proposer_key, _proposer| proposer_key.slot >= retain_slot);

        Ok(())
    }

    /// Returns `true` if there have been any validators registered via
    /// `Self::update_proposer_preparation`.
    pub async fn has_any_proposer_preparation_data(&self) -> bool {
        !self.proposer_preparation_data().await.is_empty()
    }

    /// Returns `true` if the `proposer_index` has registered as a local validator via
    /// `Self::update_proposer_preparation`.
    pub async fn has_proposer_preparation_data(&self, proposer_index: u64) -> bool {
        self.proposer_preparation_data()
            .await
            .contains_key(&proposer_index)
    }

    /// Check if a proposer is registered as a local validator, *from a synchronous context*.
    ///
    /// This method MUST NOT be called from an async task.
    pub fn has_proposer_preparation_data_blocking(&self, proposer_index: u64) -> bool {
        self.inner
            .proposer_preparation_data
            .blocking_lock()
            .contains_key(&proposer_index)
    }

    /// Returns the fee-recipient address that should be used to build a block
    pub async fn get_suggested_fee_recipient(&self, proposer_index: u64) -> Address {
        if let Some(preparation_data_entry) =
            self.proposer_preparation_data().await.get(&proposer_index)
        {
            // The values provided via the API have first priority.
            preparation_data_entry.preparation_data.fee_recipient
        } else if let Some(address) = self.inner.suggested_fee_recipient {
            // If there has been no fee recipient provided via the API, but the BN has been provided
            // with a global default address, use that.
            address
        } else {
            // If there is no user-provided fee recipient, use a junk value and complain loudly.
            crit!(
                self.log(),
                "Fee recipient unknown";
                "msg" => "the suggested_fee_recipient was unknown during block production. \
                a junk address was used, rewards were lost! \
                check the --suggested-fee-recipient flag and VC configuration.",
                "proposer_index" => ?proposer_index
            );

            Address::from_slice(&DEFAULT_SUGGESTED_FEE_RECIPIENT)
        }
    }

    /// Maps to the `engine_getPayload` JSON-RPC call.
    ///
    /// However, it will attempt to call `self.prepare_payload` if it cannot find an existing
    /// payload id for the given parameters.
    ///
    /// ## Fallback Behavior
    ///
    /// The result will be returned from the first node that returns successfully. No more nodes
    /// will be contacted.
    #[allow(clippy::too_many_arguments)]
    pub async fn get_payload(
        &self,
        parent_hash: ExecutionBlockHash,
        payload_attributes: &PayloadAttributes,
        forkchoice_update_params: ForkchoiceUpdateParameters,
        builder_params: BuilderParams,
        current_fork: ForkName,
        spec: &ChainSpec,
        block_production_version: BlockProductionVersion,
    ) -> Result<BlockProposalContentsType<T>, Error> {
        let payload_result_type = match block_production_version {
            BlockProductionVersion::V3 => match self
                .determine_and_fetch_payload(
                    parent_hash,
                    payload_attributes,
                    forkchoice_update_params,
                    builder_params,
                    current_fork,
                    spec,
                )
                .await
            {
                Ok(payload) => payload,
                Err(e) => {
                    metrics::inc_counter_vec(
                        &metrics::EXECUTION_LAYER_GET_PAYLOAD_OUTCOME,
                        &[metrics::FAILURE],
                    );
                    return Err(e);
                }
            },
            BlockProductionVersion::BlindedV2 => {
                let _timer = metrics::start_timer_vec(
                    &metrics::EXECUTION_LAYER_REQUEST_TIMES,
                    &[metrics::GET_BLINDED_PAYLOAD],
                );
                self.determine_and_fetch_payload(
                    parent_hash,
                    payload_attributes,
                    forkchoice_update_params,
                    builder_params,
                    current_fork,
                    spec,
                )
                .await?
            }
            BlockProductionVersion::FullV2 => self
                .get_full_payload_with(
                    parent_hash,
                    payload_attributes,
                    forkchoice_update_params,
                    current_fork,
                    noop,
                )
                .await
                .and_then(GetPayloadResponseType::try_into)
                .map(ProvenancedPayload::Local)?,
<<<<<<< HEAD
        };

        let block_proposal_content_type = match payload_result_type {
            ProvenancedPayload::Local(local_payload) => local_payload,
            ProvenancedPayload::Builder(builder_payload) => builder_payload,
        };

=======
        };

        let block_proposal_content_type = match payload_result_type {
            ProvenancedPayload::Local(local_payload) => local_payload,
            ProvenancedPayload::Builder(builder_payload) => builder_payload,
        };

>>>>>>> 36d88498
        match block_proposal_content_type {
            BlockProposalContentsType::Full(block_proposal_contents) => {
                metrics::inc_counter_vec(
                    &metrics::EXECUTION_LAYER_GET_PAYLOAD_OUTCOME,
                    &[metrics::SUCCESS],
                );
                metrics::inc_counter_vec(
                    &metrics::EXECUTION_LAYER_GET_PAYLOAD_SOURCE,
                    &[metrics::LOCAL],
                );
                if matches!(block_production_version, BlockProductionVersion::BlindedV2) {
                    Ok(BlockProposalContentsType::Blinded(
                        block_proposal_contents.into(),
                    ))
                } else {
                    Ok(BlockProposalContentsType::Full(block_proposal_contents))
                }
            }
            BlockProposalContentsType::Blinded(block_proposal_contents) => {
                metrics::inc_counter_vec(
                    &metrics::EXECUTION_LAYER_GET_PAYLOAD_OUTCOME,
                    &[metrics::SUCCESS],
                );
                metrics::inc_counter_vec(
                    &metrics::EXECUTION_LAYER_GET_PAYLOAD_SOURCE,
                    &[metrics::BUILDER],
                );
                Ok(BlockProposalContentsType::Blinded(block_proposal_contents))
            }
        }
    }

    async fn determine_and_fetch_payload(
        &self,
        parent_hash: ExecutionBlockHash,
        payload_attributes: &PayloadAttributes,
        forkchoice_update_params: ForkchoiceUpdateParameters,
        builder_params: BuilderParams,
        current_fork: ForkName,
        spec: &ChainSpec,
    ) -> Result<ProvenancedPayload<BlockProposalContentsType<T>>, Error> {
        if let Some(builder) = self.builder() {
            let slot = builder_params.slot;
            let pubkey = builder_params.pubkey;
            match builder_params.chain_health {
                ChainHealth::Healthy => {
                    info!(
                        self.log(),
                        "Requesting blinded header from connected builder";
                        "slot" => ?slot,
                        "pubkey" => ?pubkey,
                        "parent_hash" => ?parent_hash,
                    );

                    // Wait for the builder *and* local EL to produce a payload (or return an error).
                    let ((relay_result, relay_duration), (local_result_type, local_duration)) = tokio::join!(
                        timed_future(metrics::GET_BLINDED_PAYLOAD_BUILDER, async {
                            builder
                                .get_builder_header::<T>(slot, parent_hash, &pubkey)
                                .await
                        }),
                        timed_future(metrics::GET_BLINDED_PAYLOAD_LOCAL, async {
                            self.get_full_payload_caching(
                                parent_hash,
                                payload_attributes,
                                forkchoice_update_params,
                                current_fork,
                            )
                            .await
                        })
                    );

                    let local_result = match local_result_type? {
                        GetPayloadResponseType::Full(payload) => Ok(payload),
                        GetPayloadResponseType::Blinded(_) => Err(Error::PayloadTypeMismatch),
                    };

                    info!(
                        self.log(),
                        "Requested blinded execution payload";
                        "relay_fee_recipient" => match &relay_result {
                            Ok(Some(r)) => format!("{:?}", r.data.message.header().fee_recipient()),
                            Ok(None) => "empty response".to_string(),
                            Err(_) => "request failed".to_string(),
                        },
                        "relay_response_ms" => relay_duration.as_millis(),
                        "local_fee_recipient" => match &local_result {
                            Ok(get_payload_response) => format!("{:?}", get_payload_response.fee_recipient()),
                            Err(_) => "request failed".to_string()
                        },
                        "local_response_ms" => local_duration.as_millis(),
                        "parent_hash" => ?parent_hash,
                    );

                    return match (relay_result, local_result) {
                        (Err(e), Ok(local)) => {
                            warn!(
                                self.log(),
                                "Builder error when requesting payload";
                                "info" => "falling back to local execution client",
                                "relay_error" => ?e,
                                "local_block_hash" => ?local.block_hash(),
                                "parent_hash" => ?parent_hash,
                            );
                            Ok(ProvenancedPayload::Local(BlockProposalContentsType::Full(
                                local.try_into()?,
                            )))
                        }
                        (Ok(None), Ok(local)) => {
                            info!(
                                self.log(),
                                "Builder did not return a payload";
                                "info" => "falling back to local execution client",
                                "local_block_hash" => ?local.block_hash(),
                                "parent_hash" => ?parent_hash,
                            );
                            Ok(ProvenancedPayload::Local(BlockProposalContentsType::Full(
                                local.try_into()?,
                            )))
                        }
                        (Ok(Some(relay)), Ok(local)) => {
                            let header = &relay.data.message.header();

                            info!(
                                self.log(),
                                "Received local and builder payloads";
                                "relay_block_hash" => ?header.block_hash(),
                                "local_block_hash" => ?local.block_hash(),
                                "parent_hash" => ?parent_hash,
                            );

                            let relay_value = relay.data.message.value();
                            let local_value = *local.block_value();

                            if !self.inner.always_prefer_builder_payload {
                                if local_value >= *relay_value {
                                    info!(
                                        self.log(),
                                        "Local block is more profitable than relay block";
                                        "local_block_value" => %local_value,
                                        "relay_value" => %relay_value
                                    );
                                    return Ok(ProvenancedPayload::Local(
                                        BlockProposalContentsType::Full(local.try_into()?),
                                    ));
                                } else if local.should_override_builder().unwrap_or(false) {
                                    let percentage_difference =
                                        percentage_difference_u256(local_value, *relay_value);
                                    if percentage_difference.map_or(false, |percentage| {
                                        percentage
                                            < self
                                                .inner
                                                .ignore_builder_override_suggestion_threshold
                                    }) {
                                        info!(
                                            self.log(),
                                            "Using local payload because execution engine suggested we ignore builder payload";
                                            "local_block_value" => %local_value,
                                            "relay_value" => %relay_value
                                        );
                                        return Ok(ProvenancedPayload::Local(
                                            BlockProposalContentsType::Full(local.try_into()?),
                                        ));
                                    }
                                } else {
                                    info!(
                                        self.log(),
                                        "Relay block is more profitable than local block";
                                        "local_block_value" => %local_value,
                                        "relay_value" => %relay_value
                                    );
                                }
                            }

                            match verify_builder_bid(
                                &relay,
                                parent_hash,
                                payload_attributes,
                                Some(local.block_number()),
                                self.inner.builder_profit_threshold,
                                current_fork,
                                spec,
                            ) {
                                Ok(()) => Ok(ProvenancedPayload::try_from(relay.data.message)?),
                                Err(reason) if !reason.payload_invalid() => {
                                    info!(
                                        self.log(),
                                        "Builder payload ignored";
                                        "info" => "using local payload",
                                        "reason" => %reason,
                                        "relay_block_hash" => ?header.block_hash(),
                                        "parent_hash" => ?parent_hash,
                                    );
                                    Ok(ProvenancedPayload::Local(BlockProposalContentsType::Full(
                                        local.try_into()?,
                                    )))
                                }
                                Err(reason) => {
                                    metrics::inc_counter_vec(
                                        &metrics::EXECUTION_LAYER_GET_PAYLOAD_BUILDER_REJECTIONS,
                                        &[reason.as_ref().as_ref()],
                                    );
                                    warn!(
                                        self.log(),
                                        "Builder returned invalid payload";
                                        "info" => "using local payload",
                                        "reason" => %reason,
                                        "relay_block_hash" => ?header.block_hash(),
                                        "parent_hash" => ?parent_hash,
                                    );
                                    Ok(ProvenancedPayload::Local(BlockProposalContentsType::Full(
                                        local.try_into()?,
                                    )))
                                }
                            }
                        }
                        (Ok(Some(relay)), Err(local_error)) => {
                            let header = &relay.data.message.header();

                            info!(
                                self.log(),
                                "Received builder payload with local error";
                                "relay_block_hash" => ?header.block_hash(),
                                "local_error" => ?local_error,
                                "parent_hash" => ?parent_hash,
                            );

                            match verify_builder_bid(
                                &relay,
                                parent_hash,
                                payload_attributes,
                                None,
                                self.inner.builder_profit_threshold,
                                current_fork,
                                spec,
                            ) {
                                Ok(()) => Ok(ProvenancedPayload::try_from(relay.data.message)?),
                                // If the payload is valid then use it. The local EE failed
                                // to produce a payload so we have no alternative.
                                Err(e) if !e.payload_invalid() => {
                                    Ok(ProvenancedPayload::try_from(relay.data.message)?)
                                }
                                Err(reason) => {
                                    metrics::inc_counter_vec(
                                        &metrics::EXECUTION_LAYER_GET_PAYLOAD_BUILDER_REJECTIONS,
                                        &[reason.as_ref().as_ref()],
                                    );
                                    crit!(
                                        self.log(),
                                        "Builder returned invalid payload";
                                        "info" => "no local payload either - unable to propose block",
                                        "reason" => %reason,
                                        "relay_block_hash" => ?header.block_hash(),
                                        "parent_hash" => ?parent_hash,
                                    );
                                    Err(Error::CannotProduceHeader)
                                }
                            }
                        }
                        (Err(relay_error), Err(local_error)) => {
                            crit!(
                                self.log(),
                                "Unable to produce execution payload";
                                "info" => "the local EL and builder both failed - unable to propose block",
                                "relay_error" => ?relay_error,
                                "local_error" => ?local_error,
                                "parent_hash" => ?parent_hash,
                            );

                            Err(Error::CannotProduceHeader)
                        }
                        (Ok(None), Err(local_error)) => {
                            crit!(
                                self.log(),
                                "Unable to produce execution payload";
                                "info" => "the local EL failed and the builder returned nothing - \
                                    the block proposal will be missed",
                                "local_error" => ?local_error,
                                "parent_hash" => ?parent_hash,
                            );

                            Err(Error::CannotProduceHeader)
                        }
                    };
                }
                ChainHealth::Unhealthy(condition) => info!(
                    self.log(),
                    "Chain is unhealthy, using local payload";
                    "info" => "this helps protect the network. the --builder-fallback flags \
                        can adjust the expected health conditions.",
                    "failed_condition" => ?condition
                ),
                // Intentional no-op, so we never attempt builder API proposals pre-merge.
                ChainHealth::PreMerge => (),
                ChainHealth::Optimistic => info!(
                    self.log(),
                    "Chain is optimistic; can't build payload";
                    "info" => "the local execution engine is syncing and the builder network \
                        cannot safely be used - unable to propose block"
                ),
            }
        }
        self.get_full_payload_caching(
            parent_hash,
            payload_attributes,
            forkchoice_update_params,
            current_fork,
        )
        .await
        .and_then(GetPayloadResponseType::try_into)
        .map(ProvenancedPayload::Local)
    }

    /// Get a full payload and cache its result in the execution layer's payload cache.
    async fn get_full_payload_caching(
        &self,
        parent_hash: ExecutionBlockHash,
        payload_attributes: &PayloadAttributes,
        forkchoice_update_params: ForkchoiceUpdateParameters,
        current_fork: ForkName,
    ) -> Result<GetPayloadResponseType<T>, Error> {
        self.get_full_payload_with(
            parent_hash,
            payload_attributes,
            forkchoice_update_params,
            current_fork,
            Self::cache_payload,
        )
        .await
    }

    async fn get_full_payload_with(
        &self,
        parent_hash: ExecutionBlockHash,
        payload_attributes: &PayloadAttributes,
        forkchoice_update_params: ForkchoiceUpdateParameters,
        current_fork: ForkName,
        cache_fn: fn(
            &ExecutionLayer<T>,
            PayloadContentsRefTuple<T>,
        ) -> Option<FullPayloadContents<T>>,
    ) -> Result<GetPayloadResponseType<T>, Error> {
        self.engine()
            .request(move |engine| async move {
                let payload_id = if let Some(id) = engine
                    .get_payload_id(&parent_hash, payload_attributes)
                    .await
                {
                    // The payload id has been cached for this engine.
                    metrics::inc_counter_vec(
                        &metrics::EXECUTION_LAYER_PRE_PREPARED_PAYLOAD_ID,
                        &[metrics::HIT],
                    );
                    id
                } else {
                    // The payload id has *not* been cached. Trigger an artificial
                    // fork choice update to retrieve a payload ID.
                    metrics::inc_counter_vec(
                        &metrics::EXECUTION_LAYER_PRE_PREPARED_PAYLOAD_ID,
                        &[metrics::MISS],
                    );
                    let fork_choice_state = ForkchoiceState {
                        head_block_hash: parent_hash,
                        safe_block_hash: forkchoice_update_params
                            .justified_hash
                            .unwrap_or_else(ExecutionBlockHash::zero),
                        finalized_block_hash: forkchoice_update_params
                            .finalized_hash
                            .unwrap_or_else(ExecutionBlockHash::zero),
                    };

                    let response = engine
                        .notify_forkchoice_updated(
                            fork_choice_state,
                            Some(payload_attributes.clone()),
                            self.log(),
                        )
                        .await?;

                    match response.payload_id {
                        Some(payload_id) => payload_id,
                        None => {
                            error!(
                                self.log(),
                                "Exec engine unable to produce payload";
                                "msg" => "No payload ID, the engine is likely syncing. \
                                          This has the potential to cause a missed block proposal.",
                                "status" => ?response.payload_status
                            );
                            return Err(ApiError::PayloadIdUnavailable);
                        }
                    }
                };

                let payload_response = async {
                    debug!(
                        self.log(),
                        "Issuing engine_getPayload";
                        "suggested_fee_recipient" => ?payload_attributes.suggested_fee_recipient(),
                        "prev_randao" => ?payload_attributes.prev_randao(),
                        "timestamp" => payload_attributes.timestamp(),
                        "parent_hash" => ?parent_hash,
                    );
                    let _timer = metrics::start_timer_vec(
                        &metrics::EXECUTION_LAYER_REQUEST_TIMES,
                        &[metrics::GET_PAYLOAD],
                    );
                    engine.api.get_payload::<T>(current_fork, payload_id).await
                }.await?;

                if payload_response.execution_payload_ref().fee_recipient() != payload_attributes.suggested_fee_recipient() {
                    error!(
                        self.log(),
                        "Inconsistent fee recipient";
                        "msg" => "The fee recipient returned from the Execution Engine differs \
                        from the suggested_fee_recipient set on the beacon node. This could \
                        indicate that fees are being diverted to another address. Please \
                        ensure that the value of suggested_fee_recipient is set correctly and \
                        that the Execution Engine is trusted.",
                        "fee_recipient" => ?payload_response.execution_payload_ref().fee_recipient(),
                        "suggested_fee_recipient" => ?payload_attributes.suggested_fee_recipient(),
                    );
                }
                if cache_fn(self, (payload_response.execution_payload_ref(), payload_response.blobs_bundle().ok())).is_some() {
                    warn!(
                        self.log(),
                        "Duplicate payload cached, this might indicate redundant proposal \
                             attempts."
                    );
                }

                Ok(GetPayloadResponseType::Full(payload_response))
            })
            .await
            .map_err(Box::new)
            .map_err(Error::EngineError)
    }

    /// Maps to the `engine_newPayload` JSON-RPC call.
    pub async fn notify_new_payload(
        &self,
        new_payload_request: NewPayloadRequest<T>,
    ) -> Result<PayloadStatus, Error> {
        let _timer = metrics::start_timer_vec(
            &metrics::EXECUTION_LAYER_REQUEST_TIMES,
            &[metrics::NEW_PAYLOAD],
        );

        let block_hash = new_payload_request.block_hash();
        trace!(
            self.log(),
            "Issuing engine_newPayload";
            "parent_hash" => ?new_payload_request.parent_hash(),
            "block_hash" => ?block_hash,
            "block_number" => ?new_payload_request.block_number(),
        );

        let result = self
            .engine()
            .request(|engine| engine.api.new_payload(new_payload_request))
            .await;

        if let Ok(status) = &result {
            metrics::inc_counter_vec(
                &metrics::EXECUTION_LAYER_PAYLOAD_STATUS,
                &["new_payload", status.status.into()],
            );
        }
        *self.inner.last_new_payload_errored.write().await = result.is_err();

        process_payload_status(block_hash, result, self.log())
            .map_err(Box::new)
            .map_err(Error::EngineError)
    }

    /// Update engine sync status.
    pub async fn upcheck(&self) {
        self.engine().upcheck().await;
    }

    /// Register that the given `validator_index` is going to produce a block at `slot`.
    ///
    /// The block will be built atop `head_block_root` and the EL will need to prepare an
    /// `ExecutionPayload` as defined by the given `payload_attributes`.
    pub async fn insert_proposer(
        &self,
        slot: Slot,
        head_block_root: Hash256,
        validator_index: u64,
        payload_attributes: PayloadAttributes,
    ) -> bool {
        let proposers_key = ProposerKey {
            slot,
            head_block_root,
        };

        let existing = self.proposers().write().await.insert(
            proposers_key,
            Proposer {
                validator_index,
                payload_attributes,
            },
        );

        if existing.is_none() {
            metrics::inc_counter(&metrics::EXECUTION_LAYER_PROPOSER_INSERTED);
        }

        existing.is_some()
    }

    /// If there has been a proposer registered via `Self::insert_proposer` with a matching `slot`
    /// `head_block_root`, then return the appropriate `PayloadAttributes` for inclusion in
    /// `forkchoiceUpdated` calls.
    pub async fn payload_attributes(
        &self,
        current_slot: Slot,
        head_block_root: Hash256,
    ) -> Option<PayloadAttributes> {
        let proposers_key = ProposerKey {
            slot: current_slot,
            head_block_root,
        };

        let proposer = self.proposers().read().await.get(&proposers_key).cloned()?;

        debug!(
            self.log(),
            "Beacon proposer found";
            "payload_attributes" => ?proposer.payload_attributes,
            "head_block_root" => ?head_block_root,
            "slot" => current_slot,
            "validator_index" => proposer.validator_index,
        );

        Some(proposer.payload_attributes)
    }

    /// Maps to the `engine_consensusValidated` JSON-RPC call.
    pub async fn notify_forkchoice_updated(
        &self,
        head_block_hash: ExecutionBlockHash,
        justified_block_hash: ExecutionBlockHash,
        finalized_block_hash: ExecutionBlockHash,
        current_slot: Slot,
        head_block_root: Hash256,
    ) -> Result<PayloadStatus, Error> {
        let _timer = metrics::start_timer_vec(
            &metrics::EXECUTION_LAYER_REQUEST_TIMES,
            &[metrics::FORKCHOICE_UPDATED],
        );

        debug!(
            self.log(),
            "Issuing engine_forkchoiceUpdated";
            "finalized_block_hash" => ?finalized_block_hash,
            "justified_block_hash" => ?justified_block_hash,
            "head_block_hash" => ?head_block_hash,
            "head_block_root" => ?head_block_root,
            "current_slot" => current_slot,
        );

        let next_slot = current_slot + 1;
        let payload_attributes = self.payload_attributes(next_slot, head_block_root).await;

        // Compute the "lookahead", the time between when the payload will be produced and now.
        if let Some(ref payload_attributes) = payload_attributes {
            if let Ok(now) = SystemTime::now().duration_since(UNIX_EPOCH) {
                let timestamp = Duration::from_secs(payload_attributes.timestamp());
                if let Some(lookahead) = timestamp.checked_sub(now) {
                    metrics::observe_duration(
                        &metrics::EXECUTION_LAYER_PAYLOAD_ATTRIBUTES_LOOKAHEAD,
                        lookahead,
                    );
                } else {
                    debug!(
                        self.log(),
                        "Late payload attributes";
                        "timestamp" => ?timestamp,
                        "now" => ?now,
                    )
                }
            }
        }

        let forkchoice_state = ForkchoiceState {
            head_block_hash,
            safe_block_hash: justified_block_hash,
            finalized_block_hash,
        };

        self.engine()
            .set_latest_forkchoice_state(forkchoice_state)
            .await;

        let result = self
            .engine()
            .request(|engine| async move {
                engine
                    .notify_forkchoice_updated(forkchoice_state, payload_attributes, self.log())
                    .await
            })
            .await;

        if let Ok(status) = &result {
            metrics::inc_counter_vec(
                &metrics::EXECUTION_LAYER_PAYLOAD_STATUS,
                &["forkchoice_updated", status.payload_status.status.into()],
            );
        }

        process_payload_status(
            head_block_hash,
            result.map(|response| response.payload_status),
            self.log(),
        )
        .map_err(Box::new)
        .map_err(Error::EngineError)
    }

    /// Returns the execution engine capabilities resulting from a call to
    /// engine_exchangeCapabilities. If the capabilities cache is not populated,
    /// or if it is populated with a cached result of age >= `age_limit`, this
    /// method will fetch the result from the execution engine and populate the
    /// cache before returning it. Otherwise it will return a cached result from
    /// a previous call.
    ///
    /// Set `age_limit` to `None` to always return the cached result
    /// Set `age_limit` to `Some(Duration::ZERO)` to force fetching from EE
    pub async fn get_engine_capabilities(
        &self,
        age_limit: Option<Duration>,
    ) -> Result<EngineCapabilities, Error> {
        self.engine()
            .request(|engine| engine.get_engine_capabilities(age_limit))
            .await
            .map_err(Box::new)
            .map_err(Error::EngineError)
    }

    /// Used during block production to determine if the merge has been triggered.
    ///
    /// ## Specification
    ///
    /// `get_terminal_pow_block_hash`
    ///
    /// https://github.com/ethereum/consensus-specs/blob/v1.1.5/specs/merge/validator.md
    pub async fn get_terminal_pow_block_hash(
        &self,
        spec: &ChainSpec,
        timestamp: u64,
    ) -> Result<Option<ExecutionBlockHash>, Error> {
        let _timer = metrics::start_timer_vec(
            &metrics::EXECUTION_LAYER_REQUEST_TIMES,
            &[metrics::GET_TERMINAL_POW_BLOCK_HASH],
        );

        let hash_opt = self
            .engine()
            .request(|engine| async move {
                let terminal_block_hash = spec.terminal_block_hash;
                if terminal_block_hash != ExecutionBlockHash::zero() {
                    if self
                        .get_pow_block(engine, terminal_block_hash)
                        .await?
                        .is_some()
                    {
                        return Ok(Some(terminal_block_hash));
                    } else {
                        return Ok(None);
                    }
                }

                let block = self.get_pow_block_at_total_difficulty(engine, spec).await?;
                if let Some(pow_block) = block {
                    // If `terminal_block.timestamp == transition_block.timestamp`,
                    // we violate the invariant that a block's timestamp must be
                    // strictly greater than its parent's timestamp.
                    // The execution layer will reject a fcu call with such payload
                    // attributes leading to a missed block.
                    // Hence, we return `None` in such a case.
                    if pow_block.timestamp >= timestamp {
                        return Ok(None);
                    }
                }
                Ok(block.map(|b| b.block_hash))
            })
            .await
            .map_err(Box::new)
            .map_err(Error::EngineError)?;

        if let Some(hash) = &hash_opt {
            info!(
                self.log(),
                "Found terminal block hash";
                "terminal_block_hash_override" => ?spec.terminal_block_hash,
                "terminal_total_difficulty" => ?spec.terminal_total_difficulty,
                "block_hash" => ?hash,
            );
        }

        Ok(hash_opt)
    }

    /// This function should remain internal. External users should use
    /// `self.get_terminal_pow_block` instead, since it checks against the terminal block hash
    /// override.
    ///
    /// ## Specification
    ///
    /// `get_pow_block_at_terminal_total_difficulty`
    ///
    /// https://github.com/ethereum/consensus-specs/blob/v1.1.5/specs/merge/validator.md
    async fn get_pow_block_at_total_difficulty(
        &self,
        engine: &Engine,
        spec: &ChainSpec,
    ) -> Result<Option<ExecutionBlock>, ApiError> {
        let mut block = engine
            .api
            .get_block_by_number(BlockByNumberQuery::Tag(LATEST_TAG))
            .await?
            .ok_or(ApiError::ExecutionHeadBlockNotFound)?;

        self.execution_blocks().await.put(block.block_hash, block);

        loop {
            let block_reached_ttd = block.total_difficulty >= spec.terminal_total_difficulty;
            if block_reached_ttd {
                if block.parent_hash == ExecutionBlockHash::zero() {
                    return Ok(Some(block));
                }
                let parent = self
                    .get_pow_block(engine, block.parent_hash)
                    .await?
                    .ok_or(ApiError::ExecutionBlockNotFound(block.parent_hash))?;
                let parent_reached_ttd = parent.total_difficulty >= spec.terminal_total_difficulty;

                if block_reached_ttd && !parent_reached_ttd {
                    return Ok(Some(block));
                } else {
                    block = parent;
                }
            } else {
                return Ok(None);
            }
        }
    }

    /// Used during block verification to check that a block correctly triggers the merge.
    ///
    /// ## Returns
    ///
    /// - `Some(true)` if the given `block_hash` is the terminal proof-of-work block.
    /// - `Some(false)` if the given `block_hash` is certainly *not* the terminal proof-of-work
    ///     block.
    /// - `None` if the `block_hash` or its parent were not present on the execution engine.
    /// - `Err(_)` if there was an error connecting to the execution engine.
    ///
    /// ## Fallback Behaviour
    ///
    /// The request will be broadcast to all nodes, simultaneously. It will await a response (or
    /// failure) from all nodes and then return based on the first of these conditions which
    /// returns true:
    ///
    /// - Terminal, if any node indicates it is terminal.
    /// - Not terminal, if any node indicates it is non-terminal.
    /// - Block not found, if any node cannot find the block.
    /// - An error, if all nodes return an error.
    ///
    /// ## Specification
    ///
    /// `is_valid_terminal_pow_block`
    ///
    /// https://github.com/ethereum/consensus-specs/blob/v1.1.0/specs/merge/fork-choice.md
    pub async fn is_valid_terminal_pow_block_hash(
        &self,
        block_hash: ExecutionBlockHash,
        spec: &ChainSpec,
    ) -> Result<Option<bool>, Error> {
        let _timer = metrics::start_timer_vec(
            &metrics::EXECUTION_LAYER_REQUEST_TIMES,
            &[metrics::IS_VALID_TERMINAL_POW_BLOCK_HASH],
        );

        self.engine()
            .request(|engine| async move {
                if let Some(pow_block) = self.get_pow_block(engine, block_hash).await? {
                    if let Some(pow_parent) =
                        self.get_pow_block(engine, pow_block.parent_hash).await?
                    {
                        return Ok(Some(
                            self.is_valid_terminal_pow_block(pow_block, pow_parent, spec),
                        ));
                    }
                }
                Ok(None)
            })
            .await
            .map_err(Box::new)
            .map_err(Error::EngineError)
    }

    /// This function should remain internal.
    ///
    /// External users should use `self.is_valid_terminal_pow_block_hash`.
    fn is_valid_terminal_pow_block(
        &self,
        block: ExecutionBlock,
        parent: ExecutionBlock,
        spec: &ChainSpec,
    ) -> bool {
        let is_total_difficulty_reached = block.total_difficulty >= spec.terminal_total_difficulty;
        let is_parent_total_difficulty_valid =
            parent.total_difficulty < spec.terminal_total_difficulty;
        is_total_difficulty_reached && is_parent_total_difficulty_valid
    }

    /// Maps to the `eth_getBlockByHash` JSON-RPC call.
    async fn get_pow_block(
        &self,
        engine: &Engine,
        hash: ExecutionBlockHash,
    ) -> Result<Option<ExecutionBlock>, ApiError> {
        if let Some(cached) = self.execution_blocks().await.get(&hash).copied() {
            // The block was in the cache, no need to request it from the execution
            // engine.
            return Ok(Some(cached));
        }

        // The block was *not* in the cache, request it from the execution
        // engine and cache it for future reference.
        if let Some(block) = engine.api.get_block_by_hash(hash).await? {
            self.execution_blocks().await.put(hash, block);
            Ok(Some(block))
        } else {
            Ok(None)
        }
    }

    pub async fn get_payload_bodies_by_hash(
        &self,
        hashes: Vec<ExecutionBlockHash>,
    ) -> Result<Vec<Option<ExecutionPayloadBodyV1<T>>>, Error> {
        self.engine()
            .request(|engine: &Engine| async move {
                engine.api.get_payload_bodies_by_hash_v1(hashes).await
            })
            .await
            .map_err(Box::new)
            .map_err(Error::EngineError)
    }

    pub async fn get_payload_bodies_by_range(
        &self,
        start: u64,
        count: u64,
    ) -> Result<Vec<Option<ExecutionPayloadBodyV1<T>>>, Error> {
        let _timer = metrics::start_timer(&metrics::EXECUTION_LAYER_GET_PAYLOAD_BODIES_BY_RANGE);
        self.engine()
            .request(|engine: &Engine| async move {
                engine
                    .api
                    .get_payload_bodies_by_range_v1(start, count)
                    .await
            })
            .await
            .map_err(Box::new)
            .map_err(Error::EngineError)
    }

    /// Fetch a full payload from the execution node.
    ///
    /// This will fail if the payload is not from the finalized portion of the chain.
    pub async fn get_payload_for_header(
        &self,
        header: &ExecutionPayloadHeader<T>,
        fork: ForkName,
    ) -> Result<Option<ExecutionPayload<T>>, Error> {
        let hash = header.block_hash();
        let block_number = header.block_number();

        // Handle default payload body.
        if header.block_hash() == ExecutionBlockHash::zero() {
            let payload = match fork {
                ForkName::Merge => ExecutionPayloadMerge::default().into(),
                ForkName::Capella => ExecutionPayloadCapella::default().into(),
                ForkName::Deneb => ExecutionPayloadDeneb::default().into(),
                ForkName::Base | ForkName::Altair => {
                    return Err(Error::InvalidForkForPayload);
                }
            };
            return Ok(Some(payload));
        }

        // Use efficient payload bodies by range method if supported.
        let capabilities = self.get_engine_capabilities(None).await?;
        if capabilities.get_payload_bodies_by_range_v1 {
            let mut payload_bodies = self.get_payload_bodies_by_range(block_number, 1).await?;

            if payload_bodies.len() != 1 {
                return Ok(None);
            }

            let opt_payload_body = payload_bodies.pop().flatten();
            opt_payload_body
                .map(|body| {
                    body.to_payload(header.clone())
                        .map_err(Error::InvalidPayloadBody)
                })
                .transpose()
        } else {
            // Fall back to eth_blockByHash.
            self.get_payload_by_hash_legacy(hash, fork).await
        }
    }

    pub async fn get_block_by_number(
        &self,
        query: BlockByNumberQuery<'_>,
    ) -> Result<Option<ExecutionBlock>, Error> {
        self.engine()
            .request(|engine| async move { engine.api.get_block_by_number(query).await })
            .await
            .map_err(Box::new)
            .map_err(Error::EngineError)
    }

    pub async fn get_payload_by_hash_legacy(
        &self,
        hash: ExecutionBlockHash,
        fork: ForkName,
    ) -> Result<Option<ExecutionPayload<T>>, Error> {
        self.engine()
            .request(|engine| async move {
                self.get_payload_by_hash_from_engine(engine, hash, fork)
                    .await
            })
            .await
            .map_err(Box::new)
            .map_err(Error::EngineError)
    }

    async fn get_payload_by_hash_from_engine(
        &self,
        engine: &Engine,
        hash: ExecutionBlockHash,
        fork: ForkName,
    ) -> Result<Option<ExecutionPayload<T>>, ApiError> {
        let _timer = metrics::start_timer(&metrics::EXECUTION_LAYER_GET_PAYLOAD_BY_BLOCK_HASH);

        if hash == ExecutionBlockHash::zero() {
            return match fork {
                ForkName::Merge => Ok(Some(ExecutionPayloadMerge::default().into())),
                ForkName::Capella => Ok(Some(ExecutionPayloadCapella::default().into())),
                ForkName::Deneb => Ok(Some(ExecutionPayloadDeneb::default().into())),
                ForkName::Base | ForkName::Altair => Err(ApiError::UnsupportedForkVariant(
                    format!("called get_payload_by_hash_from_engine with {}", fork),
                )),
            };
        }

        let Some(block) = engine
            .api
            .get_block_by_hash_with_txns::<T>(hash, fork)
            .await?
        else {
            return Ok(None);
        };

        let convert_transactions = |transactions: Vec<EthersTransaction>| {
            VariableList::new(
                transactions
                    .into_iter()
                    .map(|tx| VariableList::new(tx.rlp().to_vec()))
                    .collect::<Result<Vec<_>, ssz_types::Error>>()?,
            )
            .map_err(ApiError::SszError)
        };

        let payload = match block {
            ExecutionBlockWithTransactions::Merge(merge_block) => {
                ExecutionPayload::Merge(ExecutionPayloadMerge {
                    parent_hash: merge_block.parent_hash,
                    fee_recipient: merge_block.fee_recipient,
                    state_root: merge_block.state_root,
                    receipts_root: merge_block.receipts_root,
                    logs_bloom: merge_block.logs_bloom,
                    prev_randao: merge_block.prev_randao,
                    block_number: merge_block.block_number,
                    gas_limit: merge_block.gas_limit,
                    gas_used: merge_block.gas_used,
                    timestamp: merge_block.timestamp,
                    extra_data: merge_block.extra_data,
                    base_fee_per_gas: merge_block.base_fee_per_gas,
                    block_hash: merge_block.block_hash,
                    transactions: convert_transactions(merge_block.transactions)?,
                })
            }
            ExecutionBlockWithTransactions::Capella(capella_block) => {
                let withdrawals = VariableList::new(
                    capella_block
                        .withdrawals
                        .into_iter()
                        .map(Into::into)
                        .collect(),
                )
                .map_err(ApiError::DeserializeWithdrawals)?;
                ExecutionPayload::Capella(ExecutionPayloadCapella {
                    parent_hash: capella_block.parent_hash,
                    fee_recipient: capella_block.fee_recipient,
                    state_root: capella_block.state_root,
                    receipts_root: capella_block.receipts_root,
                    logs_bloom: capella_block.logs_bloom,
                    prev_randao: capella_block.prev_randao,
                    block_number: capella_block.block_number,
                    gas_limit: capella_block.gas_limit,
                    gas_used: capella_block.gas_used,
                    timestamp: capella_block.timestamp,
                    extra_data: capella_block.extra_data,
                    base_fee_per_gas: capella_block.base_fee_per_gas,
                    block_hash: capella_block.block_hash,
                    transactions: convert_transactions(capella_block.transactions)?,
                    withdrawals,
                })
            }
            ExecutionBlockWithTransactions::Deneb(deneb_block) => {
                let withdrawals = VariableList::new(
                    deneb_block
                        .withdrawals
                        .into_iter()
                        .map(Into::into)
                        .collect(),
                )
                .map_err(ApiError::DeserializeWithdrawals)?;
                ExecutionPayload::Deneb(ExecutionPayloadDeneb {
                    parent_hash: deneb_block.parent_hash,
                    fee_recipient: deneb_block.fee_recipient,
                    state_root: deneb_block.state_root,
                    receipts_root: deneb_block.receipts_root,
                    logs_bloom: deneb_block.logs_bloom,
                    prev_randao: deneb_block.prev_randao,
                    block_number: deneb_block.block_number,
                    gas_limit: deneb_block.gas_limit,
                    gas_used: deneb_block.gas_used,
                    timestamp: deneb_block.timestamp,
                    extra_data: deneb_block.extra_data,
                    base_fee_per_gas: deneb_block.base_fee_per_gas,
                    block_hash: deneb_block.block_hash,
                    transactions: convert_transactions(deneb_block.transactions)?,
                    withdrawals,
                    blob_gas_used: deneb_block.blob_gas_used,
                    excess_blob_gas: deneb_block.excess_blob_gas,
                })
            }
        };

        Ok(Some(payload))
    }

    pub async fn propose_blinded_beacon_block(
        &self,
        block_root: Hash256,
        block: &SignedBlockContents<T, BlindedPayload<T>>,
    ) -> Result<FullPayloadContents<T>, Error> {
        debug!(
            self.log(),
            "Sending block to builder";
            "root" => ?block_root,
        );

        if let Some(builder) = self.builder() {
            let (payload_result, duration) =
                timed_future(metrics::POST_BLINDED_PAYLOAD_BUILDER, async {
                    builder
                        .post_builder_blinded_blocks(block)
                        .await
                        .map_err(Error::Builder)
                        .map(|d| d.data)
                })
                .await;

            match &payload_result {
                Ok(unblinded_response) => {
                    metrics::inc_counter_vec(
                        &metrics::EXECUTION_LAYER_BUILDER_REVEAL_PAYLOAD_OUTCOME,
                        &[metrics::SUCCESS],
                    );
                    let payload = unblinded_response.payload_ref();
                    info!(
                        self.log(),
                        "Builder successfully revealed payload";
                        "relay_response_ms" => duration.as_millis(),
                        "block_root" => ?block_root,
                        "fee_recipient" => ?payload.fee_recipient(),
                        "block_hash" => ?payload.block_hash(),
                        "parent_hash" => ?payload.parent_hash()
                    )
                }
                Err(e) => {
                    metrics::inc_counter_vec(
                        &metrics::EXECUTION_LAYER_BUILDER_REVEAL_PAYLOAD_OUTCOME,
                        &[metrics::FAILURE],
                    );
                    warn!(
                        self.log(),
                        "Builder failed to reveal payload";
                        "info" => "this is common behaviour for some builders and may not indicate an issue",
                        "error" => ?e,
                        "relay_response_ms" => duration.as_millis(),
                        "block_root" => ?block_root,
                        "parent_hash" => ?block
                            .signed_block()
                            .message()
                            .execution_payload()
                            .map(|payload| format!("{}", payload.parent_hash()))
                            .unwrap_or_else(|_| "unknown".to_string())
                    )
                }
            }

            payload_result
        } else {
            Err(Error::NoPayloadBuilder)
        }
    }
}

#[derive(AsRefStr)]
#[strum(serialize_all = "snake_case")]
enum InvalidBuilderPayload {
    LowValue {
        profit_threshold: Uint256,
        payload_value: Uint256,
    },
    ParentHash {
        payload: ExecutionBlockHash,
        expected: ExecutionBlockHash,
    },
    PrevRandao {
        payload: Hash256,
        expected: Hash256,
    },
    Timestamp {
        payload: u64,
        expected: u64,
    },
    BlockNumber {
        payload: u64,
        expected: Option<u64>,
    },
    Fork {
        payload: Option<ForkName>,
        expected: ForkName,
    },
    Signature {
        signature: Signature,
        pubkey: PublicKeyBytes,
    },
    WithdrawalsRoot {
        payload: Option<Hash256>,
        expected: Option<Hash256>,
    },
}

impl InvalidBuilderPayload {
    /// Returns `true` if a payload is objectively invalid and should never be included on chain.
    fn payload_invalid(&self) -> bool {
        match self {
            // A low-value payload isn't invalid, it should just be avoided if possible.
            InvalidBuilderPayload::LowValue { .. } => false,
            InvalidBuilderPayload::ParentHash { .. } => true,
            InvalidBuilderPayload::PrevRandao { .. } => true,
            InvalidBuilderPayload::Timestamp { .. } => true,
            InvalidBuilderPayload::BlockNumber { .. } => true,
            InvalidBuilderPayload::Fork { .. } => true,
            InvalidBuilderPayload::Signature { .. } => true,
            InvalidBuilderPayload::WithdrawalsRoot { .. } => true,
        }
    }
}

impl fmt::Display for InvalidBuilderPayload {
    fn fmt(&self, f: &mut fmt::Formatter<'_>) -> fmt::Result {
        match self {
            InvalidBuilderPayload::LowValue {
                profit_threshold,
                payload_value,
            } => write!(
                f,
                "payload value of {} does not meet user-configured profit-threshold of {}",
                payload_value, profit_threshold
            ),
            InvalidBuilderPayload::ParentHash { payload, expected } => {
                write!(f, "payload block hash was {} not {}", payload, expected)
            }
            InvalidBuilderPayload::PrevRandao { payload, expected } => {
                write!(f, "payload prev randao was {} not {}", payload, expected)
            }
            InvalidBuilderPayload::Timestamp { payload, expected } => {
                write!(f, "payload timestamp was {} not {}", payload, expected)
            }
            InvalidBuilderPayload::BlockNumber { payload, expected } => {
                write!(f, "payload block number was {} not {:?}", payload, expected)
            }
            InvalidBuilderPayload::Fork { payload, expected } => {
                write!(f, "payload fork was {:?} not {}", payload, expected)
            }
            InvalidBuilderPayload::Signature { signature, pubkey } => write!(
                f,
                "invalid payload signature {} for pubkey {}",
                signature, pubkey
            ),
            InvalidBuilderPayload::WithdrawalsRoot { payload, expected } => {
                let opt_string = |opt_hash: &Option<Hash256>| {
                    opt_hash
                        .map(|hash| hash.to_string())
                        .unwrap_or_else(|| "None".to_string())
                };
                write!(
                    f,
                    "payload withdrawals root was {} not {}",
                    opt_string(payload),
                    opt_string(expected)
                )
            }
        }
    }
}

/// Perform some cursory, non-exhaustive validation of the bid returned from the builder.
fn verify_builder_bid<T: EthSpec>(
    bid: &ForkVersionedResponse<SignedBuilderBid<T>>,
    parent_hash: ExecutionBlockHash,
    payload_attributes: &PayloadAttributes,
    block_number: Option<u64>,
    profit_threshold: Uint256,
    current_fork: ForkName,
    spec: &ChainSpec,
) -> Result<(), Box<InvalidBuilderPayload>> {
    let is_signature_valid = bid.data.verify_signature(spec);
    let header = &bid.data.message.header();
    let payload_value = bid.data.message.value();

    // Avoid logging values that we can't represent with our Prometheus library.
    let payload_value_gwei = bid.data.message.value() / 1_000_000_000;
    if payload_value_gwei <= Uint256::from(i64::max_value()) {
        metrics::set_gauge_vec(
            &metrics::EXECUTION_LAYER_PAYLOAD_BIDS,
            &[metrics::BUILDER],
            payload_value_gwei.low_u64() as i64,
        );
    }

    let expected_withdrawals_root = payload_attributes
        .withdrawals()
        .ok()
        .cloned()
        .map(|withdrawals| Withdrawals::<T>::from(withdrawals).tree_hash_root());
    let payload_withdrawals_root = header.withdrawals_root().ok().copied();

    if *payload_value < profit_threshold {
        Err(Box::new(InvalidBuilderPayload::LowValue {
            profit_threshold,
            payload_value: *payload_value,
        }))
    } else if header.parent_hash() != parent_hash {
        Err(Box::new(InvalidBuilderPayload::ParentHash {
            payload: header.parent_hash(),
            expected: parent_hash,
        }))
    } else if header.prev_randao() != payload_attributes.prev_randao() {
        Err(Box::new(InvalidBuilderPayload::PrevRandao {
            payload: header.prev_randao(),
            expected: payload_attributes.prev_randao(),
        }))
    } else if header.timestamp() != payload_attributes.timestamp() {
        Err(Box::new(InvalidBuilderPayload::Timestamp {
            payload: header.timestamp(),
            expected: payload_attributes.timestamp(),
        }))
    } else if block_number.map_or(false, |n| n != header.block_number()) {
        Err(Box::new(InvalidBuilderPayload::BlockNumber {
            payload: header.block_number(),
            expected: block_number,
        }))
    } else if bid.version != Some(current_fork) {
        Err(Box::new(InvalidBuilderPayload::Fork {
            payload: bid.version,
            expected: current_fork,
        }))
    } else if !is_signature_valid {
        Err(Box::new(InvalidBuilderPayload::Signature {
            signature: bid.data.signature.clone(),
            pubkey: *bid.data.message.pubkey(),
        }))
    } else if payload_withdrawals_root != expected_withdrawals_root {
        Err(Box::new(InvalidBuilderPayload::WithdrawalsRoot {
            payload: payload_withdrawals_root,
            expected: expected_withdrawals_root,
        }))
    } else {
        Ok(())
    }
}

/// A helper function to record the time it takes to execute a future.
async fn timed_future<F: Future<Output = T>, T>(metric: &str, future: F) -> (T, Duration) {
    let start = Instant::now();
    let result = future.await;
    let duration = start.elapsed();
    metrics::observe_timer_vec(&metrics::EXECUTION_LAYER_REQUEST_TIMES, &[metric], duration);
    (result, duration)
}

#[cfg(test)]
/// Returns the duration since the unix epoch.
fn timestamp_now() -> u64 {
    SystemTime::now()
        .duration_since(UNIX_EPOCH)
        .unwrap_or_else(|_| Duration::from_secs(0))
        .as_secs()
}

fn noop<T: EthSpec>(
    _: &ExecutionLayer<T>,
    _: PayloadContentsRefTuple<T>,
) -> Option<FullPayloadContents<T>> {
    None
}

#[cfg(test)]
mod test {
    use super::*;
    use crate::test_utils::MockExecutionLayer as GenericMockExecutionLayer;
    use task_executor::test_utils::TestRuntime;
    use types::MainnetEthSpec;

    type MockExecutionLayer = GenericMockExecutionLayer<MainnetEthSpec>;

    #[tokio::test]
    async fn produce_three_valid_pos_execution_blocks() {
        let runtime = TestRuntime::default();
        MockExecutionLayer::default_params(runtime.task_executor.clone())
            .move_to_terminal_block()
            .produce_valid_execution_payload_on_head()
            .await
            .produce_valid_execution_payload_on_head()
            .await
            .produce_valid_execution_payload_on_head()
            .await;
    }

    #[tokio::test]
    async fn test_forked_terminal_block() {
        let runtime = TestRuntime::default();
        let (mock, block_hash) = MockExecutionLayer::default_params(runtime.task_executor.clone())
            .move_to_terminal_block()
            .produce_forked_pow_block();
        assert!(mock
            .el
            .is_valid_terminal_pow_block_hash(block_hash, &mock.spec)
            .await
            .unwrap()
            .unwrap());
    }

    #[tokio::test]
    async fn finds_valid_terminal_block_hash() {
        let runtime = TestRuntime::default();
        MockExecutionLayer::default_params(runtime.task_executor.clone())
            .move_to_block_prior_to_terminal_block()
            .with_terminal_block(|spec, el, _| async move {
                el.engine().upcheck().await;
                assert_eq!(
                    el.get_terminal_pow_block_hash(&spec, timestamp_now())
                        .await
                        .unwrap(),
                    None
                )
            })
            .await
            .move_to_terminal_block()
            .with_terminal_block(|spec, el, terminal_block| async move {
                assert_eq!(
                    el.get_terminal_pow_block_hash(&spec, timestamp_now())
                        .await
                        .unwrap(),
                    Some(terminal_block.unwrap().block_hash)
                )
            })
            .await;
    }

    #[tokio::test]
    async fn rejects_terminal_block_with_equal_timestamp() {
        let runtime = TestRuntime::default();
        MockExecutionLayer::default_params(runtime.task_executor.clone())
            .move_to_block_prior_to_terminal_block()
            .with_terminal_block(|spec, el, _| async move {
                el.engine().upcheck().await;
                assert_eq!(
                    el.get_terminal_pow_block_hash(&spec, timestamp_now())
                        .await
                        .unwrap(),
                    None
                )
            })
            .await
            .move_to_terminal_block()
            .with_terminal_block(|spec, el, terminal_block| async move {
                let timestamp = terminal_block.as_ref().map(|b| b.timestamp).unwrap();
                assert_eq!(
                    el.get_terminal_pow_block_hash(&spec, timestamp)
                        .await
                        .unwrap(),
                    None
                )
            })
            .await;
    }

    #[tokio::test]
    async fn verifies_valid_terminal_block_hash() {
        let runtime = TestRuntime::default();
        MockExecutionLayer::default_params(runtime.task_executor.clone())
            .move_to_terminal_block()
            .with_terminal_block(|spec, el, terminal_block| async move {
                el.engine().upcheck().await;
                assert_eq!(
                    el.is_valid_terminal_pow_block_hash(terminal_block.unwrap().block_hash, &spec)
                        .await
                        .unwrap(),
                    Some(true)
                )
            })
            .await;
    }

    #[tokio::test]
    async fn rejects_invalid_terminal_block_hash() {
        let runtime = TestRuntime::default();
        MockExecutionLayer::default_params(runtime.task_executor.clone())
            .move_to_terminal_block()
            .with_terminal_block(|spec, el, terminal_block| async move {
                el.engine().upcheck().await;
                let invalid_terminal_block = terminal_block.unwrap().parent_hash;

                assert_eq!(
                    el.is_valid_terminal_pow_block_hash(invalid_terminal_block, &spec)
                        .await
                        .unwrap(),
                    Some(false)
                )
            })
            .await;
    }

    #[tokio::test]
    async fn rejects_unknown_terminal_block_hash() {
        let runtime = TestRuntime::default();
        MockExecutionLayer::default_params(runtime.task_executor.clone())
            .move_to_terminal_block()
            .with_terminal_block(|spec, el, _| async move {
                el.engine().upcheck().await;
                let missing_terminal_block = ExecutionBlockHash::repeat_byte(42);

                assert_eq!(
                    el.is_valid_terminal_pow_block_hash(missing_terminal_block, &spec)
                        .await
                        .unwrap(),
                    None
                )
            })
            .await;
    }

    #[tokio::test]
    async fn percentage_difference_u256_tests() {
        // ensure function returns `None` when base value is zero
        assert_eq!(percentage_difference_u256(0.into(), 1.into()), None);
        // ensure function returns `None` when either value is greater than 120 Million ETH
        let max_value = Uint256::from(12u8) * Uint256::exp10(25);
        assert_eq!(
            percentage_difference_u256(1u8.into(), max_value + Uint256::from(1u8)),
            None
        );
        assert_eq!(
            percentage_difference_u256(max_value + Uint256::from(1u8), 1u8.into()),
            None
        );
        // it should work up to max value
        assert_eq!(
            percentage_difference_u256(max_value, max_value / Uint256::from(2u8)),
            Some(-50f32)
        );
        // should work when base value is greater than comparison value
        assert_eq!(
            percentage_difference_u256(4u8.into(), 3u8.into()),
            Some(-25f32)
        );
        // should work when comparison value is greater than base value
        assert_eq!(
            percentage_difference_u256(4u8.into(), 5u8.into()),
            Some(25f32)
        );
        // should be accurate to 7 decimal places
        let result =
            percentage_difference_u256(Uint256::from(31415926u64), Uint256::from(13371337u64))
                .expect("should get percentage");
        // result = -57.4377116
        assert!(result > -57.43772);
        assert!(result <= -57.43771);
    }
}<|MERGE_RESOLUTION|>--- conflicted
+++ resolved
@@ -895,7 +895,6 @@
                 .await
                 .and_then(GetPayloadResponseType::try_into)
                 .map(ProvenancedPayload::Local)?,
-<<<<<<< HEAD
         };
 
         let block_proposal_content_type = match payload_result_type {
@@ -903,15 +902,6 @@
             ProvenancedPayload::Builder(builder_payload) => builder_payload,
         };
 
-=======
-        };
-
-        let block_proposal_content_type = match payload_result_type {
-            ProvenancedPayload::Local(local_payload) => local_payload,
-            ProvenancedPayload::Builder(builder_payload) => builder_payload,
-        };
-
->>>>>>> 36d88498
         match block_proposal_content_type {
             BlockProposalContentsType::Full(block_proposal_contents) => {
                 metrics::inc_counter_vec(
