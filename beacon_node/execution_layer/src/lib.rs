//! This crate provides an abstraction over one or more *execution engines*. An execution engine
//! was formerly known as an "eth1 node", like Geth, Nethermind, Erigon, etc.
//!
//! This crate only provides useful functionality for "The Merge", it does not provide any of the
//! deposit-contract functionality that the `beacon_node/eth1` crate already provides.

use crate::payload_cache::PayloadCache;
use auth::{Auth, JwtKey};
use builder_client::BuilderHttpClient;
use engine_api::Error as ApiError;
pub use engine_api::*;
pub use engine_api::{http, http::HttpJsonRpc};
pub use engines::ForkChoiceState;
use engines::{Engine, EngineError, Engines, Logging};
use lru::LruCache;
use payload_status::process_multiple_payload_statuses;
pub use payload_status::PayloadStatus;
use sensitive_url::SensitiveUrl;
use serde::{Deserialize, Serialize};
use slog::{crit, debug, error, info, trace, warn, Logger};
use slot_clock::SlotClock;
use std::collections::HashMap;
use std::future::Future;
use std::io::Write;
use std::path::PathBuf;
use std::sync::Arc;
use std::time::{Duration, SystemTime, UNIX_EPOCH};
use task_executor::TaskExecutor;
use tokio::{
    sync::{Mutex, MutexGuard, RwLock},
    time::{sleep, sleep_until, Instant},
};
use types::{
    BlindedPayload, BlockType, ChainSpec, Epoch, ExecPayload, ExecutionBlockHash,
    ProposerPreparationData, PublicKeyBytes, SignedBeaconBlock, Slot,
};

mod engine_api;
mod engines;
mod metrics;
pub mod payload_cache;
mod payload_status;
pub mod test_utils;

/// Name for the default file used for the jwt secret.
pub const DEFAULT_JWT_FILE: &str = "jwt.hex";

/// Each time the `ExecutionLayer` retrieves a block from an execution node, it stores that block
/// in an LRU cache to avoid redundant lookups. This is the size of that cache.
const EXECUTION_BLOCKS_LRU_CACHE_SIZE: usize = 128;

/// A fee recipient address for use during block production. Only used as a very last resort if
/// there is no address provided by the user.
///
/// ## Note
///
/// This is *not* the zero-address, since Geth has been known to return errors for a coinbase of
/// 0x00..00.
const DEFAULT_SUGGESTED_FEE_RECIPIENT: [u8; 20] =
    [0, 0, 0, 0, 0, 0, 0, 0, 0, 0, 0, 0, 0, 0, 0, 0, 0, 0, 0, 1];

const CONFIG_POLL_INTERVAL: Duration = Duration::from_secs(60);

#[derive(Debug)]
pub enum Error {
    NoEngines,
    NoPayloadBuilder,
    ApiError(ApiError),
    Builder(builder_client::Error),
    EngineErrors(Vec<EngineError>),
    NotSynced,
    ShuttingDown,
    FeeRecipientUnspecified,
    ConsensusFailure,
    MissingLatestValidHash,
    InvalidJWTSecret(String),
}

impl From<ApiError> for Error {
    fn from(e: ApiError) -> Self {
        Error::ApiError(e)
    }
}

#[derive(Clone, PartialEq)]
pub struct ProposerPreparationDataEntry {
    update_epoch: Epoch,
    preparation_data: ProposerPreparationData,
}

#[derive(Hash, PartialEq, Eq)]
pub struct ProposerKey {
    slot: Slot,
    head_block_root: Hash256,
}

#[derive(PartialEq, Clone)]
pub struct Proposer {
    validator_index: u64,
    payload_attributes: PayloadAttributes,
}

struct Inner<E: EthSpec> {
    engines: Engines,
    builder: Option<BuilderHttpClient>,
    execution_engine_forkchoice_lock: Mutex<()>,
    suggested_fee_recipient: Option<Address>,
    proposer_preparation_data: Mutex<HashMap<u64, ProposerPreparationDataEntry>>,
    execution_blocks: Mutex<LruCache<ExecutionBlockHash, ExecutionBlock>>,
    proposers: RwLock<HashMap<ProposerKey, Proposer>>,
    executor: TaskExecutor,
    payload_cache: PayloadCache<E>,
    log: Logger,
}

#[derive(Debug, Default, Clone, Serialize, Deserialize)]
pub struct Config {
    /// Endpoint urls for EL nodes that are running the engine api.
    pub execution_endpoints: Vec<SensitiveUrl>,
    /// Endpoint urls for services providing the builder api.
    pub builder_url: Option<SensitiveUrl>,
    /// JWT secrets for the above endpoints running the engine api.
    pub secret_files: Vec<PathBuf>,
    /// The default fee recipient to use on the beacon node if none if provided from
    /// the validator client during block preparation.
    pub suggested_fee_recipient: Option<Address>,
    /// An optional id for the beacon node that will be passed to the EL in the JWT token claim.
    pub jwt_id: Option<String>,
    /// An optional client version for the beacon node that will be passed to the EL in the JWT token claim.
    pub jwt_version: Option<String>,
    /// Default directory for the jwt secret if not provided through cli.
    pub default_datadir: PathBuf,
}

fn strip_prefix(s: &str) -> &str {
    if let Some(stripped) = s.strip_prefix("0x") {
        stripped
    } else {
        s
    }
}

/// Provides access to one or more execution engines and provides a neat interface for consumption
/// by the `BeaconChain`.
///
/// When there is more than one execution node specified, the others will be used in a "fallback"
/// fashion. Some requests may be broadcast to all nodes and others might only be sent to the first
/// node that returns a valid response. Ultimately, the purpose of fallback nodes is to provide
/// redundancy in the case where one node is offline.
///
/// The fallback nodes have an ordering. The first supplied will be the first contacted, and so on.
#[derive(Clone)]
pub struct ExecutionLayer<T: EthSpec> {
    inner: Arc<Inner<T>>,
}

impl<T: EthSpec> ExecutionLayer<T> {
    /// Instantiate `Self` with Execution engines specified using `Config`, all using the JSON-RPC via HTTP.
    pub fn from_config(config: Config, executor: TaskExecutor, log: Logger) -> Result<Self, Error> {
        let Config {
            execution_endpoints: urls,
<<<<<<< HEAD
            builder_url,
            mut secret_files,
=======
            builder_endpoints: builder_urls,
            secret_files,
>>>>>>> b31bc919
            suggested_fee_recipient,
            jwt_id,
            jwt_version,
            default_datadir,
        } = config;

        if urls.len() > 1 {
            warn!(log, "Only the first execution engine url will be used");
        }
        let execution_url = urls.into_iter().next().ok_or(Error::NoEngines)?;

        // Use the default jwt secret path if not provided via cli.
        let secret_file = secret_files
            .into_iter()
            .next()
            .unwrap_or_else(|| default_datadir.join(DEFAULT_JWT_FILE));

        let jwt_key = if secret_file.exists() {
            // Read secret from file if it already exists
            std::fs::read_to_string(&secret_file)
                .map_err(|e| format!("Failed to read JWT secret file. Error: {:?}", e))
                .and_then(|ref s| {
                    let secret = JwtKey::from_slice(
                        &hex::decode(strip_prefix(s.trim_end()))
                            .map_err(|e| format!("Invalid hex string: {:?}", e))?,
                    )?;
                    Ok(secret)
                })
                .map_err(Error::InvalidJWTSecret)
        } else {
            // Create a new file and write a randomly generated secret to it if file does not exist
            std::fs::File::options()
                .write(true)
                .create_new(true)
                .open(&secret_file)
                .map_err(|e| format!("Failed to open JWT secret file. Error: {:?}", e))
                .and_then(|mut f| {
                    let secret = auth::JwtKey::random();
                    f.write_all(secret.hex_string().as_bytes())
                        .map_err(|e| format!("Failed to write to JWT secret file: {:?}", e))?;
                    Ok(secret)
                })
                .map_err(Error::InvalidJWTSecret)
        }?;

        let engine: Engine<EngineApi> = {
            let id = execution_url.to_string();
            let auth = Auth::new(jwt_key, jwt_id, jwt_version);
            debug!(log, "Loaded execution endpoint"; "endpoint" => %id, "jwt_path" => ?secret_file.as_path());
            let api = HttpJsonRpc::<EngineApi>::new_with_auth(execution_url, auth)
                .map_err(Error::ApiError)?;
            Engine::<EngineApi>::new(id, api)
        };

        let builder = builder_url
            .map(|url| BuilderHttpClient::new(url).map_err(Error::Builder))
            .transpose()?;

        let inner = Inner {
            engines: Engines {
                engine,
                latest_forkchoice_state: <_>::default(),
                log: log.clone(),
            },
            builder,
            execution_engine_forkchoice_lock: <_>::default(),
            suggested_fee_recipient,
            proposer_preparation_data: Mutex::new(HashMap::new()),
            proposers: RwLock::new(HashMap::new()),
            execution_blocks: Mutex::new(LruCache::new(EXECUTION_BLOCKS_LRU_CACHE_SIZE)),
            executor,
            payload_cache: PayloadCache::default(),
            log,
        };

        Ok(Self {
            inner: Arc::new(inner),
        })
    }
}

impl<T: EthSpec> ExecutionLayer<T> {
    fn engines(&self) -> &Engines {
        &self.inner.engines
    }

    /// Cache a full payload, keyed on the `tree_hash_root` of its `transactions` field.
    fn cache_payload(&self, payload: &ExecutionPayload<T>) -> Option<ExecutionPayload<T>> {
        self.inner.payload_cache.put(payload.clone())
    }

    /// Attempt to retrieve a full payload from the payload cache by the `transactions_root`.
    pub fn get_payload_by_root(&self, root: &Hash256) -> Option<ExecutionPayload<T>> {
        self.inner.payload_cache.pop(root)
    }

    pub fn builder(&self) -> &Option<BuilderHttpClient> {
        &self.inner.builder
    }

    pub fn executor(&self) -> &TaskExecutor {
        &self.inner.executor
    }

    /// Note: this function returns a mutex guard, be careful to avoid deadlocks.
    async fn execution_blocks(
        &self,
    ) -> MutexGuard<'_, LruCache<ExecutionBlockHash, ExecutionBlock>> {
        self.inner.execution_blocks.lock().await
    }

    /// Note: this function returns a mutex guard, be careful to avoid deadlocks.
    async fn proposer_preparation_data(
        &self,
    ) -> MutexGuard<'_, HashMap<u64, ProposerPreparationDataEntry>> {
        self.inner.proposer_preparation_data.lock().await
    }

    fn proposers(&self) -> &RwLock<HashMap<ProposerKey, Proposer>> {
        &self.inner.proposers
    }

    fn log(&self) -> &Logger {
        &self.inner.log
    }

    pub async fn execution_engine_forkchoice_lock(&self) -> MutexGuard<'_, ()> {
        self.inner.execution_engine_forkchoice_lock.lock().await
    }

<<<<<<< HEAD
    /// Convenience function to allow calling async functions in a non-async context.
    pub fn block_on<'a, F, U, V>(&'a self, generate_future: F) -> Result<V, Error>
    where
        F: Fn(&'a Self) -> U,
        U: Future<Output = Result<V, Error>>,
    {
        let runtime = self.executor().handle().ok_or(Error::ShuttingDown)?;
        // TODO(merge): respect the shutdown signal.
        runtime.block_on(generate_future(self))
    }

    /// Convenience function to allow calling async functions in a non-async context.
    ///
    /// The function is "generic" since it does not enforce a particular return type on
    /// `generate_future`.
    pub fn block_on_generic<'a, F, U, V>(&'a self, generate_future: F) -> Result<V, Error>
    where
        F: Fn(&'a Self) -> U,
        U: Future<Output = V>,
    {
        let runtime = self.executor().handle().ok_or(Error::ShuttingDown)?;
        // TODO(merge): respect the shutdown signal.
        Ok(runtime.block_on(generate_future(self)))
    }

=======
>>>>>>> b31bc919
    /// Convenience function to allow spawning a task without waiting for the result.
    pub fn spawn<F, U>(&self, generate_future: F, name: &'static str)
    where
        F: FnOnce(Self) -> U,
        U: Future<Output = ()> + Send + 'static,
    {
        self.executor().spawn(generate_future(self.clone()), name);
    }

    /// Spawns a routine which attempts to keep the execution engines online.
    pub fn spawn_watchdog_routine<S: SlotClock + 'static>(&self, slot_clock: S) {
        let watchdog = |el: ExecutionLayer<T>| async move {
            // Run one task immediately.
            el.watchdog_task().await;

            let recurring_task =
                |el: ExecutionLayer<T>, now: Instant, duration_to_next_slot: Duration| async move {
                    // We run the task three times per slot.
                    //
                    // The interval between each task is 1/3rd of the slot duration. This matches nicely
                    // with the attestation production times (unagg. at 1/3rd, agg at 2/3rd).
                    //
                    // Each task is offset by 3/4ths of the interval.
                    //
                    // On mainnet, this means we will run tasks at:
                    //
                    // - 3s after slot start: 1s before publishing unaggregated attestations.
                    // - 7s after slot start: 1s before publishing aggregated attestations.
                    // - 11s after slot start: 1s before the next slot starts.
                    let interval = duration_to_next_slot / 3;
                    let offset = (interval / 4) * 3;

                    let first_execution = duration_to_next_slot + offset;
                    let second_execution = first_execution + interval;
                    let third_execution = second_execution + interval;

                    sleep_until(now + first_execution).await;
                    el.engines().upcheck_not_synced(Logging::Disabled).await;

                    sleep_until(now + second_execution).await;
                    el.engines().upcheck_not_synced(Logging::Disabled).await;

                    sleep_until(now + third_execution).await;
                    el.engines().upcheck_not_synced(Logging::Disabled).await;
                };

            // Start the loop to periodically update.
            loop {
                if let Some(duration) = slot_clock.duration_to_next_slot() {
                    let now = Instant::now();

                    // Spawn a new task rather than waiting for this to finish. This ensure that a
                    // slow run doesn't prevent the next run from starting.
                    el.spawn(|el| recurring_task(el, now, duration), "exec_watchdog_task");
                } else {
                    error!(el.log(), "Failed to spawn watchdog task");
                }
                sleep(slot_clock.slot_duration()).await;
            }
        };

        self.spawn(watchdog, "exec_watchdog");
    }

    /// Performs a single execution of the watchdog routine.
    pub async fn watchdog_task(&self) {
        // Disable logging since this runs frequently and may get annoying.
        self.engines().upcheck_not_synced(Logging::Disabled).await;
    }

    /// Spawns a routine which cleans the cached proposer data periodically.
    pub fn spawn_clean_proposer_caches_routine<S: SlotClock + 'static>(&self, slot_clock: S) {
        let preparation_cleaner = |el: ExecutionLayer<T>| async move {
            // Start the loop to periodically clean proposer preparation cache.
            loop {
                if let Some(duration_to_next_epoch) =
                    slot_clock.duration_to_next_epoch(T::slots_per_epoch())
                {
                    // Wait for next epoch
                    sleep(duration_to_next_epoch).await;

                    match slot_clock
                        .now()
                        .map(|slot| slot.epoch(T::slots_per_epoch()))
                    {
                        Some(current_epoch) => el
                            .clean_proposer_caches(current_epoch)
                            .await
                            .map_err(|e| {
                                error!(
                                    el.log(),
                                    "Failed to clean proposer preparation cache";
                                    "error" => format!("{:?}", e)
                                )
                            })
                            .unwrap_or(()),
                        None => error!(el.log(), "Failed to get current epoch from slot clock"),
                    }
                } else {
                    error!(el.log(), "Failed to read slot clock");
                    // If we can't read the slot clock, just wait another slot and retry.
                    sleep(slot_clock.slot_duration()).await;
                }
            }
        };

        self.spawn(preparation_cleaner, "exec_preparation_cleanup");
    }

    /// Spawns a routine that polls the `exchange_transition_configuration` endpoint.
    pub fn spawn_transition_configuration_poll(&self, spec: ChainSpec) {
        let routine = |el: ExecutionLayer<T>| async move {
            loop {
                if let Err(e) = el.exchange_transition_configuration(&spec).await {
                    error!(
                        el.log(),
                        "Failed to check transition config";
                        "error" => ?e
                    );
                }
                sleep(CONFIG_POLL_INTERVAL).await;
            }
        };

        self.spawn(routine, "exec_config_poll");
    }

    /// Returns `true` if there is at least one synced and reachable engine.
    pub async fn is_synced(&self) -> bool {
        self.engines().is_synced().await
    }

    /// Updates the proposer preparation data provided by validators
<<<<<<< HEAD
    pub fn update_proposer_preparation_blocking(
        &self,
        update_epoch: Epoch,
        preparation_data: &[ProposerPreparationData],
    ) -> Result<(), Error> {
        self.block_on_generic(|_| async move {
            self.update_proposer_preparation(update_epoch, preparation_data)
                .await
        })
    }

    /// Updates the proposer preparation data provided by validators
=======
>>>>>>> b31bc919
    pub async fn update_proposer_preparation(
        &self,
        update_epoch: Epoch,
        preparation_data: &[ProposerPreparationData],
    ) {
        let mut proposer_preparation_data = self.proposer_preparation_data().await;
        for preparation_entry in preparation_data {
            let new = ProposerPreparationDataEntry {
                update_epoch,
                preparation_data: preparation_entry.clone(),
            };

            let existing =
                proposer_preparation_data.insert(preparation_entry.validator_index, new.clone());

            if existing != Some(new) {
                metrics::inc_counter(&metrics::EXECUTION_LAYER_PROPOSER_DATA_UPDATED);
            }
        }
    }

    /// Removes expired entries from proposer_preparation_data and proposers caches
    async fn clean_proposer_caches(&self, current_epoch: Epoch) -> Result<(), Error> {
        let mut proposer_preparation_data = self.proposer_preparation_data().await;

        // Keep all entries that have been updated in the last 2 epochs
        let retain_epoch = current_epoch.saturating_sub(Epoch::new(2));
        proposer_preparation_data.retain(|_validator_index, preparation_entry| {
            preparation_entry.update_epoch >= retain_epoch
        });
        drop(proposer_preparation_data);

        let retain_slot = retain_epoch.start_slot(T::slots_per_epoch());
        self.proposers()
            .write()
            .await
            .retain(|proposer_key, _proposer| proposer_key.slot >= retain_slot);

        Ok(())
    }

    /// Returns `true` if there have been any validators registered via
    /// `Self::update_proposer_preparation`.
    pub async fn has_any_proposer_preparation_data(&self) -> bool {
        !self.proposer_preparation_data().await.is_empty()
    }

    /// Returns `true` if the `proposer_index` has registered as a local validator via
    /// `Self::update_proposer_preparation`.
    pub async fn has_proposer_preparation_data(&self, proposer_index: u64) -> bool {
        self.proposer_preparation_data()
            .await
            .contains_key(&proposer_index)
    }

    /// Returns the fee-recipient address that should be used to build a block
    pub async fn get_suggested_fee_recipient(&self, proposer_index: u64) -> Address {
        if let Some(preparation_data_entry) =
            self.proposer_preparation_data().await.get(&proposer_index)
        {
            if let Some(suggested_fee_recipient) = self.inner.suggested_fee_recipient {
                if preparation_data_entry.preparation_data.fee_recipient != suggested_fee_recipient
                {
                    warn!(
                        self.log(),
                        "Inconsistent fee recipient";
                        "msg" => "The fee recipient returned from the Execution Engine differs \
                        from the suggested_fee_recipient set on the beacon node. This could \
                        indicate that fees are being diverted to another address. Please \
                        ensure that the value of suggested_fee_recipient is set correctly and \
                        that the Execution Engine is trusted.",
                        "proposer_index" => ?proposer_index,
                        "fee_recipient" => ?preparation_data_entry.preparation_data.fee_recipient,
                        "suggested_fee_recipient" => ?suggested_fee_recipient,
                    )
                }
            }
            // The values provided via the API have first priority.
            preparation_data_entry.preparation_data.fee_recipient
        } else if let Some(address) = self.inner.suggested_fee_recipient {
            // If there has been no fee recipient provided via the API, but the BN has been provided
            // with a global default address, use that.
            address
        } else {
            // If there is no user-provided fee recipient, use a junk value and complain loudly.
            crit!(
                self.log(),
                "Fee recipient unknown";
                "msg" => "the suggested_fee_recipient was unknown during block production. \
                a junk address was used, rewards were lost! \
                check the --suggested-fee-recipient flag and VC configuration.",
                "proposer_index" => ?proposer_index
            );

            Address::from_slice(&DEFAULT_SUGGESTED_FEE_RECIPIENT)
        }
    }

    /// Maps to the `engine_getPayload` JSON-RPC call.
    ///
    /// However, it will attempt to call `self.prepare_payload` if it cannot find an existing
    /// payload id for the given parameters.
    ///
    /// ## Fallback Behavior
    ///
    /// The result will be returned from the first node that returns successfully. No more nodes
    /// will be contacted.
    #[allow(clippy::too_many_arguments)]
    pub async fn get_payload<Payload: ExecPayload<T>>(
        &self,
        parent_hash: ExecutionBlockHash,
        timestamp: u64,
        prev_randao: Hash256,
        finalized_block_hash: ExecutionBlockHash,
        proposer_index: u64,
        pubkey: Option<PublicKeyBytes>,
        slot: Slot,
    ) -> Result<Payload, Error> {
        let suggested_fee_recipient = self.get_suggested_fee_recipient(proposer_index).await;

        match Payload::block_type() {
            BlockType::Blinded => {
                let _timer = metrics::start_timer_vec(
                    &metrics::EXECUTION_LAYER_REQUEST_TIMES,
                    &[metrics::GET_BLINDED_PAYLOAD],
                );
                self.get_blinded_payload(
                    parent_hash,
                    timestamp,
                    prev_randao,
                    finalized_block_hash,
                    suggested_fee_recipient,
                    pubkey,
                    slot,
                )
                .await
            }
            BlockType::Full => {
                let _timer = metrics::start_timer_vec(
                    &metrics::EXECUTION_LAYER_REQUEST_TIMES,
                    &[metrics::GET_PAYLOAD],
                );
                self.get_full_payload(
                    parent_hash,
                    timestamp,
                    prev_randao,
                    finalized_block_hash,
                    suggested_fee_recipient,
                )
                .await
            }
        }
    }

    #[allow(clippy::too_many_arguments)]
    async fn get_blinded_payload<Payload: ExecPayload<T>>(
        &self,
        parent_hash: ExecutionBlockHash,
        timestamp: u64,
        prev_randao: Hash256,
        finalized_block_hash: ExecutionBlockHash,
        suggested_fee_recipient: Address,
        pubkey_opt: Option<PublicKeyBytes>,
        slot: Slot,
    ) -> Result<Payload, Error> {
        // Don't attempt to outsource payload construction until after the merge transition has been
        // finalized. We want to be conservative with payload construction until then.
        if let (Some(builder), Some(pubkey)) = (self.builder(), pubkey_opt) {
            if finalized_block_hash != ExecutionBlockHash::zero() {
                info!(
                    self.log(),
                    "Requesting blinded header from connected builder";
                    "slot" => ?slot,
                    "pubkey" => ?pubkey,
                    "parent_hash" => ?parent_hash,
                );
                let (relay_result, local_result) = tokio::join!(
                    builder.get_builder_header::<T, Payload>(slot, parent_hash, &pubkey),
                    self.get_full_payload_caching(
                        parent_hash,
                        timestamp,
                        prev_randao,
                        finalized_block_hash,
                        suggested_fee_recipient,
                    )
                );

                match (relay_result, local_result) {
                    (Err(e), Ok(local)) => {
                        warn!(self.log(),"Unable to retrieve a payload from a relay, falling back to the local execution client: {e:?}");
                        Ok(local)
                    }
                    (Ok(relay), Ok(local)) => {
                        //TODO(sean) check fork?
                        //TODO(sean) verify value vs local payload?
                        //TODO(sean) verify bid signature?
                        //TODO(sean) only use the blinded block flow if we have recent chain health
                        let header = relay.data.message.header;
                        if header.fee_recipient() != suggested_fee_recipient {
                            warn!(self.log(), "Incorrect fee recipient from connected builder, falling back to local execution engine.");
                            Ok(local)
                        } else if header.parent_hash() != parent_hash {
                            warn!(self.log(), "Invalid parent hash from connected builder, falling back to local execution engine.");
                            Ok(local)
                        } else if header.prev_randao() != prev_randao {
                            warn!(self.log(), "Invalid prev randao from connected builder, falling back to local execution engine.");
                            Ok(local)
                        } else if header.timestamp() != local.timestamp() {
                            warn!(self.log(), "Invalid timestamp from connected builder, falling back to local execution engine.");
                            Ok(local)
                        } else if header.block_number() != local.block_number() {
                            warn!(self.log(), "Invalid block number from connected builder, falling back to local execution engine.");
                            Ok(local)
                        } else {
                            Ok(header)
                        }
                    }
                    (relay_reult, Err(local_error)) => {
                        warn!(self.log(), "Failure from local execution engine. Attempting to propose through connected builder"; "error" => ?local_error);
                        relay_reult
                            .map(|d| d.data.message.header)
                            .map_err(Error::Builder)
                    }
                }
            } else {
                self.get_full_payload_caching(
                    parent_hash,
                    timestamp,
                    prev_randao,
                    finalized_block_hash,
                    suggested_fee_recipient,
                )
                .await
            }
        } else {
            self.get_full_payload_caching(
                parent_hash,
                timestamp,
                prev_randao,
                finalized_block_hash,
                suggested_fee_recipient,
            )
            .await
        }
    }

    /// Get a full payload without caching its result in the execution layer's payload cache.
    async fn get_full_payload<Payload: ExecPayload<T>>(
        &self,
        parent_hash: ExecutionBlockHash,
        timestamp: u64,
        prev_randao: Hash256,
        finalized_block_hash: ExecutionBlockHash,
        suggested_fee_recipient: Address,
    ) -> Result<Payload, Error> {
        self.get_full_payload_with(
            parent_hash,
            timestamp,
            prev_randao,
            finalized_block_hash,
            suggested_fee_recipient,
            noop,
        )
        .await
    }

    /// Get a full payload and cache its result in the execution layer's payload cache.
    async fn get_full_payload_caching<Payload: ExecPayload<T>>(
        &self,
        parent_hash: ExecutionBlockHash,
        timestamp: u64,
        prev_randao: Hash256,
        finalized_block_hash: ExecutionBlockHash,
        suggested_fee_recipient: Address,
    ) -> Result<Payload, Error> {
        self.get_full_payload_with(
            parent_hash,
            timestamp,
            prev_randao,
            finalized_block_hash,
            suggested_fee_recipient,
            Self::cache_payload,
        )
        .await
    }

    async fn get_full_payload_with<Payload: ExecPayload<T>>(
        &self,
        parent_hash: ExecutionBlockHash,
        timestamp: u64,
        prev_randao: Hash256,
        finalized_block_hash: ExecutionBlockHash,
        suggested_fee_recipient: Address,
        f: fn(&ExecutionLayer<T>, &ExecutionPayload<T>) -> Option<ExecutionPayload<T>>,
    ) -> Result<Payload, Error> {
        debug!(
            self.log(),
            "Issuing engine_getPayload";
            "suggested_fee_recipient" => ?suggested_fee_recipient,
            "prev_randao" => ?prev_randao,
            "timestamp" => timestamp,
            "parent_hash" => ?parent_hash,
        );
        self.engines()
            .first_success(|engine| async move {
                let payload_id = if let Some(id) = engine
                    .get_payload_id(parent_hash, timestamp, prev_randao, suggested_fee_recipient)
                    .await
                {
                    // The payload id has been cached for this engine.
                    metrics::inc_counter_vec(
                        &metrics::EXECUTION_LAYER_PRE_PREPARED_PAYLOAD_ID,
                        &[metrics::HIT],
                    );
                    id
                } else {
                    // The payload id has *not* been cached for this engine. Trigger an artificial
                    // fork choice update to retrieve a payload ID.
                    //
                    // TODO(merge): a better algorithm might try to favour a node that already had a
                    // cached payload id, since a payload that has had more time to produce is
                    // likely to be more profitable.
                    metrics::inc_counter_vec(
                        &metrics::EXECUTION_LAYER_PRE_PREPARED_PAYLOAD_ID,
                        &[metrics::MISS],
                    );
                    let fork_choice_state = ForkChoiceState {
                        head_block_hash: parent_hash,
                        safe_block_hash: parent_hash,
                        finalized_block_hash,
                    };
                    let payload_attributes = PayloadAttributes {
                        timestamp,
                        prev_randao,
                        suggested_fee_recipient,
                    };

                            let response = engine
                                .notify_forkchoice_updated(
                                    fork_choice_state,
                                    Some(payload_attributes),
                                    self.log(),
                                )
                                .await?;

                            match response.payload_id {
                                Some(payload_id) => payload_id,
                                None => {
                                    error!(
                                        self.log(),
                                        "Exec engine unable to produce payload";
                                        "msg" => "No payload ID, the engine is likely syncing. \
                                                  This has the potential to cause a missed block \
                                                  proposal.",
                                        "status" => ?response.payload_status
                                    );
                                    return Err(ApiError::PayloadIdUnavailable);
                                }
                            }
                        };

                engine
                    .api
                    .get_payload_v1::<T>(payload_id)
                    .await
                    .map(|full_payload| {
                        if f(self, &full_payload).is_some() {
                            warn!(self.log(), "Duplicate payload cached, this might indicate redundant proposal attempts.");
                        }
                        full_payload.into()
                    })
            })
            .await
            .map_err(Error::EngineErrors)
    }

    /// Maps to the `engine_newPayload` JSON-RPC call.
    ///
    /// ## Fallback Behaviour
    ///
    /// The request will be broadcast to all nodes, simultaneously. It will await a response (or
    /// failure) from all nodes and then return based on the first of these conditions which
    /// returns true:
    ///
    /// - Error::ConsensusFailure if some nodes return valid and some return invalid
    /// - Valid, if any nodes return valid.
    /// - Invalid, if any nodes return invalid.
    /// - Syncing, if any nodes return syncing.
    /// - An error, if all nodes return an error.
    pub async fn notify_new_payload(
        &self,
        execution_payload: &ExecutionPayload<T>,
    ) -> Result<PayloadStatus, Error> {
        let _timer = metrics::start_timer_vec(
            &metrics::EXECUTION_LAYER_REQUEST_TIMES,
            &[metrics::NEW_PAYLOAD],
        );

        trace!(
            self.log(),
            "Issuing engine_newPayload";
            "parent_hash" => ?execution_payload.parent_hash,
            "block_hash" => ?execution_payload.block_hash,
            "block_number" => execution_payload.block_number,
        );

        let broadcast_results = self
            .engines()
            .broadcast(|engine| engine.api.new_payload_v1(execution_payload.clone()))
            .await;

        process_multiple_payload_statuses(
            execution_payload.block_hash,
            Some(broadcast_results).into_iter(),
            self.log(),
        )
    }

    /// Register that the given `validator_index` is going to produce a block at `slot`.
    ///
    /// The block will be built atop `head_block_root` and the EL will need to prepare an
    /// `ExecutionPayload` as defined by the given `payload_attributes`.
    pub async fn insert_proposer(
        &self,
        slot: Slot,
        head_block_root: Hash256,
        validator_index: u64,
        payload_attributes: PayloadAttributes,
    ) -> bool {
        let proposers_key = ProposerKey {
            slot,
            head_block_root,
        };

        let existing = self.proposers().write().await.insert(
            proposers_key,
            Proposer {
                validator_index,
                payload_attributes,
            },
        );

        if existing.is_none() {
            metrics::inc_counter(&metrics::EXECUTION_LAYER_PROPOSER_INSERTED);
        }

        existing.is_some()
    }

    /// If there has been a proposer registered via `Self::insert_proposer` with a matching `slot`
    /// `head_block_root`, then return the appropriate `PayloadAttributes` for inclusion in
    /// `forkchoiceUpdated` calls.
    pub async fn payload_attributes(
        &self,
        current_slot: Slot,
        head_block_root: Hash256,
    ) -> Option<PayloadAttributes> {
        let proposers_key = ProposerKey {
            slot: current_slot,
            head_block_root,
        };

        let proposer = self.proposers().read().await.get(&proposers_key).cloned()?;

        debug!(
            self.log(),
            "Beacon proposer found";
            "payload_attributes" => ?proposer.payload_attributes,
            "head_block_root" => ?head_block_root,
            "slot" => current_slot,
            "validator_index" => proposer.validator_index,
        );

        Some(proposer.payload_attributes)
    }

    /// Maps to the `engine_consensusValidated` JSON-RPC call.
    ///
    /// ## Fallback Behaviour
    ///
    /// The request will be broadcast to all nodes, simultaneously. It will await a response (or
    /// failure) from all nodes and then return based on the first of these conditions which
    /// returns true:
    ///
    /// - Error::ConsensusFailure if some nodes return valid and some return invalid
    /// - Valid, if any nodes return valid.
    /// - Invalid, if any nodes return invalid.
    /// - Syncing, if any nodes return syncing.
    /// - An error, if all nodes return an error.
    pub async fn notify_forkchoice_updated(
        &self,
        head_block_hash: ExecutionBlockHash,
        finalized_block_hash: ExecutionBlockHash,
        current_slot: Slot,
        head_block_root: Hash256,
    ) -> Result<PayloadStatus, Error> {
        let _timer = metrics::start_timer_vec(
            &metrics::EXECUTION_LAYER_REQUEST_TIMES,
            &[metrics::FORKCHOICE_UPDATED],
        );

        trace!(
            self.log(),
            "Issuing engine_forkchoiceUpdated";
            "finalized_block_hash" => ?finalized_block_hash,
            "head_block_hash" => ?head_block_hash,
        );

        let next_slot = current_slot + 1;
        let payload_attributes = self.payload_attributes(next_slot, head_block_root).await;

        // Compute the "lookahead", the time between when the payload will be produced and now.
        if let Some(payload_attributes) = payload_attributes {
            if let Ok(now) = SystemTime::now().duration_since(UNIX_EPOCH) {
                let timestamp = Duration::from_secs(payload_attributes.timestamp);
                if let Some(lookahead) = timestamp.checked_sub(now) {
                    metrics::observe_duration(
                        &metrics::EXECUTION_LAYER_PAYLOAD_ATTRIBUTES_LOOKAHEAD,
                        lookahead,
                    );
                } else {
                    debug!(
                        self.log(),
                        "Late payload attributes";
                        "timestamp" => ?timestamp,
                        "now" => ?now,
                    )
                }
            }
        }

        // see https://hackmd.io/@n0ble/kintsugi-spec#Engine-API
        // for now, we must set safe_block_hash = head_block_hash
        let forkchoice_state = ForkChoiceState {
            head_block_hash,
            safe_block_hash: head_block_hash,
            finalized_block_hash,
        };

        self.engines()
            .set_latest_forkchoice_state(forkchoice_state)
            .await;

        let broadcast_results = self
            .engines()
            .broadcast(|engine| async move {
                engine
                    .notify_forkchoice_updated(forkchoice_state, payload_attributes, self.log())
                    .await
            })
            .await;

        process_multiple_payload_statuses(
            head_block_hash,
            Some(broadcast_results)
                .into_iter()
                .map(|result| result.map(|response| response.payload_status)),
            self.log(),
        )
    }

    pub async fn exchange_transition_configuration(&self, spec: &ChainSpec) -> Result<(), Error> {
        let local = TransitionConfigurationV1 {
            terminal_total_difficulty: spec.terminal_total_difficulty,
            terminal_block_hash: spec.terminal_block_hash,
            terminal_block_number: 0,
        };

        let broadcast_result = self
            .engines()
            .broadcast(|engine| engine.api.exchange_transition_configuration_v1(local))
            .await;

        let mut errors = vec![];
        // Having no fallbacks, the id of the used node is 0
        let i = 0usize;
        match broadcast_result {
            Ok(remote) => {
                if local.terminal_total_difficulty != remote.terminal_total_difficulty
                    || local.terminal_block_hash != remote.terminal_block_hash
                {
                    error!(
                        self.log(),
                        "Execution client config mismatch";
                        "msg" => "ensure lighthouse and the execution client are up-to-date and \
                                  configured consistently",
                        "execution_endpoint" => i,
                        "remote" => ?remote,
                        "local" => ?local,
                    );
                    errors.push(EngineError::Api {
                        id: i.to_string(),
                        error: ApiError::TransitionConfigurationMismatch,
                    });
                } else {
                    debug!(
                        self.log(),
                        "Execution client config is OK";
                        "execution_endpoint" => i
                    );
                }
            }
            Err(e) => {
                error!(
                    self.log(),
                    "Unable to get transition config";
                    "error" => ?e,
                    "execution_endpoint" => i,
                );
                errors.push(e);
            }
        }

        if errors.is_empty() {
            Ok(())
        } else {
            Err(Error::EngineErrors(errors))
        }
    }

    /// Used during block production to determine if the merge has been triggered.
    ///
    /// ## Specification
    ///
    /// `get_terminal_pow_block_hash`
    ///
    /// https://github.com/ethereum/consensus-specs/blob/v1.1.5/specs/merge/validator.md
    pub async fn get_terminal_pow_block_hash(
        &self,
        spec: &ChainSpec,
    ) -> Result<Option<ExecutionBlockHash>, Error> {
        let _timer = metrics::start_timer_vec(
            &metrics::EXECUTION_LAYER_REQUEST_TIMES,
            &[metrics::GET_TERMINAL_POW_BLOCK_HASH],
        );

        let hash_opt = self
            .engines()
            .first_success(|engine| async move {
                let terminal_block_hash = spec.terminal_block_hash;
                if terminal_block_hash != ExecutionBlockHash::zero() {
                    if self
                        .get_pow_block(engine, terminal_block_hash)
                        .await?
                        .is_some()
                    {
                        return Ok(Some(terminal_block_hash));
                    } else {
                        return Ok(None);
                    }
                }

                self.get_pow_block_hash_at_total_difficulty(engine, spec)
                    .await
            })
            .await
            .map_err(Error::EngineErrors)?;

        if let Some(hash) = &hash_opt {
            info!(
                self.log(),
                "Found terminal block hash";
                "terminal_block_hash_override" => ?spec.terminal_block_hash,
                "terminal_total_difficulty" => ?spec.terminal_total_difficulty,
                "block_hash" => ?hash,
            );
        }

        Ok(hash_opt)
    }

    /// This function should remain internal. External users should use
    /// `self.get_terminal_pow_block` instead, since it checks against the terminal block hash
    /// override.
    ///
    /// ## Specification
    ///
    /// `get_pow_block_at_terminal_total_difficulty`
    ///
    /// https://github.com/ethereum/consensus-specs/blob/v1.1.5/specs/merge/validator.md
    async fn get_pow_block_hash_at_total_difficulty(
        &self,
        engine: &Engine<EngineApi>,
        spec: &ChainSpec,
    ) -> Result<Option<ExecutionBlockHash>, ApiError> {
        let mut block = engine
            .api
            .get_block_by_number(BlockByNumberQuery::Tag(LATEST_TAG))
            .await?
            .ok_or(ApiError::ExecutionHeadBlockNotFound)?;

        self.execution_blocks().await.put(block.block_hash, block);

        loop {
            let block_reached_ttd = block.total_difficulty >= spec.terminal_total_difficulty;
            if block_reached_ttd {
                if block.parent_hash == ExecutionBlockHash::zero() {
                    return Ok(Some(block.block_hash));
                }
                let parent = self
                    .get_pow_block(engine, block.parent_hash)
                    .await?
                    .ok_or(ApiError::ExecutionBlockNotFound(block.parent_hash))?;
                let parent_reached_ttd = parent.total_difficulty >= spec.terminal_total_difficulty;

                if block_reached_ttd && !parent_reached_ttd {
                    return Ok(Some(block.block_hash));
                } else {
                    block = parent;
                }
            } else {
                return Ok(None);
            }
        }
    }

    /// Used during block verification to check that a block correctly triggers the merge.
    ///
    /// ## Returns
    ///
    /// - `Some(true)` if the given `block_hash` is the terminal proof-of-work block.
    /// - `Some(false)` if the given `block_hash` is certainly *not* the terminal proof-of-work
    ///     block.
    /// - `None` if the `block_hash` or its parent were not present on the execution engines.
    /// - `Err(_)` if there was an error connecting to the execution engines.
    ///
    /// ## Fallback Behaviour
    ///
    /// The request will be broadcast to all nodes, simultaneously. It will await a response (or
    /// failure) from all nodes and then return based on the first of these conditions which
    /// returns true:
    ///
    /// - Terminal, if any node indicates it is terminal.
    /// - Not terminal, if any node indicates it is non-terminal.
    /// - Block not found, if any node cannot find the block.
    /// - An error, if all nodes return an error.
    ///
    /// ## Specification
    ///
    /// `is_valid_terminal_pow_block`
    ///
    /// https://github.com/ethereum/consensus-specs/blob/v1.1.0/specs/merge/fork-choice.md
    pub async fn is_valid_terminal_pow_block_hash(
        &self,
        block_hash: ExecutionBlockHash,
        spec: &ChainSpec,
    ) -> Result<Option<bool>, Error> {
        let _timer = metrics::start_timer_vec(
            &metrics::EXECUTION_LAYER_REQUEST_TIMES,
            &[metrics::IS_VALID_TERMINAL_POW_BLOCK_HASH],
        );

        self.engines()
            .broadcast(|engine| async move {
                if let Some(pow_block) = self.get_pow_block(engine, block_hash).await? {
                    if let Some(pow_parent) =
                        self.get_pow_block(engine, pow_block.parent_hash).await?
                    {
                        return Ok(Some(
                            self.is_valid_terminal_pow_block(pow_block, pow_parent, spec),
                        ));
                    }
                }
                Ok(None)
            })
            .await
            .map_err(|e| Error::EngineErrors(vec![e]))
    }

    /// This function should remain internal.
    ///
    /// External users should use `self.is_valid_terminal_pow_block_hash`.
    fn is_valid_terminal_pow_block(
        &self,
        block: ExecutionBlock,
        parent: ExecutionBlock,
        spec: &ChainSpec,
    ) -> bool {
        let is_total_difficulty_reached = block.total_difficulty >= spec.terminal_total_difficulty;
        let is_parent_total_difficulty_valid =
            parent.total_difficulty < spec.terminal_total_difficulty;
        is_total_difficulty_reached && is_parent_total_difficulty_valid
    }

    /// Maps to the `eth_getBlockByHash` JSON-RPC call.
    ///
    /// ## TODO(merge)
    ///
    /// This will return an execution block regardless of whether or not it was created by a PoW
    /// miner (pre-merge) or a PoS validator (post-merge). It's not immediately clear if this is
    /// correct or not, see the discussion here:
    ///
    /// https://github.com/ethereum/consensus-specs/issues/2636
    async fn get_pow_block(
        &self,
        engine: &Engine<EngineApi>,
        hash: ExecutionBlockHash,
    ) -> Result<Option<ExecutionBlock>, ApiError> {
        if let Some(cached) = self.execution_blocks().await.get(&hash).copied() {
            // The block was in the cache, no need to request it from the execution
            // engine.
            return Ok(Some(cached));
        }

        // The block was *not* in the cache, request it from the execution
        // engine and cache it for future reference.
        if let Some(block) = engine.api.get_block_by_hash(hash).await? {
            self.execution_blocks().await.put(hash, block);
            Ok(Some(block))
        } else {
            Ok(None)
        }
    }

    pub async fn get_payload_by_block_hash(
        &self,
        hash: ExecutionBlockHash,
    ) -> Result<Option<ExecutionPayload<T>>, Error> {
        self.engines()
            .first_success(|engine| async move {
                self.get_payload_by_block_hash_from_engine(engine, hash)
                    .await
            })
            .await
            .map_err(Error::EngineErrors)
    }

    async fn get_payload_by_block_hash_from_engine(
        &self,
        engine: &Engine<EngineApi>,
        hash: ExecutionBlockHash,
    ) -> Result<Option<ExecutionPayload<T>>, ApiError> {
        let _timer = metrics::start_timer(&metrics::EXECUTION_LAYER_GET_PAYLOAD_BY_BLOCK_HASH);

        if hash == ExecutionBlockHash::zero() {
            return Ok(Some(ExecutionPayload::default()));
        }

        let block = if let Some(block) = engine.api.get_block_by_hash_with_txns::<T>(hash).await? {
            block
        } else {
            return Ok(None);
        };

        let transactions = VariableList::new(
            block
                .transactions
                .into_iter()
                .map(|transaction| VariableList::new(transaction.rlp().to_vec()))
                .collect::<Result<_, _>>()
                .map_err(ApiError::DeserializeTransaction)?,
        )
        .map_err(ApiError::DeserializeTransactions)?;

        Ok(Some(ExecutionPayload {
            parent_hash: block.parent_hash,
            fee_recipient: block.fee_recipient,
            state_root: block.state_root,
            receipts_root: block.receipts_root,
            logs_bloom: block.logs_bloom,
            prev_randao: block.prev_randao,
            block_number: block.block_number,
            gas_limit: block.gas_limit,
            gas_used: block.gas_used,
            timestamp: block.timestamp,
            extra_data: block.extra_data,
            base_fee_per_gas: block.base_fee_per_gas,
            block_hash: block.block_hash,
            transactions,
        }))
    }

    pub async fn propose_blinded_beacon_block(
        &self,
        block: &SignedBeaconBlock<T, BlindedPayload<T>>,
    ) -> Result<ExecutionPayload<T>, Error> {
        debug!(
            self.log(),
            "Sending block to builder";
            "root" => ?block.canonical_root(),
        );
        if let Some(builder) = self.builder() {
            builder
                .post_builder_blinded_blocks(block)
                .await
                .map_err(Error::Builder)
                .map(|d| d.data)
        } else {
            Err(Error::NoPayloadBuilder)
        }
    }
}

#[cfg(test)]
mod test {
    use super::*;
    use crate::test_utils::MockExecutionLayer as GenericMockExecutionLayer;
    use task_executor::test_utils::TestRuntime;
    use types::MainnetEthSpec;

    type MockExecutionLayer = GenericMockExecutionLayer<MainnetEthSpec>;

    #[tokio::test]
    async fn produce_three_valid_pos_execution_blocks() {
        let runtime = TestRuntime::default();
        MockExecutionLayer::default_params(runtime.task_executor.clone())
            .move_to_terminal_block()
            .produce_valid_execution_payload_on_head()
            .await
            .produce_valid_execution_payload_on_head()
            .await
            .produce_valid_execution_payload_on_head()
            .await;
    }

    #[tokio::test]
    async fn finds_valid_terminal_block_hash() {
        let runtime = TestRuntime::default();
        MockExecutionLayer::default_params(runtime.task_executor.clone())
            .move_to_block_prior_to_terminal_block()
            .with_terminal_block(|spec, el, _| async move {
                el.engines().upcheck_not_synced(Logging::Disabled).await;
                assert_eq!(el.get_terminal_pow_block_hash(&spec).await.unwrap(), None)
            })
            .await
            .move_to_terminal_block()
            .with_terminal_block(|spec, el, terminal_block| async move {
                assert_eq!(
                    el.get_terminal_pow_block_hash(&spec).await.unwrap(),
                    Some(terminal_block.unwrap().block_hash)
                )
            })
            .await;
    }

    #[tokio::test]
    async fn verifies_valid_terminal_block_hash() {
        let runtime = TestRuntime::default();
        MockExecutionLayer::default_params(runtime.task_executor.clone())
            .move_to_terminal_block()
            .with_terminal_block(|spec, el, terminal_block| async move {
                el.engines().upcheck_not_synced(Logging::Disabled).await;
                assert_eq!(
                    el.is_valid_terminal_pow_block_hash(terminal_block.unwrap().block_hash, &spec)
                        .await
                        .unwrap(),
                    Some(true)
                )
            })
            .await;
    }

    #[tokio::test]
    async fn rejects_invalid_terminal_block_hash() {
        let runtime = TestRuntime::default();
        MockExecutionLayer::default_params(runtime.task_executor.clone())
            .move_to_terminal_block()
            .with_terminal_block(|spec, el, terminal_block| async move {
                el.engines().upcheck_not_synced(Logging::Disabled).await;
                let invalid_terminal_block = terminal_block.unwrap().parent_hash;

                assert_eq!(
                    el.is_valid_terminal_pow_block_hash(invalid_terminal_block, &spec)
                        .await
                        .unwrap(),
                    Some(false)
                )
            })
            .await;
    }

    #[tokio::test]
    async fn rejects_unknown_terminal_block_hash() {
        let runtime = TestRuntime::default();
        MockExecutionLayer::default_params(runtime.task_executor.clone())
            .move_to_terminal_block()
            .with_terminal_block(|spec, el, _| async move {
                el.engines().upcheck_not_synced(Logging::Disabled).await;
                let missing_terminal_block = ExecutionBlockHash::repeat_byte(42);

                assert_eq!(
                    el.is_valid_terminal_pow_block_hash(missing_terminal_block, &spec)
                        .await
                        .unwrap(),
                    None
                )
            })
            .await;
    }

    // test fallback

    // test normal flow used when
    // - merge hasn't finalized
    // - bad chain health (finalization not advancing?)
    // - gas_limit not what you sent builder
    // - fee recipient not what you sent builder
    // - timeout?
}

fn noop<T: EthSpec>(_: &ExecutionLayer<T>, _: &ExecutionPayload<T>) -> Option<ExecutionPayload<T>> {
    None
}<|MERGE_RESOLUTION|>--- conflicted
+++ resolved
@@ -159,13 +159,8 @@
     pub fn from_config(config: Config, executor: TaskExecutor, log: Logger) -> Result<Self, Error> {
         let Config {
             execution_endpoints: urls,
-<<<<<<< HEAD
             builder_url,
             mut secret_files,
-=======
-            builder_endpoints: builder_urls,
-            secret_files,
->>>>>>> b31bc919
             suggested_fee_recipient,
             jwt_id,
             jwt_version,
@@ -296,34 +291,6 @@
         self.inner.execution_engine_forkchoice_lock.lock().await
     }
 
-<<<<<<< HEAD
-    /// Convenience function to allow calling async functions in a non-async context.
-    pub fn block_on<'a, F, U, V>(&'a self, generate_future: F) -> Result<V, Error>
-    where
-        F: Fn(&'a Self) -> U,
-        U: Future<Output = Result<V, Error>>,
-    {
-        let runtime = self.executor().handle().ok_or(Error::ShuttingDown)?;
-        // TODO(merge): respect the shutdown signal.
-        runtime.block_on(generate_future(self))
-    }
-
-    /// Convenience function to allow calling async functions in a non-async context.
-    ///
-    /// The function is "generic" since it does not enforce a particular return type on
-    /// `generate_future`.
-    pub fn block_on_generic<'a, F, U, V>(&'a self, generate_future: F) -> Result<V, Error>
-    where
-        F: Fn(&'a Self) -> U,
-        U: Future<Output = V>,
-    {
-        let runtime = self.executor().handle().ok_or(Error::ShuttingDown)?;
-        // TODO(merge): respect the shutdown signal.
-        Ok(runtime.block_on(generate_future(self)))
-    }
-
-=======
->>>>>>> b31bc919
     /// Convenience function to allow spawning a task without waiting for the result.
     pub fn spawn<F, U>(&self, generate_future: F, name: &'static str)
     where
@@ -457,21 +424,6 @@
     }
 
     /// Updates the proposer preparation data provided by validators
-<<<<<<< HEAD
-    pub fn update_proposer_preparation_blocking(
-        &self,
-        update_epoch: Epoch,
-        preparation_data: &[ProposerPreparationData],
-    ) -> Result<(), Error> {
-        self.block_on_generic(|_| async move {
-            self.update_proposer_preparation(update_epoch, preparation_data)
-                .await
-        })
-    }
-
-    /// Updates the proposer preparation data provided by validators
-=======
->>>>>>> b31bc919
     pub async fn update_proposer_preparation(
         &self,
         update_epoch: Epoch,
