use super::*;
use serde::{Deserialize, Serialize};
use strum::EnumString;
use superstruct::superstruct;
use types::beacon_block_body::KzgCommitments;
use types::blob_sidecar::BlobsList;
use types::{FixedVector, Unsigned};

#[derive(Debug, PartialEq, Serialize, Deserialize)]
#[serde(rename_all = "camelCase")]
pub struct JsonRequestBody<'a> {
    pub jsonrpc: &'a str,
    pub method: &'a str,
    pub params: serde_json::Value,
    pub id: serde_json::Value,
}

#[derive(Debug, PartialEq, Serialize, Deserialize)]
pub struct JsonError {
    pub code: i64,
    pub message: String,
}

#[derive(Debug, PartialEq, Serialize, Deserialize)]
#[serde(rename_all = "camelCase")]
pub struct JsonResponseBody {
    pub jsonrpc: String,
    #[serde(default)]
    pub error: Option<JsonError>,
    #[serde(default)]
    pub result: serde_json::Value,
    pub id: serde_json::Value,
}

#[derive(Debug, PartialEq, Clone, Serialize, Deserialize)]
#[serde(transparent)]
pub struct TransparentJsonPayloadId(#[serde(with = "serde_utils::bytes_8_hex")] pub PayloadId);

impl From<PayloadId> for TransparentJsonPayloadId {
    fn from(id: PayloadId) -> Self {
        Self(id)
    }
}

impl From<TransparentJsonPayloadId> for PayloadId {
    fn from(wrapper: TransparentJsonPayloadId) -> Self {
        wrapper.0
    }
}

/// On the request, use a transparent wrapper.
pub type JsonPayloadIdRequest = TransparentJsonPayloadId;

/// On the response, expect without the object wrapper (non-transparent).
#[derive(Debug, PartialEq, Serialize, Deserialize)]
#[serde(rename_all = "camelCase")]
pub struct JsonPayloadIdResponse {
    #[serde(with = "serde_utils::bytes_8_hex")]
    pub payload_id: PayloadId,
}

#[superstruct(
    variants(V1, V2, V3, V4),
    variant_attributes(
        derive(Debug, PartialEq, Default, Serialize, Deserialize,),
        serde(bound = "E: EthSpec", rename_all = "camelCase"),
    ),
    cast_error(ty = "Error", expr = "Error::IncorrectStateVariant"),
    partial_getter_error(ty = "Error", expr = "Error::IncorrectStateVariant")
)]
#[derive(Debug, PartialEq, Serialize, Deserialize)]
#[serde(bound = "E: EthSpec", rename_all = "camelCase", untagged)]
pub struct JsonExecutionPayload<E: EthSpec> {
    pub parent_hash: ExecutionBlockHash,
    pub fee_recipient: Address,
    pub state_root: Hash256,
    pub receipts_root: Hash256,
    #[serde(with = "serde_logs_bloom")]
    pub logs_bloom: FixedVector<u8, E::BytesPerLogsBloom>,
    pub prev_randao: Hash256,
    #[serde(with = "serde_utils::u64_hex_be")]
    pub block_number: u64,
    #[serde(with = "serde_utils::u64_hex_be")]
    pub gas_limit: u64,
    #[serde(with = "serde_utils::u64_hex_be")]
    pub gas_used: u64,
    #[serde(with = "serde_utils::u64_hex_be")]
    pub timestamp: u64,
    #[serde(with = "ssz_types::serde_utils::hex_var_list")]
    pub extra_data: VariableList<u8, E::MaxExtraDataBytes>,
    #[serde(with = "serde_utils::u256_hex_be")]
    pub base_fee_per_gas: Uint256,
    pub block_hash: ExecutionBlockHash,
    #[serde(with = "ssz_types::serde_utils::list_of_hex_var_list")]
<<<<<<< HEAD
    pub transactions: Transactions<T>,
    #[superstruct(only(V2, V3, V4))]
    pub withdrawals: VariableList<JsonWithdrawal, T::MaxWithdrawalsPerPayload>,
=======
    pub transactions: Transactions<E>,
    #[superstruct(only(V2, V3, V4))]
    pub withdrawals: VariableList<JsonWithdrawal, E::MaxWithdrawalsPerPayload>,
>>>>>>> 969d12dc
    #[superstruct(only(V3, V4))]
    #[serde(with = "serde_utils::u64_hex_be")]
    pub blob_gas_used: u64,
    #[superstruct(only(V3, V4))]
    #[serde(with = "serde_utils::u64_hex_be")]
    pub excess_blob_gas: u64,
}

impl<E: EthSpec> From<ExecutionPayloadMerge<E>> for JsonExecutionPayloadV1<E> {
    fn from(payload: ExecutionPayloadMerge<E>) -> Self {
        JsonExecutionPayloadV1 {
            parent_hash: payload.parent_hash,
            fee_recipient: payload.fee_recipient,
            state_root: payload.state_root,
            receipts_root: payload.receipts_root,
            logs_bloom: payload.logs_bloom,
            prev_randao: payload.prev_randao,
            block_number: payload.block_number,
            gas_limit: payload.gas_limit,
            gas_used: payload.gas_used,
            timestamp: payload.timestamp,
            extra_data: payload.extra_data,
            base_fee_per_gas: payload.base_fee_per_gas,
            block_hash: payload.block_hash,
            transactions: payload.transactions,
        }
    }
}
impl<E: EthSpec> From<ExecutionPayloadCapella<E>> for JsonExecutionPayloadV2<E> {
    fn from(payload: ExecutionPayloadCapella<E>) -> Self {
        JsonExecutionPayloadV2 {
            parent_hash: payload.parent_hash,
            fee_recipient: payload.fee_recipient,
            state_root: payload.state_root,
            receipts_root: payload.receipts_root,
            logs_bloom: payload.logs_bloom,
            prev_randao: payload.prev_randao,
            block_number: payload.block_number,
            gas_limit: payload.gas_limit,
            gas_used: payload.gas_used,
            timestamp: payload.timestamp,
            extra_data: payload.extra_data,
            base_fee_per_gas: payload.base_fee_per_gas,
            block_hash: payload.block_hash,
            transactions: payload.transactions,
            withdrawals: payload
                .withdrawals
                .into_iter()
                .map(Into::into)
                .collect::<Vec<_>>()
                .into(),
        }
    }
}
impl<E: EthSpec> From<ExecutionPayloadDeneb<E>> for JsonExecutionPayloadV3<E> {
    fn from(payload: ExecutionPayloadDeneb<E>) -> Self {
        JsonExecutionPayloadV3 {
            parent_hash: payload.parent_hash,
            fee_recipient: payload.fee_recipient,
            state_root: payload.state_root,
            receipts_root: payload.receipts_root,
            logs_bloom: payload.logs_bloom,
            prev_randao: payload.prev_randao,
            block_number: payload.block_number,
            gas_limit: payload.gas_limit,
            gas_used: payload.gas_used,
            timestamp: payload.timestamp,
            extra_data: payload.extra_data,
            base_fee_per_gas: payload.base_fee_per_gas,
            block_hash: payload.block_hash,
            transactions: payload.transactions,
            withdrawals: payload
                .withdrawals
                .into_iter()
                .map(Into::into)
                .collect::<Vec<_>>()
                .into(),
            blob_gas_used: payload.blob_gas_used,
            excess_blob_gas: payload.excess_blob_gas,
        }
    }
}

<<<<<<< HEAD
impl<T: EthSpec> From<ExecutionPayloadElectra<T>> for JsonExecutionPayloadV4<T> {
    fn from(payload: ExecutionPayloadElectra<T>) -> Self {
=======
impl<E: EthSpec> From<ExecutionPayloadElectra<E>> for JsonExecutionPayloadV4<E> {
    fn from(payload: ExecutionPayloadElectra<E>) -> Self {
>>>>>>> 969d12dc
        JsonExecutionPayloadV4 {
            parent_hash: payload.parent_hash,
            fee_recipient: payload.fee_recipient,
            state_root: payload.state_root,
            receipts_root: payload.receipts_root,
            logs_bloom: payload.logs_bloom,
            prev_randao: payload.prev_randao,
            block_number: payload.block_number,
            gas_limit: payload.gas_limit,
            gas_used: payload.gas_used,
            timestamp: payload.timestamp,
            extra_data: payload.extra_data,
            base_fee_per_gas: payload.base_fee_per_gas,
            block_hash: payload.block_hash,
            transactions: payload.transactions,
            withdrawals: payload
                .withdrawals
                .into_iter()
                .map(Into::into)
                .collect::<Vec<_>>()
                .into(),
            blob_gas_used: payload.blob_gas_used,
            excess_blob_gas: payload.excess_blob_gas,
        }
    }
}

<<<<<<< HEAD
impl<T: EthSpec> From<ExecutionPayload<T>> for JsonExecutionPayload<T> {
    fn from(execution_payload: ExecutionPayload<T>) -> Self {
=======
impl<E: EthSpec> From<ExecutionPayload<E>> for JsonExecutionPayload<E> {
    fn from(execution_payload: ExecutionPayload<E>) -> Self {
>>>>>>> 969d12dc
        match execution_payload {
            ExecutionPayload::Merge(payload) => JsonExecutionPayload::V1(payload.into()),
            ExecutionPayload::Capella(payload) => JsonExecutionPayload::V2(payload.into()),
            ExecutionPayload::Deneb(payload) => JsonExecutionPayload::V3(payload.into()),
            ExecutionPayload::Electra(payload) => JsonExecutionPayload::V4(payload.into()),
        }
    }
}

impl<E: EthSpec> From<JsonExecutionPayloadV1<E>> for ExecutionPayloadMerge<E> {
    fn from(payload: JsonExecutionPayloadV1<E>) -> Self {
        ExecutionPayloadMerge {
            parent_hash: payload.parent_hash,
            fee_recipient: payload.fee_recipient,
            state_root: payload.state_root,
            receipts_root: payload.receipts_root,
            logs_bloom: payload.logs_bloom,
            prev_randao: payload.prev_randao,
            block_number: payload.block_number,
            gas_limit: payload.gas_limit,
            gas_used: payload.gas_used,
            timestamp: payload.timestamp,
            extra_data: payload.extra_data,
            base_fee_per_gas: payload.base_fee_per_gas,
            block_hash: payload.block_hash,
            transactions: payload.transactions,
        }
    }
}
impl<E: EthSpec> From<JsonExecutionPayloadV2<E>> for ExecutionPayloadCapella<E> {
    fn from(payload: JsonExecutionPayloadV2<E>) -> Self {
        ExecutionPayloadCapella {
            parent_hash: payload.parent_hash,
            fee_recipient: payload.fee_recipient,
            state_root: payload.state_root,
            receipts_root: payload.receipts_root,
            logs_bloom: payload.logs_bloom,
            prev_randao: payload.prev_randao,
            block_number: payload.block_number,
            gas_limit: payload.gas_limit,
            gas_used: payload.gas_used,
            timestamp: payload.timestamp,
            extra_data: payload.extra_data,
            base_fee_per_gas: payload.base_fee_per_gas,
            block_hash: payload.block_hash,
            transactions: payload.transactions,
            withdrawals: payload
                .withdrawals
                .into_iter()
                .map(Into::into)
                .collect::<Vec<_>>()
                .into(),
        }
    }
}

<<<<<<< HEAD
impl<T: EthSpec> From<JsonExecutionPayloadV3<T>> for ExecutionPayloadDeneb<T> {
    fn from(payload: JsonExecutionPayloadV3<T>) -> Self {
=======
impl<E: EthSpec> From<JsonExecutionPayloadV3<E>> for ExecutionPayloadDeneb<E> {
    fn from(payload: JsonExecutionPayloadV3<E>) -> Self {
>>>>>>> 969d12dc
        ExecutionPayloadDeneb {
            parent_hash: payload.parent_hash,
            fee_recipient: payload.fee_recipient,
            state_root: payload.state_root,
            receipts_root: payload.receipts_root,
            logs_bloom: payload.logs_bloom,
            prev_randao: payload.prev_randao,
            block_number: payload.block_number,
            gas_limit: payload.gas_limit,
            gas_used: payload.gas_used,
            timestamp: payload.timestamp,
            extra_data: payload.extra_data,
            base_fee_per_gas: payload.base_fee_per_gas,
            block_hash: payload.block_hash,
            transactions: payload.transactions,
            withdrawals: payload
                .withdrawals
                .into_iter()
                .map(Into::into)
                .collect::<Vec<_>>()
                .into(),
            blob_gas_used: payload.blob_gas_used,
            excess_blob_gas: payload.excess_blob_gas,
        }
    }
}

<<<<<<< HEAD
impl<T: EthSpec> From<JsonExecutionPayloadV4<T>> for ExecutionPayloadElectra<T> {
    fn from(payload: JsonExecutionPayloadV4<T>) -> Self {
=======
impl<E: EthSpec> From<JsonExecutionPayloadV4<E>> for ExecutionPayloadElectra<E> {
    fn from(payload: JsonExecutionPayloadV4<E>) -> Self {
>>>>>>> 969d12dc
        ExecutionPayloadElectra {
            parent_hash: payload.parent_hash,
            fee_recipient: payload.fee_recipient,
            state_root: payload.state_root,
            receipts_root: payload.receipts_root,
            logs_bloom: payload.logs_bloom,
            prev_randao: payload.prev_randao,
            block_number: payload.block_number,
            gas_limit: payload.gas_limit,
            gas_used: payload.gas_used,
            timestamp: payload.timestamp,
            extra_data: payload.extra_data,
            base_fee_per_gas: payload.base_fee_per_gas,
            block_hash: payload.block_hash,
            transactions: payload.transactions,
            withdrawals: payload
                .withdrawals
                .into_iter()
                .map(Into::into)
                .collect::<Vec<_>>()
                .into(),
            blob_gas_used: payload.blob_gas_used,
            excess_blob_gas: payload.excess_blob_gas,
        }
    }
}

<<<<<<< HEAD
impl<T: EthSpec> From<JsonExecutionPayload<T>> for ExecutionPayload<T> {
    fn from(json_execution_payload: JsonExecutionPayload<T>) -> Self {
=======
impl<E: EthSpec> From<JsonExecutionPayload<E>> for ExecutionPayload<E> {
    fn from(json_execution_payload: JsonExecutionPayload<E>) -> Self {
>>>>>>> 969d12dc
        match json_execution_payload {
            JsonExecutionPayload::V1(payload) => ExecutionPayload::Merge(payload.into()),
            JsonExecutionPayload::V2(payload) => ExecutionPayload::Capella(payload.into()),
            JsonExecutionPayload::V3(payload) => ExecutionPayload::Deneb(payload.into()),
            JsonExecutionPayload::V4(payload) => ExecutionPayload::Electra(payload.into()),
        }
    }
}

#[superstruct(
    variants(V1, V2, V3, V4),
    variant_attributes(
        derive(Debug, PartialEq, Serialize, Deserialize),
        serde(bound = "E: EthSpec", rename_all = "camelCase")
    ),
    cast_error(ty = "Error", expr = "Error::IncorrectStateVariant"),
    partial_getter_error(ty = "Error", expr = "Error::IncorrectStateVariant")
)]
#[derive(Debug, PartialEq, Serialize, Deserialize)]
#[serde(untagged)]
pub struct JsonGetPayloadResponse<E: EthSpec> {
    #[superstruct(only(V1), partial_getter(rename = "execution_payload_v1"))]
    pub execution_payload: JsonExecutionPayloadV1<E>,
    #[superstruct(only(V2), partial_getter(rename = "execution_payload_v2"))]
    pub execution_payload: JsonExecutionPayloadV2<E>,
    #[superstruct(only(V3), partial_getter(rename = "execution_payload_v3"))]
<<<<<<< HEAD
    pub execution_payload: JsonExecutionPayloadV3<T>,
    #[superstruct(only(V4), partial_getter(rename = "execution_payload_v4"))]
    pub execution_payload: JsonExecutionPayloadV4<T>,
    #[serde(with = "serde_utils::u256_hex_be")]
    pub block_value: Uint256,
    #[superstruct(only(V3, V4))]
    pub blobs_bundle: JsonBlobsBundleV1<T>,
=======
    pub execution_payload: JsonExecutionPayloadV3<E>,
    #[superstruct(only(V4), partial_getter(rename = "execution_payload_v4"))]
    pub execution_payload: JsonExecutionPayloadV4<E>,
    #[serde(with = "serde_utils::u256_hex_be")]
    pub block_value: Uint256,
    #[superstruct(only(V3, V4))]
    pub blobs_bundle: JsonBlobsBundleV1<E>,
>>>>>>> 969d12dc
    #[superstruct(only(V3, V4))]
    pub should_override_builder: bool,
}

impl<E: EthSpec> From<JsonGetPayloadResponse<E>> for GetPayloadResponse<E> {
    fn from(json_get_payload_response: JsonGetPayloadResponse<E>) -> Self {
        match json_get_payload_response {
            JsonGetPayloadResponse::V1(response) => {
                GetPayloadResponse::Merge(GetPayloadResponseMerge {
                    execution_payload: response.execution_payload.into(),
                    block_value: response.block_value,
                })
            }
            JsonGetPayloadResponse::V2(response) => {
                GetPayloadResponse::Capella(GetPayloadResponseCapella {
                    execution_payload: response.execution_payload.into(),
                    block_value: response.block_value,
                })
            }
            JsonGetPayloadResponse::V3(response) => {
                GetPayloadResponse::Deneb(GetPayloadResponseDeneb {
                    execution_payload: response.execution_payload.into(),
                    block_value: response.block_value,
                    blobs_bundle: response.blobs_bundle.into(),
                    should_override_builder: response.should_override_builder,
                })
            }
            JsonGetPayloadResponse::V4(response) => {
                GetPayloadResponse::Electra(GetPayloadResponseElectra {
                    execution_payload: response.execution_payload.into(),
                    block_value: response.block_value,
                    blobs_bundle: response.blobs_bundle.into(),
                    should_override_builder: response.should_override_builder,
                })
            }
        }
    }
}

#[derive(Debug, PartialEq, Clone, Serialize, Deserialize)]
#[serde(rename_all = "camelCase")]
pub struct JsonWithdrawal {
    #[serde(with = "serde_utils::u64_hex_be")]
    pub index: u64,
    #[serde(with = "serde_utils::u64_hex_be")]
    pub validator_index: u64,
    pub address: Address,
    #[serde(with = "serde_utils::u64_hex_be")]
    pub amount: u64,
}

impl From<Withdrawal> for JsonWithdrawal {
    fn from(withdrawal: Withdrawal) -> Self {
        Self {
            index: withdrawal.index,
            validator_index: withdrawal.validator_index,
            address: withdrawal.address,
            amount: withdrawal.amount,
        }
    }
}

impl From<JsonWithdrawal> for Withdrawal {
    fn from(jw: JsonWithdrawal) -> Self {
        Self {
            index: jw.index,
            validator_index: jw.validator_index,
            address: jw.address,
            amount: jw.amount,
        }
    }
}

#[superstruct(
    variants(V1, V2, V3),
    variant_attributes(
        derive(Debug, Clone, PartialEq, Serialize, Deserialize),
        serde(rename_all = "camelCase")
    ),
    cast_error(ty = "Error", expr = "Error::IncorrectStateVariant"),
    partial_getter_error(ty = "Error", expr = "Error::IncorrectStateVariant")
)]
#[derive(Debug, Clone, PartialEq, Serialize, Deserialize)]
#[serde(untagged)]
pub struct JsonPayloadAttributes {
    #[serde(with = "serde_utils::u64_hex_be")]
    pub timestamp: u64,
    pub prev_randao: Hash256,
    pub suggested_fee_recipient: Address,
    #[superstruct(only(V2, V3))]
    pub withdrawals: Vec<JsonWithdrawal>,
    #[superstruct(only(V3))]
    pub parent_beacon_block_root: Hash256,
}

impl From<PayloadAttributes> for JsonPayloadAttributes {
    fn from(payload_attributes: PayloadAttributes) -> Self {
        match payload_attributes {
            PayloadAttributes::V1(pa) => Self::V1(JsonPayloadAttributesV1 {
                timestamp: pa.timestamp,
                prev_randao: pa.prev_randao,
                suggested_fee_recipient: pa.suggested_fee_recipient,
            }),
            PayloadAttributes::V2(pa) => Self::V2(JsonPayloadAttributesV2 {
                timestamp: pa.timestamp,
                prev_randao: pa.prev_randao,
                suggested_fee_recipient: pa.suggested_fee_recipient,
                withdrawals: pa.withdrawals.into_iter().map(Into::into).collect(),
            }),
            PayloadAttributes::V3(pa) => Self::V3(JsonPayloadAttributesV3 {
                timestamp: pa.timestamp,
                prev_randao: pa.prev_randao,
                suggested_fee_recipient: pa.suggested_fee_recipient,
                withdrawals: pa.withdrawals.into_iter().map(Into::into).collect(),
                parent_beacon_block_root: pa.parent_beacon_block_root,
            }),
        }
    }
}

impl From<JsonPayloadAttributes> for PayloadAttributes {
    fn from(json_payload_attributes: JsonPayloadAttributes) -> Self {
        match json_payload_attributes {
            JsonPayloadAttributes::V1(jpa) => Self::V1(PayloadAttributesV1 {
                timestamp: jpa.timestamp,
                prev_randao: jpa.prev_randao,
                suggested_fee_recipient: jpa.suggested_fee_recipient,
            }),
            JsonPayloadAttributes::V2(jpa) => Self::V2(PayloadAttributesV2 {
                timestamp: jpa.timestamp,
                prev_randao: jpa.prev_randao,
                suggested_fee_recipient: jpa.suggested_fee_recipient,
                withdrawals: jpa.withdrawals.into_iter().map(Into::into).collect(),
            }),
            JsonPayloadAttributes::V3(jpa) => Self::V3(PayloadAttributesV3 {
                timestamp: jpa.timestamp,
                prev_randao: jpa.prev_randao,
                suggested_fee_recipient: jpa.suggested_fee_recipient,
                withdrawals: jpa.withdrawals.into_iter().map(Into::into).collect(),
                parent_beacon_block_root: jpa.parent_beacon_block_root,
            }),
        }
    }
}

#[derive(Debug, PartialEq, Serialize, Deserialize)]
#[serde(bound = "E: EthSpec", rename_all = "camelCase")]
pub struct JsonBlobsBundleV1<E: EthSpec> {
    pub commitments: KzgCommitments<E>,
    pub proofs: KzgProofs<E>,
    #[serde(with = "ssz_types::serde_utils::list_of_hex_fixed_vec")]
    pub blobs: BlobsList<E>,
}

impl<E: EthSpec> From<BlobsBundle<E>> for JsonBlobsBundleV1<E> {
    fn from(blobs_bundle: BlobsBundle<E>) -> Self {
        Self {
            commitments: blobs_bundle.commitments,
            proofs: blobs_bundle.proofs,
            blobs: blobs_bundle.blobs,
        }
    }
}
impl<E: EthSpec> From<JsonBlobsBundleV1<E>> for BlobsBundle<E> {
    fn from(json_blobs_bundle: JsonBlobsBundleV1<E>) -> Self {
        Self {
            commitments: json_blobs_bundle.commitments,
            proofs: json_blobs_bundle.proofs,
            blobs: json_blobs_bundle.blobs,
        }
    }
}

#[derive(Debug, PartialEq, Clone, Serialize, Deserialize)]
#[serde(rename_all = "camelCase")]
pub struct JsonForkchoiceStateV1 {
    pub head_block_hash: ExecutionBlockHash,
    pub safe_block_hash: ExecutionBlockHash,
    pub finalized_block_hash: ExecutionBlockHash,
}

impl From<ForkchoiceState> for JsonForkchoiceStateV1 {
    fn from(f: ForkchoiceState) -> Self {
        // Use this verbose deconstruction pattern to ensure no field is left unused.
        let ForkchoiceState {
            head_block_hash,
            safe_block_hash,
            finalized_block_hash,
        } = f;

        Self {
            head_block_hash,
            safe_block_hash,
            finalized_block_hash,
        }
    }
}

impl From<JsonForkchoiceStateV1> for ForkchoiceState {
    fn from(j: JsonForkchoiceStateV1) -> Self {
        // Use this verbose deconstruction pattern to ensure no field is left unused.
        let JsonForkchoiceStateV1 {
            head_block_hash,
            safe_block_hash,
            finalized_block_hash,
        } = j;

        Self {
            head_block_hash,
            safe_block_hash,
            finalized_block_hash,
        }
    }
}

#[derive(Debug, Clone, Copy, PartialEq, Serialize, Deserialize, EnumString)]
#[serde(rename_all = "SCREAMING_SNAKE_CASE")]
#[strum(serialize_all = "SCREAMING_SNAKE_CASE")]
pub enum JsonPayloadStatusV1Status {
    Valid,
    Invalid,
    Syncing,
    Accepted,
    InvalidBlockHash,
}

#[derive(Debug, PartialEq, Clone, Serialize, Deserialize)]
#[serde(rename_all = "camelCase")]
pub struct JsonPayloadStatusV1 {
    pub status: JsonPayloadStatusV1Status,
    pub latest_valid_hash: Option<ExecutionBlockHash>,
    pub validation_error: Option<String>,
}

impl From<PayloadStatusV1Status> for JsonPayloadStatusV1Status {
    fn from(e: PayloadStatusV1Status) -> Self {
        match e {
            PayloadStatusV1Status::Valid => JsonPayloadStatusV1Status::Valid,
            PayloadStatusV1Status::Invalid => JsonPayloadStatusV1Status::Invalid,
            PayloadStatusV1Status::Syncing => JsonPayloadStatusV1Status::Syncing,
            PayloadStatusV1Status::Accepted => JsonPayloadStatusV1Status::Accepted,
            PayloadStatusV1Status::InvalidBlockHash => JsonPayloadStatusV1Status::InvalidBlockHash,
        }
    }
}
impl From<JsonPayloadStatusV1Status> for PayloadStatusV1Status {
    fn from(j: JsonPayloadStatusV1Status) -> Self {
        match j {
            JsonPayloadStatusV1Status::Valid => PayloadStatusV1Status::Valid,
            JsonPayloadStatusV1Status::Invalid => PayloadStatusV1Status::Invalid,
            JsonPayloadStatusV1Status::Syncing => PayloadStatusV1Status::Syncing,
            JsonPayloadStatusV1Status::Accepted => PayloadStatusV1Status::Accepted,
            JsonPayloadStatusV1Status::InvalidBlockHash => PayloadStatusV1Status::InvalidBlockHash,
        }
    }
}

impl From<PayloadStatusV1> for JsonPayloadStatusV1 {
    fn from(p: PayloadStatusV1) -> Self {
        // Use this verbose deconstruction pattern to ensure no field is left unused.
        let PayloadStatusV1 {
            status,
            latest_valid_hash,
            validation_error,
        } = p;

        Self {
            status: status.into(),
            latest_valid_hash,
            validation_error,
        }
    }
}

impl From<JsonPayloadStatusV1> for PayloadStatusV1 {
    fn from(j: JsonPayloadStatusV1) -> Self {
        // Use this verbose deconstruction pattern to ensure no field is left unused.
        let JsonPayloadStatusV1 {
            status,
            latest_valid_hash,
            validation_error,
        } = j;

        Self {
            status: status.into(),
            latest_valid_hash,
            validation_error,
        }
    }
}

#[derive(Debug, PartialEq, Clone, Serialize, Deserialize)]
#[serde(rename_all = "camelCase")]
pub struct JsonForkchoiceUpdatedV1Response {
    pub payload_status: JsonPayloadStatusV1,
    pub payload_id: Option<TransparentJsonPayloadId>,
}

impl From<JsonForkchoiceUpdatedV1Response> for ForkchoiceUpdatedResponse {
    fn from(j: JsonForkchoiceUpdatedV1Response) -> Self {
        // Use this verbose deconstruction pattern to ensure no field is left unused.
        let JsonForkchoiceUpdatedV1Response {
            payload_status: status,
            payload_id,
        } = j;

        Self {
            payload_status: status.into(),
            payload_id: payload_id.map(Into::into),
        }
    }
}
impl From<ForkchoiceUpdatedResponse> for JsonForkchoiceUpdatedV1Response {
    fn from(f: ForkchoiceUpdatedResponse) -> Self {
        // Use this verbose deconstruction pattern to ensure no field is left unused.
        let ForkchoiceUpdatedResponse {
            payload_status: status,
            payload_id,
        } = f;

        Self {
            payload_status: status.into(),
            payload_id: payload_id.map(Into::into),
        }
    }
}

#[derive(Clone, Debug, Serialize, Deserialize)]
#[serde(bound = "E: EthSpec")]
pub struct JsonExecutionPayloadBodyV1<E: EthSpec> {
    #[serde(with = "ssz_types::serde_utils::list_of_hex_var_list")]
    pub transactions: Transactions<E>,
    pub withdrawals: Option<VariableList<JsonWithdrawal, E::MaxWithdrawalsPerPayload>>,
}

impl<E: EthSpec> From<JsonExecutionPayloadBodyV1<E>> for ExecutionPayloadBodyV1<E> {
    fn from(value: JsonExecutionPayloadBodyV1<E>) -> Self {
        Self {
            transactions: value.transactions,
            withdrawals: value.withdrawals.map(|json_withdrawals| {
                Withdrawals::<E>::from(
                    json_withdrawals
                        .into_iter()
                        .map(Into::into)
                        .collect::<Vec<_>>(),
                )
            }),
        }
    }
}

#[derive(Clone, Copy, Debug, PartialEq, Serialize, Deserialize)]
#[serde(rename_all = "camelCase")]
pub struct TransitionConfigurationV1 {
    #[serde(with = "serde_utils::u256_hex_be")]
    pub terminal_total_difficulty: Uint256,
    pub terminal_block_hash: ExecutionBlockHash,
    #[serde(with = "serde_utils::u64_hex_be")]
    pub terminal_block_number: u64,
}

/// Serializes the `logs_bloom` field of an `ExecutionPayload`.
pub mod serde_logs_bloom {
    use super::*;
    use serde::{Deserializer, Serializer};
    use serde_utils::hex::PrefixedHexVisitor;

    pub fn serialize<S, U>(bytes: &FixedVector<u8, U>, serializer: S) -> Result<S::Ok, S::Error>
    where
        S: Serializer,
        U: Unsigned,
    {
        let mut hex_string: String = "0x".to_string();
        hex_string.push_str(&hex::encode(&bytes[..]));

        serializer.serialize_str(&hex_string)
    }

    pub fn deserialize<'de, D, U>(deserializer: D) -> Result<FixedVector<u8, U>, D::Error>
    where
        D: Deserializer<'de>,
        U: Unsigned,
    {
        let vec = deserializer.deserialize_string(PrefixedHexVisitor)?;

        FixedVector::new(vec)
            .map_err(|e| serde::de::Error::custom(format!("invalid logs bloom: {:?}", e)))
    }
}<|MERGE_RESOLUTION|>--- conflicted
+++ resolved
@@ -92,15 +92,9 @@
     pub base_fee_per_gas: Uint256,
     pub block_hash: ExecutionBlockHash,
     #[serde(with = "ssz_types::serde_utils::list_of_hex_var_list")]
-<<<<<<< HEAD
-    pub transactions: Transactions<T>,
-    #[superstruct(only(V2, V3, V4))]
-    pub withdrawals: VariableList<JsonWithdrawal, T::MaxWithdrawalsPerPayload>,
-=======
     pub transactions: Transactions<E>,
     #[superstruct(only(V2, V3, V4))]
     pub withdrawals: VariableList<JsonWithdrawal, E::MaxWithdrawalsPerPayload>,
->>>>>>> 969d12dc
     #[superstruct(only(V3, V4))]
     #[serde(with = "serde_utils::u64_hex_be")]
     pub blob_gas_used: u64,
@@ -184,13 +178,8 @@
     }
 }
 
-<<<<<<< HEAD
-impl<T: EthSpec> From<ExecutionPayloadElectra<T>> for JsonExecutionPayloadV4<T> {
-    fn from(payload: ExecutionPayloadElectra<T>) -> Self {
-=======
 impl<E: EthSpec> From<ExecutionPayloadElectra<E>> for JsonExecutionPayloadV4<E> {
     fn from(payload: ExecutionPayloadElectra<E>) -> Self {
->>>>>>> 969d12dc
         JsonExecutionPayloadV4 {
             parent_hash: payload.parent_hash,
             fee_recipient: payload.fee_recipient,
@@ -218,13 +207,8 @@
     }
 }
 
-<<<<<<< HEAD
-impl<T: EthSpec> From<ExecutionPayload<T>> for JsonExecutionPayload<T> {
-    fn from(execution_payload: ExecutionPayload<T>) -> Self {
-=======
 impl<E: EthSpec> From<ExecutionPayload<E>> for JsonExecutionPayload<E> {
     fn from(execution_payload: ExecutionPayload<E>) -> Self {
->>>>>>> 969d12dc
         match execution_payload {
             ExecutionPayload::Merge(payload) => JsonExecutionPayload::V1(payload.into()),
             ExecutionPayload::Capella(payload) => JsonExecutionPayload::V2(payload.into()),
@@ -281,13 +265,8 @@
     }
 }
 
-<<<<<<< HEAD
-impl<T: EthSpec> From<JsonExecutionPayloadV3<T>> for ExecutionPayloadDeneb<T> {
-    fn from(payload: JsonExecutionPayloadV3<T>) -> Self {
-=======
 impl<E: EthSpec> From<JsonExecutionPayloadV3<E>> for ExecutionPayloadDeneb<E> {
     fn from(payload: JsonExecutionPayloadV3<E>) -> Self {
->>>>>>> 969d12dc
         ExecutionPayloadDeneb {
             parent_hash: payload.parent_hash,
             fee_recipient: payload.fee_recipient,
@@ -315,13 +294,8 @@
     }
 }
 
-<<<<<<< HEAD
-impl<T: EthSpec> From<JsonExecutionPayloadV4<T>> for ExecutionPayloadElectra<T> {
-    fn from(payload: JsonExecutionPayloadV4<T>) -> Self {
-=======
 impl<E: EthSpec> From<JsonExecutionPayloadV4<E>> for ExecutionPayloadElectra<E> {
     fn from(payload: JsonExecutionPayloadV4<E>) -> Self {
->>>>>>> 969d12dc
         ExecutionPayloadElectra {
             parent_hash: payload.parent_hash,
             fee_recipient: payload.fee_recipient,
@@ -349,13 +323,8 @@
     }
 }
 
-<<<<<<< HEAD
-impl<T: EthSpec> From<JsonExecutionPayload<T>> for ExecutionPayload<T> {
-    fn from(json_execution_payload: JsonExecutionPayload<T>) -> Self {
-=======
 impl<E: EthSpec> From<JsonExecutionPayload<E>> for ExecutionPayload<E> {
     fn from(json_execution_payload: JsonExecutionPayload<E>) -> Self {
->>>>>>> 969d12dc
         match json_execution_payload {
             JsonExecutionPayload::V1(payload) => ExecutionPayload::Merge(payload.into()),
             JsonExecutionPayload::V2(payload) => ExecutionPayload::Capella(payload.into()),
@@ -382,15 +351,6 @@
     #[superstruct(only(V2), partial_getter(rename = "execution_payload_v2"))]
     pub execution_payload: JsonExecutionPayloadV2<E>,
     #[superstruct(only(V3), partial_getter(rename = "execution_payload_v3"))]
-<<<<<<< HEAD
-    pub execution_payload: JsonExecutionPayloadV3<T>,
-    #[superstruct(only(V4), partial_getter(rename = "execution_payload_v4"))]
-    pub execution_payload: JsonExecutionPayloadV4<T>,
-    #[serde(with = "serde_utils::u256_hex_be")]
-    pub block_value: Uint256,
-    #[superstruct(only(V3, V4))]
-    pub blobs_bundle: JsonBlobsBundleV1<T>,
-=======
     pub execution_payload: JsonExecutionPayloadV3<E>,
     #[superstruct(only(V4), partial_getter(rename = "execution_payload_v4"))]
     pub execution_payload: JsonExecutionPayloadV4<E>,
@@ -398,7 +358,6 @@
     pub block_value: Uint256,
     #[superstruct(only(V3, V4))]
     pub blobs_bundle: JsonBlobsBundleV1<E>,
->>>>>>> 969d12dc
     #[superstruct(only(V3, V4))]
     pub should_override_builder: bool,
 }
