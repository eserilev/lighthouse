use crate::{
    test_utils::{MockServer, DEFAULT_TERMINAL_BLOCK, DEFAULT_TERMINAL_DIFFICULTY, JWT_SECRET},
    Config, *,
};
use sensitive_url::SensitiveUrl;
use task_executor::TaskExecutor;
use tempfile::NamedTempFile;
use tree_hash::TreeHash;
use types::{Address, ChainSpec, Epoch, EthSpec, FullPayload, Hash256, Uint256};

pub struct MockExecutionLayer<T: EthSpec> {
    pub server: MockServer<T>,
<<<<<<< HEAD
    pub el: ExecutionLayer<T>,
    pub el_runtime: ExecutionLayerRuntime,
=======
    pub el: ExecutionLayer,
    pub executor: TaskExecutor,
>>>>>>> 053625f1
    pub spec: ChainSpec,
}

impl<T: EthSpec> MockExecutionLayer<T> {
    pub fn default_params(executor: TaskExecutor) -> Self {
        Self::new(
            executor,
            DEFAULT_TERMINAL_DIFFICULTY.into(),
            DEFAULT_TERMINAL_BLOCK,
            ExecutionBlockHash::zero(),
            Epoch::new(0),
        )
    }

    pub fn new(
        executor: TaskExecutor,
        terminal_total_difficulty: Uint256,
        terminal_block: u64,
        terminal_block_hash: ExecutionBlockHash,
        terminal_block_hash_activation_epoch: Epoch,
    ) -> Self {
        let handle = executor.handle().unwrap();

        let mut spec = T::default_spec();
        spec.terminal_total_difficulty = terminal_total_difficulty;
        spec.terminal_block_hash = terminal_block_hash;
        spec.terminal_block_hash_activation_epoch = terminal_block_hash_activation_epoch;

        let server = MockServer::new(
            &handle,
            terminal_total_difficulty,
            terminal_block,
            terminal_block_hash,
        );

        let url = SensitiveUrl::parse(&server.url()).unwrap();
        let file = NamedTempFile::new().unwrap();

        let path = file.path().into();
        std::fs::write(&path, hex::encode(JWT_SECRET)).unwrap();

        let config = Config {
            execution_endpoints: vec![url],
            secret_files: vec![path],
            suggested_fee_recipient: Some(Address::repeat_byte(42)),
            ..Default::default()
        };
        let el =
            ExecutionLayer::from_config(config, executor.clone(), executor.log().clone()).unwrap();

        Self {
            server,
            el,
            executor,
            spec,
        }
    }

    pub async fn produce_valid_execution_payload_on_head(self) -> Self {
        let latest_execution_block = {
            let block_gen = self.server.execution_block_generator();
            block_gen.latest_block().unwrap()
        };

        let parent_hash = latest_execution_block.block_hash();
        let block_number = latest_execution_block.block_number() + 1;
        let timestamp = block_number;
        let prev_randao = Hash256::from_low_u64_be(block_number);
        let finalized_block_hash = parent_hash;

        // Insert a proposer to ensure the fork choice updated command works.
        let slot = Slot::new(0);
        let head_block_root = Hash256::repeat_byte(42);
        let validator_index = 0;
        self.el
            .insert_proposer(
                slot,
                head_block_root,
                validator_index,
                PayloadAttributes {
                    timestamp,
                    prev_randao,
                    suggested_fee_recipient: Address::repeat_byte(42),
                },
            )
            .await;

        self.el
            .notify_forkchoice_updated(
                parent_hash,
                ExecutionBlockHash::zero(),
                slot,
                head_block_root,
            )
            .await
            .unwrap();

        let validator_index = 0;
        let payload = self
            .el
            .get_payload::<FullPayload<T>>(
                parent_hash,
                timestamp,
                prev_randao,
                finalized_block_hash,
                validator_index,
            )
            .await
            .unwrap()
            .execution_payload;
        let block_hash = payload.block_hash;
        assert_eq!(payload.parent_hash, parent_hash);
        assert_eq!(payload.block_number, block_number);
        assert_eq!(payload.timestamp, timestamp);
        assert_eq!(payload.prev_randao, prev_randao);

        // Ensure the payload cache is empty.
        assert!(self
            .el
            .get_payload_by_tx_root(&payload.transactions.tree_hash_root())
            .is_none());

        let payload_header = self
            .el
            .get_payload::<BlindedPayload<T>>(
                parent_hash,
                timestamp,
                prev_randao,
                finalized_block_hash,
                validator_index,
            )
            .await
            .unwrap()
            .execution_payload_header;
        assert_eq!(payload_header.block_hash, block_hash);
        assert_eq!(payload_header.parent_hash, parent_hash);
        assert_eq!(payload_header.block_number, block_number);
        assert_eq!(payload_header.timestamp, timestamp);
        assert_eq!(payload_header.prev_randao, prev_randao);

        // Ensure the payload cache has the correct payload.
        assert_eq!(
            self.el
                .get_payload_by_tx_root(&payload_header.transactions_root),
            Some(payload.clone())
        );

        let status = self.el.notify_new_payload(&payload).await.unwrap();
        assert_eq!(status, PayloadStatus::Valid);

        // Use junk values for slot/head-root to ensure there is no payload supplied.
        let slot = Slot::new(0);
        let head_block_root = Hash256::repeat_byte(13);
        self.el
            .notify_forkchoice_updated(
                block_hash,
                ExecutionBlockHash::zero(),
                slot,
                head_block_root,
            )
            .await
            .unwrap();

        let head_execution_block = {
            let block_gen = self.server.execution_block_generator();
            block_gen.latest_block().unwrap()
        };

        assert_eq!(head_execution_block.block_number(), block_number);
        assert_eq!(head_execution_block.block_hash(), block_hash);
        assert_eq!(head_execution_block.parent_hash(), parent_hash);

        self
    }

    pub fn move_to_block_prior_to_terminal_block(self) -> Self {
        self.server
            .execution_block_generator()
            .move_to_block_prior_to_terminal_block()
            .unwrap();
        self
    }

    pub fn move_to_terminal_block(self) -> Self {
        self.server
            .execution_block_generator()
            .move_to_terminal_block()
            .unwrap();
        self
    }

    pub async fn with_terminal_block<'a, U, V>(self, func: U) -> Self
    where
        U: Fn(ChainSpec, ExecutionLayer<T>, Option<ExecutionBlock>) -> V,
        V: Future<Output = ()>,
    {
        let terminal_block_number = self
            .server
            .execution_block_generator()
            .terminal_block_number;
        let terminal_block = self
            .server
            .execution_block_generator()
            .execution_block_by_number(terminal_block_number);

        func(self.spec.clone(), self.el.clone(), terminal_block).await;
        self
    }
}<|MERGE_RESOLUTION|>--- conflicted
+++ resolved
@@ -10,13 +10,8 @@
 
 pub struct MockExecutionLayer<T: EthSpec> {
     pub server: MockServer<T>,
-<<<<<<< HEAD
     pub el: ExecutionLayer<T>,
-    pub el_runtime: ExecutionLayerRuntime,
-=======
-    pub el: ExecutionLayer,
     pub executor: TaskExecutor,
->>>>>>> 053625f1
     pub spec: ChainSpec,
 }
 
