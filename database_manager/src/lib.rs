--- conflicted
+++ resolved
@@ -323,29 +323,15 @@
     let cold_path = client_config.get_freezer_db_path();
     let blobs_path = client_config.get_blobs_db_path();
 
-<<<<<<< HEAD
-    let db = HotColdDB::<E, BeaconNodeBackend<E>, BeaconNodeBackend<E>>::open(
-        &hot_path,
-        &cold_path,
-        &blobs_path,
-        |_, _, _| Ok(()),
-        client_config.store,
-        spec,
-        log,
-    )
-    .map_err(|e| format!("{:?}", e))?;
-
-=======
->>>>>>> e7ef2a3a
     let mut total = 0;
     let mut num_keys = 0;
 
     let sub_db = if inspect_config.freezer {
-        LevelDB::<E>::open(&cold_path).map_err(|e| format!("Unable to open freezer DB: {e:?}"))?
+        BeaconNodeBackend::<E>::open(&client_config.store, &cold_path).map_err(|e| format!("Unable to open freezer DB: {e:?}"))?
     } else if inspect_config.blobs_db {
-        LevelDB::<E>::open(&blobs_path).map_err(|e| format!("Unable to open blobs DB: {e:?}"))?
+        BeaconNodeBackend::<E>::open(&client_config.store, &blobs_path).map_err(|e| format!("Unable to open blobs DB: {e:?}"))?
     } else {
-        LevelDB::<E>::open(&hot_path).map_err(|e| format!("Unable to open hot DB: {e:?}"))?
+        BeaconNodeBackend::<E>::open(&client_config.store, &hot_path).map_err(|e| format!("Unable to open hot DB: {e:?}"))?
     };
 
     let skip = inspect_config.skip.unwrap_or(0);
@@ -457,11 +443,11 @@
     let column = compact_config.column;
 
     let (sub_db, db_name) = if compact_config.freezer {
-        (LevelDB::<E>::open(&cold_path)?, "freezer_db")
+        (BeaconNodeBackend::<E>::open(&client_config.store, &cold_path)?, "freezer_db")
     } else if compact_config.blobs_db {
-        (LevelDB::<E>::open(&blobs_path)?, "blobs_db")
+        (BeaconNodeBackend::<E>::open(&client_config.store, &blobs_path)?, "blobs_db")
     } else {
-        (LevelDB::<E>::open(&hot_path)?, "hot_db")
+        (BeaconNodeBackend::<E>::open(&client_config.store, &hot_path)?, "hot_db")
     };
     info!(
         log,
