--- conflicted
+++ resolved
@@ -646,11 +646,7 @@
 }
 
 /// Run the database manager, returning an error string if the operation did not succeed.
-<<<<<<< HEAD
-pub fn run<T: EthSpec>(cli_args: &ArgMatches, env: Environment<T>) -> Result<(), String> {
-=======
-pub fn run<E: EthSpec>(cli_args: &ArgMatches<'_>, env: Environment<E>) -> Result<(), String> {
->>>>>>> 969d12dc
+pub fn run<E: EthSpec>(cli_args: &ArgMatches, env: Environment<E>) -> Result<(), String> {
     let client_config = parse_client_config(cli_args, &env)?;
     let context = env.core_context();
     let log = context.log().clone();
