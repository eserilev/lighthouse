--- conflicted
+++ resolved
@@ -8,11 +8,8 @@
 default = ["redb"]
 mdbx = ["dep:mdbx"]
 lmdb = ["lmdb-rkv", "lmdb-rkv-sys"]
-<<<<<<< HEAD
 redb = ["dep:redb"]
-=======
 portable = ["types/portable"]
->>>>>>> 3058b96f
 
 [dependencies]
 bincode = { workspace = true }
@@ -41,7 +38,7 @@
 lmdb-rkv = { git = "https://github.com/sigp/lmdb-rs", rev = "f33845c6469b94265319aac0ed5085597862c27e", optional = true }
 lmdb-rkv-sys = { git = "https://github.com/sigp/lmdb-rs", rev = "f33845c6469b94265319aac0ed5085597862c27e", optional = true }
 
-redb = { version = "1.2.0", optional = true }
+redb = { version = "2.0", optional = true }
 
 [dev-dependencies]
 maplit = { workspace = true }
