--- conflicted
+++ resolved
@@ -1655,24 +1655,25 @@
         self.get(path).await
     }
 
-<<<<<<< HEAD
     /// `GET v3/validator/blocks/{slot}`
     pub async fn get_validator_blocks_v3<T: EthSpec>(
-=======
-    /// `GET v2/validator/blocks/{slot}` in ssz format
-    pub async fn get_validator_blocks_ssz<T: EthSpec, Payload: AbstractExecPayload<T>>(
->>>>>>> 0f05499e
         &self,
         slot: Slot,
         randao_reveal: &SignatureBytes,
         graffiti: Option<&Graffiti>,
-<<<<<<< HEAD
     ) -> Result<ForkVersionedBeaconBlockType<T>, Error> {
-        self.get_validator_blocks_v3_modular(
-=======
+        self.get_validator_blocks_v3_modular()
+    }
+
+    /// `GET v2/validator/blocks/{slot}` in ssz format
+    pub async fn get_validator_blocks_ssz<T: EthSpec, Payload: AbstractExecPayload<T>>(
+        &self,
+        slot: Slot,
+        randao_reveal: &SignatureBytes,
+        graffiti: Option<&Graffiti>,
+        skip_randao_verification: SkipRandaoVerification,
     ) -> Result<Option<Vec<u8>>, Error> {
         self.get_validator_blocks_modular_ssz::<T, Payload>(
->>>>>>> 0f05499e
             slot,
             randao_reveal,
             graffiti,
@@ -1681,19 +1682,13 @@
         .await
     }
 
-<<<<<<< HEAD
-    /// `GET v3/validator/blocks/{slot}`
-    pub async fn get_validator_blocks_v3_modular<T: EthSpec>(
-=======
     /// `GET v2/validator/blocks/{slot}` in ssz format
     pub async fn get_validator_blocks_modular_ssz<T: EthSpec, Payload: AbstractExecPayload<T>>(
->>>>>>> 0f05499e
         &self,
         slot: Slot,
         randao_reveal: &SignatureBytes,
         graffiti: Option<&Graffiti>,
         skip_randao_verification: SkipRandaoVerification,
-<<<<<<< HEAD
     ) -> Result<ForkVersionedBeaconBlockType<T>, Error> {
         let mut path = self.eth_path(V3)?;
 
@@ -1731,7 +1726,10 @@
             .json::<ForkVersionedResponse<BeaconBlock<T, FullPayload<T>>>>()
             .await?;
         Ok(ForkVersionedBeaconBlockType::Full(full_payload))
-=======
+    }
+
+    /// `GET v3/validator/blocks/{slot}`
+    pub async fn get_validator_blocks_v3_modular<T: EthSpec>(
     ) -> Result<Option<Vec<u8>>, Error> {
         let path = self
             .get_validator_blocks_path::<T, Payload>(
@@ -1744,7 +1742,6 @@
 
         self.get_bytes_opt_accept_header(path, Accept::Ssz, self.timeouts.get_validator_block_ssz)
             .await
->>>>>>> 0f05499e
     }
 
     /// `GET v2/validator/blinded_blocks/{slot}`
