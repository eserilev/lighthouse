//! This crate provides two major things:
//!
//! 1. The types served by the `http_api` crate.
//! 2. A wrapper around `reqwest` that forms a HTTP client, able of consuming the endpoints served
//!    by the `http_api` crate.
//!
//! Eventually it would be ideal to publish this crate on crates.io, however we have some local
//! dependencies preventing this presently.

#[cfg(feature = "lighthouse")]
pub mod lighthouse;
#[cfg(feature = "lighthouse")]
pub mod lighthouse_vc;
pub mod mixin;
pub mod types;

use self::mixin::{RequestAccept, ResponseOptional};
use self::types::{Error as ResponseError, *};
use futures::Stream;
use futures_util::StreamExt;
use lighthouse_network::PeerId;
use pretty_reqwest_error::PrettyReqwestError;
pub use reqwest;
use reqwest::{
    header::{HeaderMap, HeaderValue},
    Body, IntoUrl, RequestBuilder, Response,
};
pub use reqwest::{StatusCode, Url};
pub use sensitive_url::{SensitiveError, SensitiveUrl};
use serde::{de::DeserializeOwned, Serialize};
use ssz::Encode;
use std::convert::TryFrom;
use std::fmt;
use std::iter::Iterator;
use std::path::PathBuf;
use std::time::Duration;
use store::fork_versioned_response::ExecutionOptimisticFinalizedForkVersionedResponse;

pub const V1: EndpointVersion = EndpointVersion(1);
pub const V2: EndpointVersion = EndpointVersion(2);

pub const CONSENSUS_VERSION_HEADER: &str = "Eth-Consensus-Version";

#[derive(Debug)]
pub enum Error {
    /// The `reqwest` client raised an error.
    HttpClient(PrettyReqwestError),
    /// The server returned an error message where the body was able to be parsed.
    ServerMessage(ErrorMessage),
    /// The server returned an error message with an array of errors.
    ServerIndexedMessage(IndexedErrorMessage),
    /// The server returned an error message where the body was unable to be parsed.
    StatusCode(StatusCode),
    /// The supplied URL is badly formatted. It should look something like `http://127.0.0.1:5052`.
    InvalidUrl(SensitiveUrl),
    /// The supplied validator client secret is invalid.
    InvalidSecret(String),
    /// The server returned a response with an invalid signature. It may be an impostor.
    InvalidSignatureHeader,
    /// The server returned a response without a signature header. It may be an impostor.
    MissingSignatureHeader,
    /// The server returned an invalid JSON response.
    InvalidJson(serde_json::Error),
    /// The server returned an invalid server-sent event.
    InvalidServerSentEvent(String),
    /// The server returned an invalid SSZ response.
    InvalidSsz(ssz::DecodeError),
    /// An I/O error occurred while loading an API token from disk.
    TokenReadError(PathBuf, std::io::Error),
    /// The client has been configured without a server pubkey, but requires one for this request.
    NoServerPubkey,
    /// The client has been configured without an API token, but requires one for this request.
    NoToken,
}

impl From<reqwest::Error> for Error {
    fn from(error: reqwest::Error) -> Self {
        Error::HttpClient(error.into())
    }
}

impl Error {
    /// If the error has a HTTP status code, return it.
    pub fn status(&self) -> Option<StatusCode> {
        match self {
            Error::HttpClient(error) => error.inner().status(),
            Error::ServerMessage(msg) => StatusCode::try_from(msg.code).ok(),
            Error::ServerIndexedMessage(msg) => StatusCode::try_from(msg.code).ok(),
            Error::StatusCode(status) => Some(*status),
            Error::InvalidUrl(_) => None,
            Error::InvalidSecret(_) => None,
            Error::InvalidSignatureHeader => None,
            Error::MissingSignatureHeader => None,
            Error::InvalidJson(_) => None,
            Error::InvalidServerSentEvent(_) => None,
            Error::InvalidSsz(_) => None,
            Error::TokenReadError(..) => None,
            Error::NoServerPubkey | Error::NoToken => None,
        }
    }
}

impl fmt::Display for Error {
    fn fmt(&self, f: &mut fmt::Formatter<'_>) -> fmt::Result {
        write!(f, "{:?}", self)
    }
}

/// A struct to define a variety of different timeouts for different validator tasks to ensure
/// proper fallback behaviour.
#[derive(Clone)]
pub struct Timeouts {
    pub attestation: Duration,
    pub attester_duties: Duration,
    pub liveness: Duration,
    pub proposal: Duration,
    pub proposer_duties: Duration,
    pub sync_committee_contribution: Duration,
    pub sync_duties: Duration,
    pub get_beacon_blocks_ssz: Duration,
    pub get_debug_beacon_states: Duration,
    pub get_deposit_snapshot: Duration,
}

impl Timeouts {
    pub fn set_all(timeout: Duration) -> Self {
        Timeouts {
            attestation: timeout,
            attester_duties: timeout,
            liveness: timeout,
            proposal: timeout,
            proposer_duties: timeout,
            sync_committee_contribution: timeout,
            sync_duties: timeout,
            get_beacon_blocks_ssz: timeout,
            get_debug_beacon_states: timeout,
            get_deposit_snapshot: timeout,
        }
    }
}

/// A wrapper around `reqwest::Client` which provides convenience methods for interfacing with a
/// Lighthouse Beacon Node HTTP server (`http_api`).
#[derive(Clone)]
pub struct BeaconNodeHttpClient {
    client: reqwest::Client,
    server: SensitiveUrl,
    timeouts: Timeouts,
}

impl fmt::Display for BeaconNodeHttpClient {
    fn fmt(&self, f: &mut fmt::Formatter<'_>) -> fmt::Result {
        self.server.fmt(f)
    }
}

impl AsRef<str> for BeaconNodeHttpClient {
    fn as_ref(&self) -> &str {
        self.server.as_ref()
    }
}

impl BeaconNodeHttpClient {
    pub fn new(server: SensitiveUrl, timeouts: Timeouts) -> Self {
        Self {
            client: reqwest::Client::new(),
            server,
            timeouts,
        }
    }

    pub fn from_components(
        server: SensitiveUrl,
        client: reqwest::Client,
        timeouts: Timeouts,
    ) -> Self {
        Self {
            client,
            server,
            timeouts,
        }
    }

    /// Return the path with the standard `/eth/vX` prefix applied.
    fn eth_path(&self, version: EndpointVersion) -> Result<Url, Error> {
        let mut path = self.server.full.clone();

        path.path_segments_mut()
            .map_err(|()| Error::InvalidUrl(self.server.clone()))?
            .push("eth")
            .push(&version.to_string());

        Ok(path)
    }

    /// Perform a HTTP GET request.
    async fn get<T: DeserializeOwned, U: IntoUrl>(&self, url: U) -> Result<T, Error> {
        let response = self.get_response(url, |b| b).await?;
        Ok(response.json().await?)
    }

    /// Perform an HTTP GET request, returning the `Response` for processing.
    pub async fn get_response<U: IntoUrl>(
        &self,
        url: U,
        builder: impl FnOnce(RequestBuilder) -> RequestBuilder,
    ) -> Result<Response, Error> {
        let response = builder(self.client.get(url)).send().await?;
        ok_or_error(response).await
    }

    /// Perform a HTTP GET request with a custom timeout.
    async fn get_with_timeout<T: DeserializeOwned, U: IntoUrl>(
        &self,
        url: U,
        timeout: Duration,
    ) -> Result<T, Error> {
        let response = self
            .get_response(url, |builder| builder.timeout(timeout))
            .await?;
        Ok(response.json().await?)
    }

    /// Perform a HTTP GET request, returning `None` on a 404 error.
    async fn get_opt<T: DeserializeOwned, U: IntoUrl>(&self, url: U) -> Result<Option<T>, Error> {
        match self
            .get_response(url, |b| b.accept(Accept::Json))
            .await
            .optional()?
        {
            Some(response) => Ok(Some(response.json().await?)),
            None => Ok(None),
        }
    }

    /// Perform a HTTP GET request with a custom timeout, returning `None` on a 404 error.
    async fn get_opt_with_timeout<T: DeserializeOwned, U: IntoUrl>(
        &self,
        url: U,
        timeout: Duration,
    ) -> Result<Option<T>, Error> {
        let opt_response = self
            .get_response(url, |b| b.timeout(timeout).accept(Accept::Json))
            .await
            .optional()?;
        match opt_response {
            Some(response) => Ok(Some(response.json().await?)),
            None => Ok(None),
        }
    }

    /// Perform a HTTP GET request using an 'accept' header, returning `None` on a 404 error.
    pub async fn get_bytes_opt_accept_header<U: IntoUrl>(
        &self,
        url: U,
        accept_header: Accept,
        timeout: Duration,
    ) -> Result<Option<Vec<u8>>, Error> {
        let opt_response = self
            .get_response(url, |b| b.accept(accept_header).timeout(timeout))
            .await
            .optional()?;
        match opt_response {
            Some(resp) => Ok(Some(resp.bytes().await?.into_iter().collect::<Vec<_>>())),
            None => Ok(None),
        }
    }

    /// Perform a HTTP POST request.
    async fn post<T: Serialize, U: IntoUrl>(&self, url: U, body: &T) -> Result<(), Error> {
        self.post_generic(url, body, None).await?;
        Ok(())
    }

    /// Perform a HTTP POST request, returning a JSON response.
    #[cfg(feature = "lighthouse")]
    async fn post_with_response<T: Serialize, U: IntoUrl, R: DeserializeOwned>(
        &self,
        url: U,
        body: &T,
    ) -> Result<R, Error> {
        self.post_generic(url, body, None)
            .await?
            .json()
            .await
            .map_err(Into::into)
    }

    /// Perform a HTTP POST request with a custom timeout.
    async fn post_with_timeout<T: Serialize, U: IntoUrl>(
        &self,
        url: U,
        body: &T,
        timeout: Duration,
    ) -> Result<(), Error> {
        self.post_generic(url, body, Some(timeout)).await?;
        Ok(())
    }

    /// Perform a HTTP POST request with a custom timeout, returning a JSON response.
    async fn post_with_timeout_and_response<T: DeserializeOwned, U: IntoUrl, V: Serialize>(
        &self,
        url: U,
        body: &V,
        timeout: Duration,
    ) -> Result<T, Error> {
        self.post_generic(url, body, Some(timeout))
            .await?
            .json()
            .await
            .map_err(Error::from)
    }

    /// Generic POST function supporting arbitrary responses and timeouts.
    async fn post_generic<T: Serialize, U: IntoUrl>(
        &self,
        url: U,
        body: &T,
        timeout: Option<Duration>,
    ) -> Result<Response, Error> {
        let mut builder = self.client.post(url);
        if let Some(timeout) = timeout {
            builder = builder.timeout(timeout);
        }
        let response = builder.json(body).send().await?;
        ok_or_error(response).await
    }

    /// Generic POST function supporting arbitrary responses and timeouts.
    async fn post_generic_with_ssz_body<T: Into<Body>, U: IntoUrl>(
        &self,
        url: U,
        body: T,
        timeout: Option<Duration>,
    ) -> Result<Response, Error> {
        let mut builder = self.client.post(url);
        if let Some(timeout) = timeout {
            builder = builder.timeout(timeout);
        }
<<<<<<< HEAD
        let mut headers = HeaderMap::new();
        headers.insert(
            "Content-Type",
            HeaderValue::from_static("application/octet-stream"),
        );
        let response = builder.headers(headers).body(body).send().await?;
=======
        let response = builder
            .header("Content-Type", "application/octet-stream")
            .body(body)
            .send()
            .await?;
>>>>>>> 73764d0d
        ok_or_error(response).await
    }

    /// Generic POST function supporting arbitrary responses and timeouts.
    async fn post_generic_with_consensus_version<T: Serialize, U: IntoUrl>(
        &self,
        url: U,
        body: &T,
        timeout: Option<Duration>,
        fork: ForkName,
    ) -> Result<Response, Error> {
        let mut builder = self.client.post(url);
        if let Some(timeout) = timeout {
            builder = builder.timeout(timeout);
        }
        let response = builder
            .header(CONSENSUS_VERSION_HEADER, fork.to_string())
            .json(body)
            .send()
            .await?;
        ok_or_error(response).await
    }

    /// Generic POST function supporting arbitrary responses and timeouts.
    async fn post_generic_with_consensus_version_and_ssz_body<T: Into<Body>, U: IntoUrl>(
        &self,
        url: U,
        body: T,
        timeout: Option<Duration>,
        fork: ForkName,
    ) -> Result<Response, Error> {
        let mut builder = self.client.post(url);
        if let Some(timeout) = timeout {
            builder = builder.timeout(timeout);
        }
        let mut headers = HeaderMap::new();
        headers.insert(
            CONSENSUS_VERSION_HEADER,
            HeaderValue::from_str(&fork.to_string()).expect("Failed to create header value"),
        );
        headers.insert(
            "Content-Type",
            HeaderValue::from_static("application/octet-stream"),
        );
        let response = builder.headers(headers).body(body).send().await?;
        ok_or_error(response).await
    }

    /// `GET beacon/genesis`
    ///
    /// ## Errors
    ///
    /// May return a `404` if beacon chain genesis has not yet occurred.
    pub async fn get_beacon_genesis(&self) -> Result<GenericResponse<GenesisData>, Error> {
        let mut path = self.eth_path(V1)?;

        path.path_segments_mut()
            .map_err(|()| Error::InvalidUrl(self.server.clone()))?
            .push("beacon")
            .push("genesis");

        self.get(path).await
    }

    /// `GET beacon/states/{state_id}/root`
    ///
    /// Returns `Ok(None)` on a 404 error.
    pub async fn get_beacon_states_root(
        &self,
        state_id: StateId,
    ) -> Result<Option<ExecutionOptimisticFinalizedResponse<RootData>>, Error> {
        let mut path = self.eth_path(V1)?;

        path.path_segments_mut()
            .map_err(|()| Error::InvalidUrl(self.server.clone()))?
            .push("beacon")
            .push("states")
            .push(&state_id.to_string())
            .push("root");

        self.get_opt(path).await
    }

    /// `GET beacon/states/{state_id}/fork`
    ///
    /// Returns `Ok(None)` on a 404 error.
    pub async fn get_beacon_states_fork(
        &self,
        state_id: StateId,
    ) -> Result<Option<ExecutionOptimisticFinalizedResponse<Fork>>, Error> {
        let mut path = self.eth_path(V1)?;

        path.path_segments_mut()
            .map_err(|()| Error::InvalidUrl(self.server.clone()))?
            .push("beacon")
            .push("states")
            .push(&state_id.to_string())
            .push("fork");

        self.get_opt(path).await
    }

    /// `GET beacon/states/{state_id}/finality_checkpoints`
    ///
    /// Returns `Ok(None)` on a 404 error.
    pub async fn get_beacon_states_finality_checkpoints(
        &self,
        state_id: StateId,
    ) -> Result<Option<ExecutionOptimisticFinalizedResponse<FinalityCheckpointsData>>, Error> {
        let mut path = self.eth_path(V1)?;

        path.path_segments_mut()
            .map_err(|()| Error::InvalidUrl(self.server.clone()))?
            .push("beacon")
            .push("states")
            .push(&state_id.to_string())
            .push("finality_checkpoints");

        self.get_opt(path).await
    }

    /// `GET beacon/states/{state_id}/validator_balances?id`
    ///
    /// Returns `Ok(None)` on a 404 error.
    pub async fn get_beacon_states_validator_balances(
        &self,
        state_id: StateId,
        ids: Option<&[ValidatorId]>,
    ) -> Result<Option<ExecutionOptimisticFinalizedResponse<Vec<ValidatorBalanceData>>>, Error>
    {
        let mut path = self.eth_path(V1)?;

        path.path_segments_mut()
            .map_err(|()| Error::InvalidUrl(self.server.clone()))?
            .push("beacon")
            .push("states")
            .push(&state_id.to_string())
            .push("validator_balances");

        if let Some(ids) = ids {
            let id_string = ids
                .iter()
                .map(|i| i.to_string())
                .collect::<Vec<_>>()
                .join(",");
            path.query_pairs_mut().append_pair("id", &id_string);
        }

        self.get_opt(path).await
    }

    /// `GET beacon/states/{state_id}/validators?id,status`
    ///
    /// Returns `Ok(None)` on a 404 error.
    pub async fn get_beacon_states_validators(
        &self,
        state_id: StateId,
        ids: Option<&[ValidatorId]>,
        statuses: Option<&[ValidatorStatus]>,
    ) -> Result<Option<ExecutionOptimisticFinalizedResponse<Vec<ValidatorData>>>, Error> {
        let mut path = self.eth_path(V1)?;

        path.path_segments_mut()
            .map_err(|()| Error::InvalidUrl(self.server.clone()))?
            .push("beacon")
            .push("states")
            .push(&state_id.to_string())
            .push("validators");

        if let Some(ids) = ids {
            let id_string = ids
                .iter()
                .map(|i| i.to_string())
                .collect::<Vec<_>>()
                .join(",");
            path.query_pairs_mut().append_pair("id", &id_string);
        }

        if let Some(statuses) = statuses {
            let status_string = statuses
                .iter()
                .map(|i| i.to_string())
                .collect::<Vec<_>>()
                .join(",");
            path.query_pairs_mut().append_pair("status", &status_string);
        }

        self.get_opt(path).await
    }

    /// `GET beacon/states/{state_id}/committees?slot,index,epoch`
    ///
    /// Returns `Ok(None)` on a 404 error.
    pub async fn get_beacon_states_committees(
        &self,
        state_id: StateId,
        slot: Option<Slot>,
        index: Option<u64>,
        epoch: Option<Epoch>,
    ) -> Result<Option<ExecutionOptimisticFinalizedResponse<Vec<CommitteeData>>>, Error> {
        let mut path = self.eth_path(V1)?;

        path.path_segments_mut()
            .map_err(|()| Error::InvalidUrl(self.server.clone()))?
            .push("beacon")
            .push("states")
            .push(&state_id.to_string())
            .push("committees");

        if let Some(slot) = slot {
            path.query_pairs_mut()
                .append_pair("slot", &slot.to_string());
        }

        if let Some(index) = index {
            path.query_pairs_mut()
                .append_pair("index", &index.to_string());
        }

        if let Some(epoch) = epoch {
            path.query_pairs_mut()
                .append_pair("epoch", &epoch.to_string());
        }

        self.get_opt(path).await
    }

    /// `GET beacon/states/{state_id}/sync_committees?epoch`
    pub async fn get_beacon_states_sync_committees(
        &self,
        state_id: StateId,
        epoch: Option<Epoch>,
    ) -> Result<ExecutionOptimisticFinalizedResponse<SyncCommitteeByValidatorIndices>, Error> {
        let mut path = self.eth_path(V1)?;

        path.path_segments_mut()
            .map_err(|()| Error::InvalidUrl(self.server.clone()))?
            .push("beacon")
            .push("states")
            .push(&state_id.to_string())
            .push("sync_committees");

        if let Some(epoch) = epoch {
            path.query_pairs_mut()
                .append_pair("epoch", &epoch.to_string());
        }

        self.get(path).await
    }

    /// `GET beacon/states/{state_id}/randao?epoch`
    pub async fn get_beacon_states_randao(
        &self,
        state_id: StateId,
        epoch: Option<Epoch>,
    ) -> Result<Option<ExecutionOptimisticFinalizedResponse<RandaoMix>>, Error> {
        let mut path = self.eth_path(V1)?;

        path.path_segments_mut()
            .map_err(|()| Error::InvalidUrl(self.server.clone()))?
            .push("beacon")
            .push("states")
            .push(&state_id.to_string())
            .push("randao");

        if let Some(epoch) = epoch {
            path.query_pairs_mut()
                .append_pair("epoch", &epoch.to_string());
        }

        self.get_opt(path).await
    }

    /// `GET beacon/states/{state_id}/validators/{validator_id}`
    ///
    /// Returns `Ok(None)` on a 404 error.
    pub async fn get_beacon_states_validator_id(
        &self,
        state_id: StateId,
        validator_id: &ValidatorId,
    ) -> Result<Option<ExecutionOptimisticFinalizedResponse<ValidatorData>>, Error> {
        let mut path = self.eth_path(V1)?;

        path.path_segments_mut()
            .map_err(|()| Error::InvalidUrl(self.server.clone()))?
            .push("beacon")
            .push("states")
            .push(&state_id.to_string())
            .push("validators")
            .push(&validator_id.to_string());

        self.get_opt(path).await
    }

    /// `GET beacon/headers?slot,parent_root`
    ///
    /// Returns `Ok(None)` on a 404 error.
    pub async fn get_beacon_headers(
        &self,
        slot: Option<Slot>,
        parent_root: Option<Hash256>,
    ) -> Result<Option<ExecutionOptimisticFinalizedResponse<Vec<BlockHeaderData>>>, Error> {
        let mut path = self.eth_path(V1)?;

        path.path_segments_mut()
            .map_err(|()| Error::InvalidUrl(self.server.clone()))?
            .push("beacon")
            .push("headers");

        if let Some(slot) = slot {
            path.query_pairs_mut()
                .append_pair("slot", &slot.to_string());
        }

        if let Some(root) = parent_root {
            path.query_pairs_mut()
                .append_pair("parent_root", &format!("{:?}", root));
        }

        self.get_opt(path).await
    }

    /// `GET beacon/headers/{block_id}`
    ///
    /// Returns `Ok(None)` on a 404 error.
    pub async fn get_beacon_headers_block_id(
        &self,
        block_id: BlockId,
    ) -> Result<Option<ExecutionOptimisticFinalizedResponse<BlockHeaderData>>, Error> {
        let mut path = self.eth_path(V1)?;

        path.path_segments_mut()
            .map_err(|()| Error::InvalidUrl(self.server.clone()))?
            .push("beacon")
            .push("headers")
            .push(&block_id.to_string());

        self.get_opt(path).await
    }

    /// `POST beacon/blocks`
    ///
    /// Returns `Ok(None)` on a 404 error.
    pub async fn post_beacon_blocks<T: EthSpec, Payload: AbstractExecPayload<T>>(
        &self,
        block: &SignedBeaconBlock<T, Payload>,
    ) -> Result<(), Error> {
        let mut path = self.eth_path(V1)?;

        path.path_segments_mut()
            .map_err(|()| Error::InvalidUrl(self.server.clone()))?
            .push("beacon")
            .push("blocks");

        self.post_with_timeout(path, block, self.timeouts.proposal)
            .await?;

        Ok(())
    }

    /// `POST beacon/blocks`
    ///
    /// Returns `Ok(None)` on a 404 error.
    pub async fn post_beacon_blocks_ssz<T: EthSpec, Payload: AbstractExecPayload<T>>(
        &self,
        block: &SignedBeaconBlock<T, Payload>,
    ) -> Result<(), Error> {
        let mut path = self.eth_path(V1)?;

        path.path_segments_mut()
            .map_err(|()| Error::InvalidUrl(self.server.clone()))?
            .push("beacon")
            .push("blocks");

        self.post_generic_with_ssz_body(path, block.as_ssz_bytes(), Some(self.timeouts.proposal))
            .await?;

        Ok(())
    }

    /// `POST beacon/blinded_blocks`
    ///
    /// Returns `Ok(None)` on a 404 error.
    pub async fn post_beacon_blinded_blocks<T: EthSpec, Payload: AbstractExecPayload<T>>(
        &self,
        block: &SignedBeaconBlock<T, Payload>,
    ) -> Result<(), Error> {
        let mut path = self.eth_path(V1)?;

        path.path_segments_mut()
            .map_err(|()| Error::InvalidUrl(self.server.clone()))?
            .push("beacon")
            .push("blinded_blocks");

        self.post_with_timeout(path, block, self.timeouts.proposal)
            .await?;

        Ok(())
    }

    /// `POST beacon/blinded_blocks`
    ///
    /// Returns `Ok(None)` on a 404 error.
    pub async fn post_beacon_blinded_blocks_ssz<T: EthSpec, Payload: AbstractExecPayload<T>>(
        &self,
        block: &SignedBeaconBlock<T, Payload>,
    ) -> Result<(), Error> {
        let mut path = self.eth_path(V1)?;

        path.path_segments_mut()
            .map_err(|()| Error::InvalidUrl(self.server.clone()))?
            .push("beacon")
            .push("blinded_blocks");

        self.post_generic_with_ssz_body(path, block.as_ssz_bytes(), Some(self.timeouts.proposal))
            .await?;

        Ok(())
    }

    pub fn post_beacon_blocks_v2_path(
        &self,
        validation_level: Option<BroadcastValidation>,
    ) -> Result<Url, Error> {
        let mut path = self.eth_path(V2)?;
        path.path_segments_mut()
            .map_err(|_| Error::InvalidUrl(self.server.clone()))?
            .extend(&["beacon", "blocks"]);

        path.set_query(
            validation_level
                .map(|v| format!("broadcast_validation={}", v))
                .as_deref(),
        );

        Ok(path)
    }

    pub fn post_beacon_blinded_blocks_v2_path(
        &self,
        validation_level: Option<BroadcastValidation>,
    ) -> Result<Url, Error> {
        let mut path = self.eth_path(V2)?;
        path.path_segments_mut()
            .map_err(|_| Error::InvalidUrl(self.server.clone()))?
            .extend(&["beacon", "blinded_blocks"]);

        path.set_query(
            validation_level
                .map(|v| format!("broadcast_validation={}", v))
                .as_deref(),
        );

        Ok(path)
    }

    /// `POST v2/beacon/blocks`
    pub async fn post_beacon_blocks_v2<T: EthSpec, Payload: AbstractExecPayload<T>>(
        &self,
        block: &SignedBeaconBlock<T, Payload>,
        validation_level: Option<BroadcastValidation>,
    ) -> Result<(), Error> {
        self.post_generic_with_consensus_version(
            self.post_beacon_blocks_v2_path(validation_level)?,
            block,
            Some(self.timeouts.proposal),
            block.message().body().fork_name(),
        )
        .await?;

        Ok(())
    }

    /// `POST v2/beacon/blocks`
    pub async fn post_beacon_blocks_v2_ssz<T: EthSpec, Payload: AbstractExecPayload<T>>(
        &self,
        block: &SignedBeaconBlock<T, Payload>,
        validation_level: Option<BroadcastValidation>,
    ) -> Result<(), Error> {
        self.post_generic_with_consensus_version_and_ssz_body(
            self.post_beacon_blocks_v2_path(validation_level)?,
            block.as_ssz_bytes(),
            Some(self.timeouts.proposal),
            block.message().body().fork_name(),
        )
        .await?;

        Ok(())
    }

    /// `POST v2/beacon/blinded_blocks`
    pub async fn post_beacon_blinded_blocks_v2<T: EthSpec>(
        &self,
        block: &SignedBlindedBeaconBlock<T>,
        validation_level: Option<BroadcastValidation>,
    ) -> Result<(), Error> {
        self.post_generic_with_consensus_version(
            self.post_beacon_blinded_blocks_v2_path(validation_level)?,
            block,
            Some(self.timeouts.proposal),
            block.message().body().fork_name(),
        )
        .await?;

        Ok(())
    }

    /// `POST v2/beacon/blinded_blocks`
    pub async fn post_beacon_blinded_blocks_v2_ssz<T: EthSpec>(
        &self,
        block: &SignedBlindedBeaconBlock<T>,
        validation_level: Option<BroadcastValidation>,
    ) -> Result<(), Error> {
        self.post_generic_with_consensus_version_and_ssz_body(
            self.post_beacon_blinded_blocks_v2_path(validation_level)?,
            block.as_ssz_bytes(),
            Some(self.timeouts.proposal),
            block.message().body().fork_name(),
        )
        .await?;

        Ok(())
    }

    /// Path for `v2/beacon/blocks`
    pub fn get_beacon_blocks_path(&self, block_id: BlockId) -> Result<Url, Error> {
        let mut path = self.eth_path(V2)?;
        path.path_segments_mut()
            .map_err(|()| Error::InvalidUrl(self.server.clone()))?
            .push("beacon")
            .push("blocks")
            .push(&block_id.to_string());
        Ok(path)
    }

    /// Path for `v1/beacon/blinded_blocks/{block_id}`
    pub fn get_beacon_blinded_blocks_path(&self, block_id: BlockId) -> Result<Url, Error> {
        let mut path = self.eth_path(V1)?;
        path.path_segments_mut()
            .map_err(|()| Error::InvalidUrl(self.server.clone()))?
            .push("beacon")
            .push("blinded_blocks")
            .push(&block_id.to_string());
        Ok(path)
    }

    /// `GET v2/beacon/blocks`
    ///
    /// Returns `Ok(None)` on a 404 error.
    pub async fn get_beacon_blocks<T: EthSpec>(
        &self,
        block_id: BlockId,
    ) -> Result<
        Option<ExecutionOptimisticFinalizedForkVersionedResponse<SignedBeaconBlock<T>>>,
        Error,
    > {
        let path = self.get_beacon_blocks_path(block_id)?;
        let response = match self.get_response(path, |b| b).await.optional()? {
            Some(res) => res,
            None => return Ok(None),
        };

        Ok(Some(response.json().await?))
    }

    /// `GET v1/beacon/blinded_blocks/{block_id}`
    ///
    /// Returns `Ok(None)` on a 404 error.
    pub async fn get_beacon_blinded_blocks<T: EthSpec>(
        &self,
        block_id: BlockId,
    ) -> Result<
        Option<ExecutionOptimisticFinalizedForkVersionedResponse<SignedBlindedBeaconBlock<T>>>,
        Error,
    > {
        let path = self.get_beacon_blinded_blocks_path(block_id)?;
        let response = match self.get_response(path, |b| b).await.optional()? {
            Some(res) => res,
            None => return Ok(None),
        };

        Ok(Some(response.json().await?))
    }

    /// `GET v1/beacon/blocks` (LEGACY)
    ///
    /// Returns `Ok(None)` on a 404 error.
    pub async fn get_beacon_blocks_v1<T: EthSpec>(
        &self,
        block_id: BlockId,
    ) -> Result<Option<ForkVersionedResponse<SignedBeaconBlock<T>>>, Error> {
        let mut path = self.eth_path(V1)?;

        path.path_segments_mut()
            .map_err(|()| Error::InvalidUrl(self.server.clone()))?
            .push("beacon")
            .push("blocks")
            .push(&block_id.to_string());

        self.get_opt(path).await
    }

    /// `GET beacon/blocks` as SSZ
    ///
    /// Returns `Ok(None)` on a 404 error.
    pub async fn get_beacon_blocks_ssz<T: EthSpec>(
        &self,
        block_id: BlockId,
        spec: &ChainSpec,
    ) -> Result<Option<SignedBeaconBlock<T>>, Error> {
        let path = self.get_beacon_blocks_path(block_id)?;

        self.get_bytes_opt_accept_header(path, Accept::Ssz, self.timeouts.get_beacon_blocks_ssz)
            .await?
            .map(|bytes| SignedBeaconBlock::from_ssz_bytes(&bytes, spec).map_err(Error::InvalidSsz))
            .transpose()
    }

    /// `GET beacon/blinded_blocks/{block_id}` as SSZ
    ///
    /// Returns `Ok(None)` on a 404 error.
    pub async fn get_beacon_blinded_blocks_ssz<T: EthSpec>(
        &self,
        block_id: BlockId,
        spec: &ChainSpec,
    ) -> Result<Option<SignedBlindedBeaconBlock<T>>, Error> {
        let path = self.get_beacon_blinded_blocks_path(block_id)?;

        self.get_bytes_opt_accept_header(path, Accept::Ssz, self.timeouts.get_beacon_blocks_ssz)
            .await?
            .map(|bytes| {
                SignedBlindedBeaconBlock::from_ssz_bytes(&bytes, spec).map_err(Error::InvalidSsz)
            })
            .transpose()
    }

    /// `GET beacon/blocks/{block_id}/root`
    ///
    /// Returns `Ok(None)` on a 404 error.
    pub async fn get_beacon_blocks_root(
        &self,
        block_id: BlockId,
    ) -> Result<Option<ExecutionOptimisticFinalizedResponse<RootData>>, Error> {
        let mut path = self.eth_path(V1)?;

        path.path_segments_mut()
            .map_err(|()| Error::InvalidUrl(self.server.clone()))?
            .push("beacon")
            .push("blocks")
            .push(&block_id.to_string())
            .push("root");

        self.get_opt(path).await
    }

    /// `GET beacon/blocks/{block_id}/attestations`
    ///
    /// Returns `Ok(None)` on a 404 error.
    pub async fn get_beacon_blocks_attestations<T: EthSpec>(
        &self,
        block_id: BlockId,
    ) -> Result<Option<ExecutionOptimisticFinalizedResponse<Vec<Attestation<T>>>>, Error> {
        let mut path = self.eth_path(V1)?;

        path.path_segments_mut()
            .map_err(|()| Error::InvalidUrl(self.server.clone()))?
            .push("beacon")
            .push("blocks")
            .push(&block_id.to_string())
            .push("attestations");

        self.get_opt(path).await
    }

    /// `POST beacon/pool/attestations`
    pub async fn post_beacon_pool_attestations<T: EthSpec>(
        &self,
        attestations: &[Attestation<T>],
    ) -> Result<(), Error> {
        let mut path = self.eth_path(V1)?;

        path.path_segments_mut()
            .map_err(|()| Error::InvalidUrl(self.server.clone()))?
            .push("beacon")
            .push("pool")
            .push("attestations");

        self.post_with_timeout(path, &attestations, self.timeouts.attestation)
            .await?;

        Ok(())
    }

    /// `GET beacon/pool/attestations?slot,committee_index`
    pub async fn get_beacon_pool_attestations<T: EthSpec>(
        &self,
        slot: Option<Slot>,
        committee_index: Option<u64>,
    ) -> Result<GenericResponse<Vec<Attestation<T>>>, Error> {
        let mut path = self.eth_path(V1)?;

        path.path_segments_mut()
            .map_err(|()| Error::InvalidUrl(self.server.clone()))?
            .push("beacon")
            .push("pool")
            .push("attestations");

        if let Some(slot) = slot {
            path.query_pairs_mut()
                .append_pair("slot", &slot.to_string());
        }

        if let Some(index) = committee_index {
            path.query_pairs_mut()
                .append_pair("committee_index", &index.to_string());
        }

        self.get(path).await
    }

    /// `POST beacon/pool/attester_slashings`
    pub async fn post_beacon_pool_attester_slashings<T: EthSpec>(
        &self,
        slashing: &AttesterSlashing<T>,
    ) -> Result<(), Error> {
        let mut path = self.eth_path(V1)?;

        path.path_segments_mut()
            .map_err(|()| Error::InvalidUrl(self.server.clone()))?
            .push("beacon")
            .push("pool")
            .push("attester_slashings");

        self.post(path, slashing).await?;

        Ok(())
    }

    /// `GET beacon/pool/attester_slashings`
    pub async fn get_beacon_pool_attester_slashings<T: EthSpec>(
        &self,
    ) -> Result<GenericResponse<Vec<AttesterSlashing<T>>>, Error> {
        let mut path = self.eth_path(V1)?;

        path.path_segments_mut()
            .map_err(|()| Error::InvalidUrl(self.server.clone()))?
            .push("beacon")
            .push("pool")
            .push("attester_slashings");

        self.get(path).await
    }

    /// `POST beacon/pool/proposer_slashings`
    pub async fn post_beacon_pool_proposer_slashings(
        &self,
        slashing: &ProposerSlashing,
    ) -> Result<(), Error> {
        let mut path = self.eth_path(V1)?;

        path.path_segments_mut()
            .map_err(|()| Error::InvalidUrl(self.server.clone()))?
            .push("beacon")
            .push("pool")
            .push("proposer_slashings");

        self.post(path, slashing).await?;

        Ok(())
    }

    /// `GET beacon/pool/proposer_slashings`
    pub async fn get_beacon_pool_proposer_slashings(
        &self,
    ) -> Result<GenericResponse<Vec<ProposerSlashing>>, Error> {
        let mut path = self.eth_path(V1)?;

        path.path_segments_mut()
            .map_err(|()| Error::InvalidUrl(self.server.clone()))?
            .push("beacon")
            .push("pool")
            .push("proposer_slashings");

        self.get(path).await
    }

    /// `POST beacon/pool/voluntary_exits`
    pub async fn post_beacon_pool_voluntary_exits(
        &self,
        exit: &SignedVoluntaryExit,
    ) -> Result<(), Error> {
        let mut path = self.eth_path(V1)?;

        path.path_segments_mut()
            .map_err(|()| Error::InvalidUrl(self.server.clone()))?
            .push("beacon")
            .push("pool")
            .push("voluntary_exits");

        self.post(path, exit).await?;

        Ok(())
    }

    /// `GET beacon/pool/voluntary_exits`
    pub async fn get_beacon_pool_voluntary_exits(
        &self,
    ) -> Result<GenericResponse<Vec<SignedVoluntaryExit>>, Error> {
        let mut path = self.eth_path(V1)?;

        path.path_segments_mut()
            .map_err(|()| Error::InvalidUrl(self.server.clone()))?
            .push("beacon")
            .push("pool")
            .push("voluntary_exits");

        self.get(path).await
    }

    /// `POST beacon/pool/sync_committees`
    pub async fn post_beacon_pool_sync_committee_signatures(
        &self,
        signatures: &[SyncCommitteeMessage],
    ) -> Result<(), Error> {
        let mut path = self.eth_path(V1)?;

        path.path_segments_mut()
            .map_err(|()| Error::InvalidUrl(self.server.clone()))?
            .push("beacon")
            .push("pool")
            .push("sync_committees");

        self.post(path, &signatures).await?;

        Ok(())
    }

    /// `POST beacon/pool/bls_to_execution_changes`
    pub async fn post_beacon_pool_bls_to_execution_changes(
        &self,
        address_changes: &[SignedBlsToExecutionChange],
    ) -> Result<(), Error> {
        let mut path = self.eth_path(V1)?;

        path.path_segments_mut()
            .map_err(|()| Error::InvalidUrl(self.server.clone()))?
            .push("beacon")
            .push("pool")
            .push("bls_to_execution_changes");

        self.post(path, &address_changes).await?;

        Ok(())
    }

    /// `GET beacon/deposit_snapshot`
    pub async fn get_deposit_snapshot(&self) -> Result<Option<types::DepositTreeSnapshot>, Error> {
        let mut path = self.eth_path(V1)?;
        path.path_segments_mut()
            .map_err(|()| Error::InvalidUrl(self.server.clone()))?
            .push("beacon")
            .push("deposit_snapshot");
        self.get_opt_with_timeout::<GenericResponse<_>, _>(path, self.timeouts.get_deposit_snapshot)
            .await
            .map(|opt| opt.map(|r| r.data))
    }

    /// `POST beacon/rewards/sync_committee`
    pub async fn post_beacon_rewards_sync_committee(
        &self,
        rewards: &[Option<Vec<lighthouse::SyncCommitteeReward>>],
    ) -> Result<(), Error> {
        let mut path = self.eth_path(V1)?;

        path.path_segments_mut()
            .map_err(|()| Error::InvalidUrl(self.server.clone()))?
            .push("beacon")
            .push("rewards")
            .push("sync_committee");

        self.post(path, &rewards).await?;

        Ok(())
    }

    /// `GET beacon/rewards/blocks`
    pub async fn get_beacon_rewards_blocks(&self, epoch: Epoch) -> Result<(), Error> {
        let mut path = self.eth_path(V1)?;

        path.path_segments_mut()
            .map_err(|()| Error::InvalidUrl(self.server.clone()))?
            .push("beacon")
            .push("rewards")
            .push("blocks");

        path.query_pairs_mut()
            .append_pair("epoch", &epoch.to_string());

        self.get(path).await
    }

    /// `POST beacon/rewards/attestations`
    pub async fn post_beacon_rewards_attestations(
        &self,
        attestations: &[ValidatorId],
    ) -> Result<(), Error> {
        let mut path = self.eth_path(V1)?;

        path.path_segments_mut()
            .map_err(|()| Error::InvalidUrl(self.server.clone()))?
            .push("beacon")
            .push("rewards")
            .push("attestations");

        self.post(path, &attestations).await?;

        Ok(())
    }

    /// `POST validator/contribution_and_proofs`
    pub async fn post_validator_contribution_and_proofs<T: EthSpec>(
        &self,
        signed_contributions: &[SignedContributionAndProof<T>],
    ) -> Result<(), Error> {
        let mut path = self.eth_path(V1)?;

        path.path_segments_mut()
            .map_err(|()| Error::InvalidUrl(self.server.clone()))?
            .push("validator")
            .push("contribution_and_proofs");

        self.post_with_timeout(
            path,
            &signed_contributions,
            self.timeouts.sync_committee_contribution,
        )
        .await?;

        Ok(())
    }

    /// `POST validator/prepare_beacon_proposer`
    pub async fn post_validator_prepare_beacon_proposer(
        &self,
        preparation_data: &[ProposerPreparationData],
    ) -> Result<(), Error> {
        let mut path = self.eth_path(V1)?;

        path.path_segments_mut()
            .map_err(|()| Error::InvalidUrl(self.server.clone()))?
            .push("validator")
            .push("prepare_beacon_proposer");

        self.post(path, &preparation_data).await?;

        Ok(())
    }

    /// `POST validator/register_validator`
    pub async fn post_validator_register_validator(
        &self,
        registration_data: &[SignedValidatorRegistrationData],
    ) -> Result<(), Error> {
        let mut path = self.eth_path(V1)?;

        path.path_segments_mut()
            .map_err(|()| Error::InvalidUrl(self.server.clone()))?
            .push("validator")
            .push("register_validator");

        self.post(path, &registration_data).await?;

        Ok(())
    }

    /// `GET config/fork_schedule`
    pub async fn get_config_fork_schedule(&self) -> Result<GenericResponse<Vec<Fork>>, Error> {
        let mut path = self.eth_path(V1)?;

        path.path_segments_mut()
            .map_err(|()| Error::InvalidUrl(self.server.clone()))?
            .push("config")
            .push("fork_schedule");

        self.get(path).await
    }

    /// `GET config/spec`
    pub async fn get_config_spec<T: Serialize + DeserializeOwned>(
        &self,
    ) -> Result<GenericResponse<T>, Error> {
        let mut path = self.eth_path(V1)?;

        path.path_segments_mut()
            .map_err(|()| Error::InvalidUrl(self.server.clone()))?
            .push("config")
            .push("spec");

        self.get(path).await
    }

    /// `GET config/deposit_contract`
    pub async fn get_config_deposit_contract(
        &self,
    ) -> Result<GenericResponse<DepositContractData>, Error> {
        let mut path = self.eth_path(V1)?;

        path.path_segments_mut()
            .map_err(|()| Error::InvalidUrl(self.server.clone()))?
            .push("config")
            .push("deposit_contract");

        self.get(path).await
    }

    /// `GET node/version`
    pub async fn get_node_version(&self) -> Result<GenericResponse<VersionData>, Error> {
        let mut path = self.eth_path(V1)?;

        path.path_segments_mut()
            .map_err(|()| Error::InvalidUrl(self.server.clone()))?
            .push("node")
            .push("version");

        self.get(path).await
    }

    /// `GET node/identity`
    pub async fn get_node_identity(&self) -> Result<GenericResponse<IdentityData>, Error> {
        let mut path = self.eth_path(V1)?;

        path.path_segments_mut()
            .map_err(|()| Error::InvalidUrl(self.server.clone()))?
            .push("node")
            .push("identity");

        self.get(path).await
    }

    /// `GET node/syncing`
    pub async fn get_node_syncing(&self) -> Result<GenericResponse<SyncingData>, Error> {
        let mut path = self.eth_path(V1)?;

        path.path_segments_mut()
            .map_err(|()| Error::InvalidUrl(self.server.clone()))?
            .push("node")
            .push("syncing");

        self.get(path).await
    }

    /// `GET node/health`
    pub async fn get_node_health(&self) -> Result<StatusCode, Error> {
        let mut path = self.eth_path(V1)?;

        path.path_segments_mut()
            .map_err(|()| Error::InvalidUrl(self.server.clone()))?
            .push("node")
            .push("health");

        let status = self.client.get(path).send().await?.status();
        if status == StatusCode::OK || status == StatusCode::PARTIAL_CONTENT {
            Ok(status)
        } else {
            Err(Error::StatusCode(status))
        }
    }

    /// `GET node/peers/{peer_id}`
    pub async fn get_node_peers_by_id(
        &self,
        peer_id: PeerId,
    ) -> Result<GenericResponse<PeerData>, Error> {
        let mut path = self.eth_path(V1)?;

        path.path_segments_mut()
            .map_err(|()| Error::InvalidUrl(self.server.clone()))?
            .push("node")
            .push("peers")
            .push(&peer_id.to_string());

        self.get(path).await
    }

    /// `GET node/peers`
    pub async fn get_node_peers(
        &self,
        states: Option<&[PeerState]>,
        directions: Option<&[PeerDirection]>,
    ) -> Result<PeersData, Error> {
        let mut path = self.eth_path(V1)?;

        path.path_segments_mut()
            .map_err(|()| Error::InvalidUrl(self.server.clone()))?
            .push("node")
            .push("peers");

        if let Some(states) = states {
            let state_string = states
                .iter()
                .map(|i| i.to_string())
                .collect::<Vec<_>>()
                .join(",");
            path.query_pairs_mut().append_pair("state", &state_string);
        }

        if let Some(directions) = directions {
            let dir_string = directions
                .iter()
                .map(|i| i.to_string())
                .collect::<Vec<_>>()
                .join(",");
            path.query_pairs_mut().append_pair("direction", &dir_string);
        }

        self.get(path).await
    }

    /// `GET node/peer_count`
    pub async fn get_node_peer_count(&self) -> Result<GenericResponse<PeerCount>, Error> {
        let mut path = self.eth_path(V1)?;

        path.path_segments_mut()
            .map_err(|()| Error::InvalidUrl(self.server.clone()))?
            .push("node")
            .push("peer_count");

        self.get(path).await
    }

    /// URL path for `v2/debug/beacon/states/{state_id}`.
    pub fn get_debug_beacon_states_path(&self, state_id: StateId) -> Result<Url, Error> {
        let mut path = self.eth_path(V2)?;

        path.path_segments_mut()
            .map_err(|()| Error::InvalidUrl(self.server.clone()))?
            .push("debug")
            .push("beacon")
            .push("states")
            .push(&state_id.to_string());
        Ok(path)
    }

    /// `GET v2/debug/beacon/states/{state_id}`
    pub async fn get_debug_beacon_states<T: EthSpec>(
        &self,
        state_id: StateId,
    ) -> Result<Option<ExecutionOptimisticFinalizedForkVersionedResponse<BeaconState<T>>>, Error>
    {
        let path = self.get_debug_beacon_states_path(state_id)?;
        self.get_opt(path).await
    }

    /// `GET debug/beacon/states/{state_id}`
    /// `-H "accept: application/octet-stream"`
    pub async fn get_debug_beacon_states_ssz<T: EthSpec>(
        &self,
        state_id: StateId,
        spec: &ChainSpec,
    ) -> Result<Option<BeaconState<T>>, Error> {
        let path = self.get_debug_beacon_states_path(state_id)?;

        self.get_bytes_opt_accept_header(path, Accept::Ssz, self.timeouts.get_debug_beacon_states)
            .await?
            .map(|bytes| BeaconState::from_ssz_bytes(&bytes, spec).map_err(Error::InvalidSsz))
            .transpose()
    }

    /// `GET v2/debug/beacon/heads`
    pub async fn get_debug_beacon_heads(
        &self,
    ) -> Result<GenericResponse<Vec<ChainHeadData>>, Error> {
        let mut path = self.eth_path(V2)?;

        path.path_segments_mut()
            .map_err(|()| Error::InvalidUrl(self.server.clone()))?
            .push("debug")
            .push("beacon")
            .push("heads");

        self.get(path).await
    }

    /// `GET v1/debug/beacon/heads` (LEGACY)
    pub async fn get_debug_beacon_heads_v1(
        &self,
    ) -> Result<GenericResponse<Vec<ChainHeadData>>, Error> {
        let mut path = self.eth_path(V1)?;

        path.path_segments_mut()
            .map_err(|()| Error::InvalidUrl(self.server.clone()))?
            .push("debug")
            .push("beacon")
            .push("heads");

        self.get(path).await
    }

    /// `GET v1/debug/fork_choice`
    pub async fn get_debug_fork_choice(&self) -> Result<ForkChoice, Error> {
        let mut path = self.eth_path(V1)?;

        path.path_segments_mut()
            .map_err(|()| Error::InvalidUrl(self.server.clone()))?
            .push("debug")
            .push("fork_choice");

        self.get(path).await
    }

    /// `GET validator/duties/proposer/{epoch}`
    pub async fn get_validator_duties_proposer(
        &self,
        epoch: Epoch,
    ) -> Result<DutiesResponse<Vec<ProposerData>>, Error> {
        let mut path = self.eth_path(V1)?;

        path.path_segments_mut()
            .map_err(|()| Error::InvalidUrl(self.server.clone()))?
            .push("validator")
            .push("duties")
            .push("proposer")
            .push(&epoch.to_string());

        self.get_with_timeout(path, self.timeouts.proposer_duties)
            .await
    }

    /// `GET v2/validator/blocks/{slot}`
    pub async fn get_validator_blocks<T: EthSpec, Payload: AbstractExecPayload<T>>(
        &self,
        slot: Slot,
        randao_reveal: &SignatureBytes,
        graffiti: Option<&Graffiti>,
    ) -> Result<ForkVersionedResponse<BeaconBlock<T, Payload>>, Error> {
        self.get_validator_blocks_modular(slot, randao_reveal, graffiti, SkipRandaoVerification::No)
            .await
    }

    /// `GET v2/validator/blocks/{slot}`
    pub async fn get_validator_blocks_modular<T: EthSpec, Payload: AbstractExecPayload<T>>(
        &self,
        slot: Slot,
        randao_reveal: &SignatureBytes,
        graffiti: Option<&Graffiti>,
        skip_randao_verification: SkipRandaoVerification,
    ) -> Result<ForkVersionedResponse<BeaconBlock<T, Payload>>, Error> {
        let mut path = self.eth_path(V2)?;

        path.path_segments_mut()
            .map_err(|()| Error::InvalidUrl(self.server.clone()))?
            .push("validator")
            .push("blocks")
            .push(&slot.to_string());

        path.query_pairs_mut()
            .append_pair("randao_reveal", &randao_reveal.to_string());

        if let Some(graffiti) = graffiti {
            path.query_pairs_mut()
                .append_pair("graffiti", &graffiti.to_string());
        }

        if skip_randao_verification == SkipRandaoVerification::Yes {
            path.query_pairs_mut()
                .append_pair("skip_randao_verification", "");
        }

        self.get(path).await
    }

    /// `GET v2/validator/blinded_blocks/{slot}`
    pub async fn get_validator_blinded_blocks<T: EthSpec, Payload: AbstractExecPayload<T>>(
        &self,
        slot: Slot,
        randao_reveal: &SignatureBytes,
        graffiti: Option<&Graffiti>,
    ) -> Result<ForkVersionedResponse<BeaconBlock<T, Payload>>, Error> {
        self.get_validator_blinded_blocks_modular(
            slot,
            randao_reveal,
            graffiti,
            SkipRandaoVerification::No,
        )
        .await
    }

    /// `GET v1/validator/blinded_blocks/{slot}`
    pub async fn get_validator_blinded_blocks_modular<
        T: EthSpec,
        Payload: AbstractExecPayload<T>,
    >(
        &self,
        slot: Slot,
        randao_reveal: &SignatureBytes,
        graffiti: Option<&Graffiti>,
        skip_randao_verification: SkipRandaoVerification,
    ) -> Result<ForkVersionedResponse<BeaconBlock<T, Payload>>, Error> {
        let mut path = self.eth_path(V1)?;

        path.path_segments_mut()
            .map_err(|()| Error::InvalidUrl(self.server.clone()))?
            .push("validator")
            .push("blinded_blocks")
            .push(&slot.to_string());

        path.query_pairs_mut()
            .append_pair("randao_reveal", &randao_reveal.to_string());

        if let Some(graffiti) = graffiti {
            path.query_pairs_mut()
                .append_pair("graffiti", &graffiti.to_string());
        }

        if skip_randao_verification == SkipRandaoVerification::Yes {
            path.query_pairs_mut()
                .append_key_only("skip_randao_verification");
        }

        self.get(path).await
    }

    /// `GET validator/attestation_data?slot,committee_index`
    pub async fn get_validator_attestation_data(
        &self,
        slot: Slot,
        committee_index: CommitteeIndex,
    ) -> Result<GenericResponse<AttestationData>, Error> {
        let mut path = self.eth_path(V1)?;

        path.path_segments_mut()
            .map_err(|()| Error::InvalidUrl(self.server.clone()))?
            .push("validator")
            .push("attestation_data");

        path.query_pairs_mut()
            .append_pair("slot", &slot.to_string())
            .append_pair("committee_index", &committee_index.to_string());

        self.get_with_timeout(path, self.timeouts.attestation).await
    }

    /// `GET validator/aggregate_attestation?slot,attestation_data_root`
    pub async fn get_validator_aggregate_attestation<T: EthSpec>(
        &self,
        slot: Slot,
        attestation_data_root: Hash256,
    ) -> Result<Option<GenericResponse<Attestation<T>>>, Error> {
        let mut path = self.eth_path(V1)?;

        path.path_segments_mut()
            .map_err(|()| Error::InvalidUrl(self.server.clone()))?
            .push("validator")
            .push("aggregate_attestation");

        path.query_pairs_mut()
            .append_pair("slot", &slot.to_string())
            .append_pair(
                "attestation_data_root",
                &format!("{:?}", attestation_data_root),
            );

        self.get_opt_with_timeout(path, self.timeouts.attestation)
            .await
    }

    /// `GET validator/sync_committee_contribution`
    pub async fn get_validator_sync_committee_contribution<T: EthSpec>(
        &self,
        sync_committee_data: &SyncContributionData,
    ) -> Result<Option<GenericResponse<SyncCommitteeContribution<T>>>, Error> {
        let mut path = self.eth_path(V1)?;

        path.path_segments_mut()
            .map_err(|()| Error::InvalidUrl(self.server.clone()))?
            .push("validator")
            .push("sync_committee_contribution");

        path.query_pairs_mut()
            .append_pair("slot", &sync_committee_data.slot.to_string())
            .append_pair(
                "beacon_block_root",
                &format!("{:?}", sync_committee_data.beacon_block_root),
            )
            .append_pair(
                "subcommittee_index",
                &sync_committee_data.subcommittee_index.to_string(),
            );

        self.get_opt(path).await
    }

    /// `POST lighthouse/liveness`
    pub async fn post_lighthouse_liveness(
        &self,
        ids: &[u64],
        epoch: Epoch,
    ) -> Result<GenericResponse<Vec<LivenessResponseData>>, Error> {
        let mut path = self.server.full.clone();

        path.path_segments_mut()
            .map_err(|()| Error::InvalidUrl(self.server.clone()))?
            .push("lighthouse")
            .push("liveness");

        self.post_with_timeout_and_response(
            path,
            &LivenessRequestData {
                indices: ids.to_vec(),
                epoch,
            },
            self.timeouts.liveness,
        )
        .await
    }

    /// `POST validator/liveness/{epoch}`
    pub async fn post_validator_liveness_epoch(
        &self,
        epoch: Epoch,
        indices: Vec<u64>,
    ) -> Result<GenericResponse<Vec<StandardLivenessResponseData>>, Error> {
        let mut path = self.eth_path(V1)?;

        path.path_segments_mut()
            .map_err(|()| Error::InvalidUrl(self.server.clone()))?
            .push("validator")
            .push("liveness")
            .push(&epoch.to_string());

        self.post_with_timeout_and_response(path, &indices, self.timeouts.liveness)
            .await
    }

    /// `POST validator/duties/attester/{epoch}`
    pub async fn post_validator_duties_attester(
        &self,
        epoch: Epoch,
        indices: &[u64],
    ) -> Result<DutiesResponse<Vec<AttesterData>>, Error> {
        let mut path = self.eth_path(V1)?;

        path.path_segments_mut()
            .map_err(|()| Error::InvalidUrl(self.server.clone()))?
            .push("validator")
            .push("duties")
            .push("attester")
            .push(&epoch.to_string());

        self.post_with_timeout_and_response(
            path,
            &ValidatorIndexDataRef(indices),
            self.timeouts.attester_duties,
        )
        .await
    }

    /// `POST validator/aggregate_and_proofs`
    pub async fn post_validator_aggregate_and_proof<T: EthSpec>(
        &self,
        aggregates: &[SignedAggregateAndProof<T>],
    ) -> Result<(), Error> {
        let mut path = self.eth_path(V1)?;

        path.path_segments_mut()
            .map_err(|()| Error::InvalidUrl(self.server.clone()))?
            .push("validator")
            .push("aggregate_and_proofs");

        self.post_with_timeout(path, &aggregates, self.timeouts.attestation)
            .await?;

        Ok(())
    }

    /// `POST validator/beacon_committee_subscriptions`
    pub async fn post_validator_beacon_committee_subscriptions(
        &self,
        subscriptions: &[BeaconCommitteeSubscription],
    ) -> Result<(), Error> {
        let mut path = self.eth_path(V1)?;

        path.path_segments_mut()
            .map_err(|()| Error::InvalidUrl(self.server.clone()))?
            .push("validator")
            .push("beacon_committee_subscriptions");

        self.post(path, &subscriptions).await?;

        Ok(())
    }

    /// `POST validator/sync_committee_subscriptions`
    pub async fn post_validator_sync_committee_subscriptions(
        &self,
        subscriptions: &[SyncCommitteeSubscription],
    ) -> Result<(), Error> {
        let mut path = self.eth_path(V1)?;

        path.path_segments_mut()
            .map_err(|()| Error::InvalidUrl(self.server.clone()))?
            .push("validator")
            .push("sync_committee_subscriptions");

        self.post(path, &subscriptions).await?;

        Ok(())
    }

    /// `GET events?topics`
    pub async fn get_events<T: EthSpec>(
        &self,
        topic: &[EventTopic],
    ) -> Result<impl Stream<Item = Result<EventKind<T>, Error>>, Error> {
        let mut path = self.eth_path(V1)?;
        path.path_segments_mut()
            .map_err(|()| Error::InvalidUrl(self.server.clone()))?
            .push("events");

        let topic_string = topic
            .iter()
            .map(|i| i.to_string())
            .collect::<Vec<_>>()
            .join(",");
        path.query_pairs_mut().append_pair("topics", &topic_string);

        Ok(self
            .client
            .get(path)
            .send()
            .await?
            .bytes_stream()
            .map(|next| match next {
                Ok(bytes) => EventKind::from_sse_bytes(bytes.as_ref()),
                Err(e) => Err(Error::HttpClient(e.into())),
            }))
    }

    /// `POST validator/duties/sync/{epoch}`
    pub async fn post_validator_duties_sync(
        &self,
        epoch: Epoch,
        indices: &[u64],
    ) -> Result<ExecutionOptimisticFinalizedResponse<Vec<SyncDuty>>, Error> {
        let mut path = self.eth_path(V1)?;

        path.path_segments_mut()
            .map_err(|()| Error::InvalidUrl(self.server.clone()))?
            .push("validator")
            .push("duties")
            .push("sync")
            .push(&epoch.to_string());

        self.post_with_timeout_and_response(
            path,
            &ValidatorIndexDataRef(indices),
            self.timeouts.sync_duties,
        )
        .await
    }
}

/// Returns `Ok(response)` if the response is a `200 OK` response. Otherwise, creates an
/// appropriate error message.
pub async fn ok_or_error(response: Response) -> Result<Response, Error> {
    let status = response.status();

    if status == StatusCode::OK {
        Ok(response)
    } else if let Ok(message) = response.json().await {
        match message {
            ResponseError::Message(message) => Err(Error::ServerMessage(message)),
            ResponseError::Indexed(indexed) => Err(Error::ServerIndexedMessage(indexed)),
        }
    } else {
        Err(Error::StatusCode(status))
    }
}<|MERGE_RESOLUTION|>--- conflicted
+++ resolved
@@ -337,20 +337,11 @@
         if let Some(timeout) = timeout {
             builder = builder.timeout(timeout);
         }
-<<<<<<< HEAD
-        let mut headers = HeaderMap::new();
-        headers.insert(
-            "Content-Type",
-            HeaderValue::from_static("application/octet-stream"),
-        );
-        let response = builder.headers(headers).body(body).send().await?;
-=======
         let response = builder
             .header("Content-Type", "application/octet-stream")
             .body(body)
             .send()
             .await?;
->>>>>>> 73764d0d
         ok_or_error(response).await
     }
 
