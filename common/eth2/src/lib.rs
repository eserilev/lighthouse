--- conflicted
+++ resolved
@@ -1731,21 +1731,6 @@
 
         let response = self.get_response(path, |b| b).await?;
 
-<<<<<<< HEAD
-        if let Some(header_value) = response.headers().get(EXECUTION_PAYLOAD_BLINDED_HEADER) {
-            if header_value.eq("true") {
-                let blinded_payload = response
-                    .json::<ForkVersionedResponse<BlockContents<T, BlindedPayload<T>>>>()
-                    .await?;
-                return Ok(ForkVersionedBeaconBlockType::Blinded(blinded_payload));
-            }
-        };
-
-        let full_payload = response
-            .json::<ForkVersionedResponse<BlockContents<T, FullPayload<T>>>>()
-            .await?;
-        Ok(ForkVersionedBeaconBlockType::Full(full_payload))
-=======
         let is_blinded_payload = response
             .headers()
             .get(EXECUTION_PAYLOAD_BLINDED_HEADER)
@@ -1763,7 +1748,6 @@
                 .await?;
             Ok(ForkVersionedBeaconBlockType::Full(full_payload))
         }
->>>>>>> 36d88498
     }
 
     /// `GET v2/validator/blocks/{slot}` in ssz format
