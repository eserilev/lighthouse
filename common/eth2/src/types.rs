--- conflicted
+++ resolved
@@ -1265,14 +1265,14 @@
     pub execution_block_hash: Option<Hash256>,
 }
 
-<<<<<<< HEAD
 #[derive(Debug, Serialize, Deserialize, PartialEq, Eq)]
 #[serde(bound = "T: Serialize + serde::de::DeserializeOwned")]
 pub struct NextWithdrawalsResponse<T: Serialize + serde::de::DeserializeOwned> {
     pub execution_optimistic: bool,
     pub finalized: bool,
     pub data: T,
-=======
+}
+
 #[derive(Copy, Clone, Debug, Serialize, Deserialize, PartialEq, Eq)]
 #[serde(rename_all = "snake_case")]
 pub enum BroadcastValidation {
@@ -1315,7 +1315,6 @@
 pub struct BroadcastValidationQuery {
     #[serde(default)]
     pub broadcast_validation: BroadcastValidation,
->>>>>>> 1aff082e
 }
 
 #[cfg(test)]
