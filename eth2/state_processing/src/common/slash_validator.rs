--- conflicted
+++ resolved
@@ -3,18 +3,11 @@
 
 /// Slash the validator with index ``index``.
 ///
-<<<<<<< HEAD
 /// Spec v0.6.1
-pub fn slash_validator(
-    state: &mut BeaconState,
+pub fn slash_validator<T: EthSpec>(
+    state: &mut BeaconState<T>,
     slashed_index: usize,
     opt_whistleblower_index: Option<usize>,
-=======
-/// Spec v0.5.1
-pub fn slash_validator<T: EthSpec>(
-    state: &mut BeaconState<T>,
-    validator_index: usize,
->>>>>>> bf23a5b7
     spec: &ChainSpec,
 ) -> Result<(), Error> {
     if slashed_index >= state.validator_registry.len() || slashed_index >= state.balances.len() {
@@ -27,17 +20,12 @@
 
     state.validator_registry[slashed_index].slashed = true;
     state.validator_registry[slashed_index].withdrawable_epoch =
-        current_epoch + Epoch::from(spec.latest_slashed_exit_length);
+        current_epoch + Epoch::from(T::latest_slashed_exit_length());
     let slashed_balance = state.get_effective_balance(slashed_index, spec)?;
 
     state.set_slashed_balance(
         current_epoch,
-<<<<<<< HEAD
-        state.get_slashed_balance(current_epoch, spec)? + slashed_balance,
-        spec,
-=======
-        state.get_slashed_balance(current_epoch)? + effective_balance,
->>>>>>> bf23a5b7
+        state.get_slashed_balance(current_epoch)? + slashed_balance,
     )?;
 
     let proposer_index =
@@ -51,15 +39,7 @@
         state.balances[whistleblower_index],
         whistleblowing_reward - proposer_reward
     );
-<<<<<<< HEAD
     safe_sub_assign!(state.balances[slashed_index], whistleblowing_reward);
-=======
-
-    state.validator_registry[validator_index].slashed = true;
-
-    state.validator_registry[validator_index].withdrawable_epoch =
-        current_epoch + Epoch::from(T::LatestSlashedExitLength::to_usize());
->>>>>>> bf23a5b7
 
     Ok(())
 }