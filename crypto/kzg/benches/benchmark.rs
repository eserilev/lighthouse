use c_kzg::KzgSettings;
use criterion::{criterion_group, criterion_main, Criterion};
use kzg::{trusted_setup::get_trusted_setup, TrustedSetup};
use rust_eth_kzg::{DASContext, TrustedSetup as PeerDASTrustedSetup};

pub fn bench_init_context(c: &mut Criterion) {
    let trusted_setup: TrustedSetup = serde_json::from_reader(get_trusted_setup().as_slice())
        .map_err(|e| format!("Unable to read trusted setup file: {}", e))
        .expect("should have trusted setup");

    c.bench_function(&format!("Initialize context rust_eth_kzg"), |b| {
        b.iter(|| {
            let trusted_setup = PeerDASTrustedSetup::from(&trusted_setup);
            DASContext::new(
                &trusted_setup,
                rust_eth_kzg::UsePrecomp::Yes {
                    width: rust_eth_kzg::constants::RECOMMENDED_PRECOMP_WIDTH,
                },
            )
        })
    });
    c.bench_function(&format!("Initialize context c-kzg (4844)"), |b| {
        b.iter(|| {
<<<<<<< HEAD
            let trusted_setup: TrustedSetup = serde_json::from_reader(get_trusted_setup().as_slice())
                .map_err(|e| format!("Unable to read trusted setup file: {}", e))
                .expect("should have trusted setup");
=======
            let trusted_setup: TrustedSetup =
                serde_json::from_reader(get_trusted_setup().as_slice())
                    .map_err(|e| format!("Unable to read trusted setup file: {}", e))
                    .expect("should have trusted setup");
>>>>>>> 35a754a2
            KzgSettings::load_trusted_setup(&trusted_setup.g1_points(), &trusted_setup.g2_points())
                .unwrap()
        })
    });
}

criterion_group!(benches, bench_init_context);
criterion_main!(benches);<|MERGE_RESOLUTION|>--- conflicted
+++ resolved
@@ -21,16 +21,10 @@
     });
     c.bench_function(&format!("Initialize context c-kzg (4844)"), |b| {
         b.iter(|| {
-<<<<<<< HEAD
-            let trusted_setup: TrustedSetup = serde_json::from_reader(get_trusted_setup().as_slice())
-                .map_err(|e| format!("Unable to read trusted setup file: {}", e))
-                .expect("should have trusted setup");
-=======
             let trusted_setup: TrustedSetup =
                 serde_json::from_reader(get_trusted_setup().as_slice())
                     .map_err(|e| format!("Unable to read trusted setup file: {}", e))
                     .expect("should have trusted setup");
->>>>>>> 35a754a2
             KzgSettings::load_trusted_setup(&trusted_setup.g1_points(), &trusted_setup.g2_points())
                 .unwrap()
         })
