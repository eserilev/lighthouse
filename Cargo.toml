--- conflicted
+++ resolved
@@ -160,13 +160,9 @@
 tokio = { version = "1", features = ["rt-multi-thread", "sync", "signal"] }
 tokio-stream = { version = "0.1", features = ["sync"] }
 tokio-util = { version = "0.6", features = ["codec", "compat", "time"] }
-<<<<<<< HEAD
 tracing-appender = "0.2"
 tracing-core = "0.1"
-=======
-tracing-core = "0.1"
 tracing-log = "0.2"
->>>>>>> e2569538
 tracing-subscriber = "0.3"
 tree_hash = "0.5"
 tree_hash_derive = "0.5"
