[workspace]
members = [
    "account_manager",
    "beacon_node",
    "beacon_node/beacon_chain",
    "beacon_node/beacon_processor",
    "beacon_node/builder_client",
    "beacon_node/client",
    "beacon_node/eth1",
    "beacon_node/lighthouse_network",
    "beacon_node/lighthouse_network/gossipsub",
    "beacon_node/execution_layer",
    "beacon_node/http_api",
    "beacon_node/http_metrics",
    "beacon_node/network",
    "beacon_node/store",
    "beacon_node/timer",
    "boot_node",
    "common/account_utils",
    "common/clap_utils",
    "common/compare_fields",
    "common/compare_fields_derive",
    "common/deposit_contract",
    "common/directory",
    "common/eth2",
    "common/eth2_config",
    "common/eth2_interop_keypairs",
    "common/eth2_network_config",
    "common/eth2_wallet_manager",
    "common/lighthouse_metrics",
    "common/lighthouse_version",
    "common/lockfile",
    "common/logging",
    "common/lru_cache",
    "common/malloc_utils",
    "common/oneshot_broadcast",
    "common/pretty_reqwest_error",
    "common/sensitive_url",
    "common/slot_clock",
    "common/system_health",
    "common/task_executor",
    "common/target_check",
    "common/test_random_derive",
    "common/unused_port",
    "common/validator_dir",
    "common/warp_utils",
    "common/monitoring_api",
    "database_manager",
    "consensus/cached_tree_hash",
    "consensus/int_to_bytes",
    "consensus/fork_choice",
    "consensus/proto_array",
    "consensus/safe_arith",
    "consensus/state_processing",
    "consensus/swap_or_not_shuffle",
    "crypto/bls",
    "crypto/kzg",
    "crypto/eth2_key_derivation",
    "crypto/eth2_keystore",
    "crypto/eth2_wallet",
    "lcli",
    "lighthouse",
    "lighthouse/environment",
    "slasher",
    "slasher/service",
    "testing/ef_tests",
    "testing/eth1_test_rig",
    "testing/execution_engine_integration",
    "testing/node_test_rig",
    "testing/simulator",
    "testing/test-test_logger",
    "testing/state_transition_vectors",
    "testing/web3signer_tests",
    "validator_client",
    "validator_client/slashing_protection",
    "validator_manager",
    "watch",
]
resolver = "2"

[workspace.package]
edition = "2021"

[workspace.dependencies]
anyhow = "1"
arbitrary = { version = "1", features = ["derive"] }
async-channel = "1.9.0"
bincode = "1"
bitvec = "1"
byteorder = "1"
bytes = "1"
<<<<<<< HEAD
# TODO(das): switch to c-kzg crate before merging back to unstable (and disable default-features) if possible
# Turn off c-kzg's default features which include `blst/portable`. We can turn on blst's portable
# feature ourselves when desired.
c-kzg = { git = "https://github.com/ethereum/c-kzg-4844", rev = "114fa0382990e9b74b1f90f3b0dc5f97c2f8a7ad" }
clap = "2"
=======
clap = { version = "4.5.4", features = ["cargo", "wrap_help"] }
# Turn off c-kzg's default features which include `blst/portable`. We can turn on blst's portable
# feature ourselves when desired.
c-kzg = { version = "1", default-features =  false }
>>>>>>> 2c971fa9
compare_fields_derive = { path = "common/compare_fields_derive" }
criterion = "0.3"
delay_map = "0.3"
derivative = "2"
dirs = "3"
either = "1.9"
discv5 = { version = "0.4.1", features = ["libp2p"] }
env_logger = "0.9"
error-chain = "0.12"
ethereum-types = "0.14"
ethereum_hashing = "0.6.0"
ethereum_serde_utils = "0.5.2"
ethereum_ssz = "0.5"
ethereum_ssz_derive = "0.5"
ethers-core = "1"
ethers-providers = { version = "1", default-features = false }
exit-future = "0.2"
fnv = "1"
fs2 = "0.4"
futures = "0.3"
hex = "0.4"
hyper = "1"
itertools = "0.10"
lazy_static = "1"
libsecp256k1 = "0.7"
log = "0.4"
lru = "0.12"
maplit = "1"
milhouse = "0.1"
mockall = "0.12"
mockall_double = "0.3"
num_cpus = "1"
parking_lot = "0.12"
paste = "1"
quickcheck = "1"
quickcheck_macros = "1"
quote = "1"
r2d2 = "0.8"
rand = "0.8"
rayon = "1.7"
regex = "1"
reqwest = { version = "0.11", default-features = false, features = ["blocking", "json", "stream", "rustls-tls", "native-tls-vendored"] }
ring = "0.16"
rpds = "0.11"
rusqlite = { version = "0.28", features = ["bundled"] }
serde = { version = "1", features = ["derive"] }
serde_json = "1"
serde_repr = "0.1"
serde_yaml = "0.9"
sha2 = "0.9"
slog = { version = "2", features = ["max_level_trace", "release_max_level_trace", "nested-values"] }
slog-async = "2"
slog-term = "2"
sloggers = { version = "2", features = ["json"] }
smallvec = "1.11.2"
snap = "1"
ssz_types = "0.6"
strum = { version = "0.24", features = ["derive"] }
superstruct = "0.7"
syn = "1"
sysinfo = "0.26"
tempfile = "3"
tokio = { version = "1", features = ["rt-multi-thread", "sync", "signal"] }
tokio-stream = { version = "0.1", features = ["sync"] }
tokio-util = { version = "0.6", features = ["codec", "compat", "time"] }
tracing = "0.1.40"
tracing-appender = "0.2"
tracing-core = "0.1"
tracing-log = "0.2"
tracing-subscriber = { version = "0.3", features = ["env-filter"] }
tree_hash = "0.6"
tree_hash_derive = "0.6"
url = "2"
uuid = { version = "0.8", features = ["serde", "v4"] }
warp = { version = "0.3.7", default-features = false, features = ["tls"] }
zeroize = { version = "1", features = ["zeroize_derive"] }
zip = "0.6"

# Local crates.
account_utils = { path = "common/account_utils" }
beacon_chain = { path = "beacon_node/beacon_chain" }
beacon_node = { path = "beacon_node" }
beacon_processor = { path = "beacon_node/beacon_processor" }
bls = { path = "crypto/bls" }
cached_tree_hash = { path = "consensus/cached_tree_hash" }
clap_utils = { path = "common/clap_utils" }
compare_fields = { path = "common/compare_fields" }
deposit_contract = { path = "common/deposit_contract" }
directory = { path = "common/directory" }
environment = { path = "lighthouse/environment" }
eth1 = { path = "beacon_node/eth1" }
eth1_test_rig = { path = "testing/eth1_test_rig" }
eth2 = { path = "common/eth2" }
eth2_config = { path = "common/eth2_config" }
eth2_key_derivation = { path = "crypto/eth2_key_derivation" }
eth2_keystore = { path = "crypto/eth2_keystore" }
eth2_network_config = { path = "common/eth2_network_config" }
eth2_wallet = { path = "crypto/eth2_wallet" }
execution_layer = { path = "beacon_node/execution_layer" }
filesystem = { path = "common/filesystem" }
fork_choice = { path = "consensus/fork_choice" }
genesis = { path = "beacon_node/genesis" }
gossipsub = { path = "beacon_node/lighthouse_network/gossipsub/" }
http_api = { path = "beacon_node/http_api" }
int_to_bytes = { path = "consensus/int_to_bytes" }
kzg = { path = "crypto/kzg" }
lighthouse_metrics = { path = "common/lighthouse_metrics" }
lighthouse_network = { path = "beacon_node/lighthouse_network" }
lighthouse_version = { path = "common/lighthouse_version" }
lockfile = { path = "common/lockfile" }
logging = { path = "common/logging" }
lru_cache = { path = "common/lru_cache" }
malloc_utils = { path = "common/malloc_utils" }
merkle_proof = { path = "consensus/merkle_proof" }
monitoring_api = { path = "common/monitoring_api" }
network = { path = "beacon_node/network" }
operation_pool = { path = "beacon_node/operation_pool" }
pretty_reqwest_error = { path = "common/pretty_reqwest_error" }
proto_array = { path = "consensus/proto_array" }
safe_arith = { path = "consensus/safe_arith" }
sensitive_url = { path = "common/sensitive_url" }
slasher = { path = "slasher" }
slashing_protection = { path = "validator_client/slashing_protection" }
slot_clock = { path = "common/slot_clock" }
state_processing = { path = "consensus/state_processing" }
store = { path = "beacon_node/store" }
swap_or_not_shuffle = { path = "consensus/swap_or_not_shuffle" }
task_executor = { path = "common/task_executor" }
types = { path = "consensus/types" }
unused_port = { path = "common/unused_port" }
validator_client = { path = "validator_client" }
validator_dir = { path = "common/validator_dir" }
warp_utils = { path = "common/warp_utils" }

[profile.maxperf]
inherits = "release"
lto = "fat"
codegen-units = 1
incremental = false<|MERGE_RESOLUTION|>--- conflicted
+++ resolved
@@ -89,18 +89,13 @@
 bitvec = "1"
 byteorder = "1"
 bytes = "1"
-<<<<<<< HEAD
+clap = { version = "4.5.4", features = ["cargo", "wrap_help"] }
+# Turn off c-kzg's default features which include `blst/portable`. We can turn on blst's portable
+# feature ourselves when desired.
 # TODO(das): switch to c-kzg crate before merging back to unstable (and disable default-features) if possible
 # Turn off c-kzg's default features which include `blst/portable`. We can turn on blst's portable
 # feature ourselves when desired.
 c-kzg = { git = "https://github.com/ethereum/c-kzg-4844", rev = "114fa0382990e9b74b1f90f3b0dc5f97c2f8a7ad" }
-clap = "2"
-=======
-clap = { version = "4.5.4", features = ["cargo", "wrap_help"] }
-# Turn off c-kzg's default features which include `blst/portable`. We can turn on blst's portable
-# feature ourselves when desired.
-c-kzg = { version = "1", default-features =  false }
->>>>>>> 2c971fa9
 compare_fields_derive = { path = "common/compare_fields_derive" }
 criterion = "0.3"
 delay_map = "0.3"
