[workspace]
members = [
    "account_manager",
    "beacon_node",
    "beacon_node/beacon_chain",
    "beacon_node/beacon_processor",
    "beacon_node/builder_client",
    "beacon_node/client",
    "beacon_node/eth1",
    "beacon_node/lighthouse_network",
    "beacon_node/lighthouse_network/gossipsub",
    "beacon_node/execution_layer",
    "beacon_node/http_api",
    "beacon_node/http_metrics",
    "beacon_node/network",
    "beacon_node/store",
    "beacon_node/timer",
    "boot_node",
    "common/account_utils",
    "common/clap_utils",
    "common/compare_fields",
    "common/compare_fields_derive",
    "common/deposit_contract",
    "common/directory",
    "common/eth2",
    "common/eth2_config",
    "common/eth2_interop_keypairs",
    "common/eth2_network_config",
    "common/eth2_wallet_manager",
    "common/lighthouse_metrics",
    "common/lighthouse_version",
    "common/lockfile",
    "common/logging",
    "common/lru_cache",
    "common/malloc_utils",
    "common/oneshot_broadcast",
    "common/pretty_reqwest_error",
    "common/sensitive_url",
    "common/slot_clock",
    "common/system_health",
    "common/task_executor",
    "common/target_check",
    "common/test_random_derive",
    "common/unused_port",
    "common/validator_dir",
    "common/warp_utils",
    "common/monitoring_api",
    "database_manager",
<<<<<<< HEAD
    "consensus/cached_tree_hash",
=======

>>>>>>> 96b00ef6
    "consensus/int_to_bytes",
    "consensus/fork_choice",
    "consensus/proto_array",
    "consensus/safe_arith",
    "consensus/state_processing",
    "consensus/swap_or_not_shuffle",
    "crypto/bls",
    "crypto/kzg",
    "crypto/eth2_key_derivation",
    "crypto/eth2_keystore",
    "crypto/eth2_wallet",
    "lcli",
    "lighthouse",
    "lighthouse/environment",
    "slasher",
    "slasher/service",
    "testing/ef_tests",
    "testing/eth1_test_rig",
    "testing/execution_engine_integration",
    "testing/node_test_rig",
    "testing/simulator",
    "testing/test-test_logger",
    "testing/state_transition_vectors",
    "testing/web3signer_tests",
    "validator_client",
    "validator_client/slashing_protection",
    "validator_manager",
    "watch",
]
resolver = "2"

[workspace.package]
edition = "2021"

[workspace.dependencies]
alloy-primitives = "0.7.7"
alloy-rlp = "0.3.4"
alloy-consensus = "0.2.0"
anyhow = "1"
arbitrary = { version = "1", features = ["derive"] }
async-channel = "1.9.0"
bincode = "1"
bitvec = "1"
byteorder = "1"
bytes = "1"
clap = { version = "4.5.4", features = ["derive", "cargo", "wrap_help"] }
# Turn off c-kzg's default features which include `blst/portable`. We can turn on blst's portable
# feature ourselves when desired.
c-kzg = { version = "1", default-features =  false }
compare_fields_derive = { path = "common/compare_fields_derive" }
criterion = "0.5"
delay_map = "0.3"
derivative = "2"
dirs = "3"
either = "1.9"
peerdas-kzg = { git = "https://github.com/crate-crypto/peerdas-kzg", rev = "55ae9e9011d792a2998d242c2a71d822ba909fa9", package = "eip7594" }
discv5 = { version = "0.4.1", features = ["libp2p"] }
env_logger = "0.9"
error-chain = "0.12"
ethereum-types = "0.14"
ethereum_hashing = "0.6.0"
ethereum_serde_utils = "0.5.2"
ethereum_ssz = "0.5"
ethereum_ssz_derive = "0.5"
ethers-core = "1"
ethers-providers = { version = "1", default-features = false }
exit-future = "0.2"
fnv = "1"
fs2 = "0.4"
futures = "0.3"
hex = "0.4"
hashlink = "0.9.0"
hyper = "1"
itertools = "0.10"
libsecp256k1 = "0.7"
log = "0.4"
lru = "0.12"
maplit = "1"
milhouse = "0.1"
mockall = "0.12"
mockall_double = "0.3"
num_cpus = "1"
parking_lot = "0.12"
paste = "1"
quickcheck = "1"
quickcheck_macros = "1"
quote = "1"
r2d2 = "0.8"
rand = "0.8"
rayon = "1.7"
regex = "1"
reqwest = { version = "0.11", default-features = false, features = ["blocking", "json", "stream", "rustls-tls", "native-tls-vendored"] }
ring = "0.16"
rpds = "0.11"
rusqlite = { version = "0.28", features = ["bundled"] }
serde = { version = "1", features = ["derive"] }
serde_json = "1"
serde_repr = "0.1"
serde_yaml = "0.9"
sha2 = "0.9"
slog = { version = "2", features = ["max_level_debug", "release_max_level_debug", "nested-values"] }
slog-async = "2"
slog-term = "2"
sloggers = { version = "2", features = ["json"] }
smallvec = { version = "1.11.2", features = ["arbitrary"] }
snap = "1"
ssz_types = "0.6"
strum = { version = "0.24", features = ["derive"] }
superstruct = "0.8"
syn = "1"
sysinfo = "0.26"
tempfile = "3"
tokio = { version = "1", features = ["rt-multi-thread", "sync", "signal"] }
tokio-stream = { version = "0.1", features = ["sync"] }
tokio-util = { version = "0.7", features = ["codec", "compat", "time"] }
tracing = "0.1.40"
tracing-appender = "0.2"
tracing-core = "0.1"
tracing-log = "0.2"
tracing-subscriber = { version = "0.3", features = ["env-filter"] }
tree_hash = "0.6"
tree_hash_derive = "0.6"
url = "2"
uuid = { version = "0.8", features = ["serde", "v4"] }
warp = { version = "0.3.7", default-features = false, features = ["tls"] }
zeroize = { version = "1", features = ["zeroize_derive"] }
zip = "0.6"

# Local crates.
account_utils = { path = "common/account_utils" }
beacon_chain = { path = "beacon_node/beacon_chain" }
beacon_node = { path = "beacon_node" }
beacon_processor = { path = "beacon_node/beacon_processor" }
bls = { path = "crypto/bls" }
clap_utils = { path = "common/clap_utils" }
compare_fields = { path = "common/compare_fields" }
deposit_contract = { path = "common/deposit_contract" }
directory = { path = "common/directory" }
environment = { path = "lighthouse/environment" }
eth1 = { path = "beacon_node/eth1" }
eth1_test_rig = { path = "testing/eth1_test_rig" }
eth2 = { path = "common/eth2" }
eth2_config = { path = "common/eth2_config" }
eth2_key_derivation = { path = "crypto/eth2_key_derivation" }
eth2_keystore = { path = "crypto/eth2_keystore" }
eth2_network_config = { path = "common/eth2_network_config" }
eth2_wallet = { path = "crypto/eth2_wallet" }
execution_layer = { path = "beacon_node/execution_layer" }
filesystem = { path = "common/filesystem" }
fork_choice = { path = "consensus/fork_choice" }
genesis = { path = "beacon_node/genesis" }
gossipsub = { path = "beacon_node/lighthouse_network/gossipsub/" }
http_api = { path = "beacon_node/http_api" }
int_to_bytes = { path = "consensus/int_to_bytes" }
kzg = { path = "crypto/kzg" }
lighthouse_metrics = { path = "common/lighthouse_metrics" }
lighthouse_network = { path = "beacon_node/lighthouse_network" }
lighthouse_version = { path = "common/lighthouse_version" }
lockfile = { path = "common/lockfile" }
logging = { path = "common/logging" }
lru_cache = { path = "common/lru_cache" }
malloc_utils = { path = "common/malloc_utils" }
merkle_proof = { path = "consensus/merkle_proof" }
monitoring_api = { path = "common/monitoring_api" }
network = { path = "beacon_node/network" }
operation_pool = { path = "beacon_node/operation_pool" }
pretty_reqwest_error = { path = "common/pretty_reqwest_error" }
proto_array = { path = "consensus/proto_array" }
safe_arith = { path = "consensus/safe_arith" }
sensitive_url = { path = "common/sensitive_url" }
slasher = { path = "slasher", default-features = false }
slashing_protection = { path = "validator_client/slashing_protection" }
slot_clock = { path = "common/slot_clock" }
state_processing = { path = "consensus/state_processing" }
store = { path = "beacon_node/store" }
swap_or_not_shuffle = { path = "consensus/swap_or_not_shuffle" }
task_executor = { path = "common/task_executor" }
types = { path = "consensus/types" }
unused_port = { path = "common/unused_port" }
validator_client = { path = "validator_client" }
validator_dir = { path = "common/validator_dir" }
warp_utils = { path = "common/warp_utils" }

[profile.maxperf]
inherits = "release"
lto = "fat"
codegen-units = 1
incremental = false<|MERGE_RESOLUTION|>--- conflicted
+++ resolved
@@ -46,11 +46,7 @@
     "common/warp_utils",
     "common/monitoring_api",
     "database_manager",
-<<<<<<< HEAD
-    "consensus/cached_tree_hash",
-=======
-
->>>>>>> 96b00ef6
+
     "consensus/int_to_bytes",
     "consensus/fork_choice",
     "consensus/proto_array",
