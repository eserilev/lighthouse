[workspace]
members = [
    "account_manager",

    "beacon_node",
    "beacon_node/beacon_chain",
    "beacon_node/beacon_processor",
    "beacon_node/builder_client",
    "beacon_node/client",
    "beacon_node/eth1",
    "beacon_node/lighthouse_network",
    "beacon_node/lighthouse_network/gossipsub",
    "beacon_node/execution_layer",
    "beacon_node/http_api",
    "beacon_node/http_metrics",
    "beacon_node/network",
    "beacon_node/store",
    "beacon_node/timer",

    "boot_node",

    "common/account_utils",
    "common/clap_utils",
    "common/compare_fields",
    "common/compare_fields_derive",
    "common/deposit_contract",
    "common/directory",
    "common/eth2",
    "common/eth2_config",
    "common/eth2_interop_keypairs",
    "common/eth2_network_config",
    "common/eth2_wallet_manager",
    "common/lighthouse_metrics",
    "common/lighthouse_version",
    "common/lockfile",
    "common/logging",
    "common/lru_cache",
    "common/malloc_utils",
    "common/oneshot_broadcast",
    "common/pretty_reqwest_error",
    "common/sensitive_url",
    "common/slot_clock",
    "common/system_health",
    "common/task_executor",
    "common/target_check",
    "common/test_random_derive",
    "common/unused_port",
    "common/validator_dir",
    "common/warp_utils",
    "common/monitoring_api",

    "database_manager",

    "consensus/cached_tree_hash",
    "consensus/int_to_bytes",
    "consensus/fork_choice",
    "consensus/proto_array",
    "consensus/safe_arith",
    "consensus/state_processing",
    "consensus/swap_or_not_shuffle",

    "crypto/bls",
    "crypto/kzg",
    "crypto/eth2_key_derivation",
    "crypto/eth2_keystore",
    "crypto/eth2_wallet",

    "lcli",

    "lighthouse",
    "lighthouse/environment",

    "slasher",
    "slasher/service",

    "testing/ef_tests",
    "testing/eth1_test_rig",
    "testing/execution_engine_integration",
    "testing/node_test_rig",
    "testing/simulator",
    "testing/test-test_logger",
    "testing/state_transition_vectors",
    "testing/web3signer_tests",

    "validator_client",
    "validator_client/slashing_protection",

    "validator_manager",

    "watch",
]
resolver = "2"

[workspace.package]
edition = "2021"

[workspace.dependencies]
anyhow = "1"
arbitrary = { version = "1", features = ["derive"] }
async-channel = "1.9.0"
bincode = "1"
bitvec = "1"
byteorder = "1"
bytes = "1"
<<<<<<< HEAD
clap = { version = "4.5.1", features = ["cargo", "wrap_help"] }
=======
c-kzg = "1"
clap = "2"
>>>>>>> 6bac5ce1
compare_fields_derive = { path = "common/compare_fields_derive" }
criterion = "0.3"
delay_map = "0.3"
derivative = "2"
dirs = "3"
either = "1.9"
discv5 = { version = "0.4.1", features = ["libp2p"] }
env_logger = "0.9"
error-chain = "0.12"
ethereum-types = "0.14"
ethereum_hashing = "1.0.0-beta.2"
ethereum_serde_utils = "0.5.2"
ethereum_ssz = "0.5"
ethereum_ssz_derive = "0.5"
ethers-core = "1"
ethers-providers = { version = "1", default-features = false }
exit-future = "0.2"
fnv = "1"
fs2 = "0.4"
futures = "0.3"
hex = "0.4"
hyper = "1"
itertools = "0.10"
lazy_static = "1"
libsecp256k1 = "0.7"
log = "0.4"
lru = "0.12"
maplit = "1"
num_cpus = "1"
parking_lot = "0.12"
paste = "1"
quickcheck = "1"
quickcheck_macros = "1"
quote = "1"
r2d2 = "0.8"
rand = "0.8"
rayon = "1.7"
regex = "1"
reqwest = { version = "0.11", default-features = false, features = ["blocking", "json", "stream", "rustls-tls", "native-tls-vendored"] }
ring = "0.16"
rusqlite = { version = "0.28", features = ["bundled"] }
serde = { version = "1", features = ["derive"] }
serde_json = "1"
serde_repr = "0.1"
serde_yaml = "0.9"
sha2 = "0.9"
slog = { version = "2", features = ["max_level_trace", "release_max_level_trace", "nested-values"] }
slog-async = "2"
slog-term = "2"
sloggers = { version = "2", features = ["json"] }
smallvec = "1.11.2"
snap = "1"
ssz_types = "0.5"
strum = { version = "0.24", features = ["derive"] }
superstruct = "0.6"
syn = "1"
sysinfo = "0.26"
tempfile = "3"
tokio = { version = "1", features = ["rt-multi-thread", "sync", "signal"] }
tokio-stream = { version = "0.1", features = ["sync"] }
tokio-util = { version = "0.6", features = ["codec", "compat", "time"] }
tracing = "0.1.40"
tracing-appender = "0.2"
tracing-core = "0.1"
tracing-log = "0.2"
tracing-subscriber = { version = "0.3", features = ["env-filter"] }
tree_hash = "0.5"
tree_hash_derive = "0.5"
url = "2"
uuid = { version = "0.8", features = ["serde", "v4"] }
warp = { version = "0.3.6", default-features = false, features = ["tls"] }
zeroize = { version = "1", features = ["zeroize_derive"] }
zip = "0.6"

# Local crates.
account_utils = { path = "common/account_utils" }
beacon_chain = { path = "beacon_node/beacon_chain" }
beacon_node = { path = "beacon_node" }
beacon_processor =  { path = "beacon_node/beacon_processor" }
bls = { path = "crypto/bls" }
cached_tree_hash = { path = "consensus/cached_tree_hash" }
clap_utils = { path = "common/clap_utils" }
compare_fields = { path = "common/compare_fields" }
deposit_contract = { path = "common/deposit_contract" }
directory = { path = "common/directory" }
environment = { path = "lighthouse/environment" }
eth1 = { path = "beacon_node/eth1" }
eth1_test_rig = { path = "testing/eth1_test_rig" }
eth2 = { path = "common/eth2" }
eth2_config = { path = "common/eth2_config" }
eth2_key_derivation = { path = "crypto/eth2_key_derivation" }
eth2_keystore = { path = "crypto/eth2_keystore" }
eth2_network_config = { path = "common/eth2_network_config" }
eth2_wallet = { path = "crypto/eth2_wallet" }
execution_layer = { path = "beacon_node/execution_layer" }
filesystem = { path = "common/filesystem" }
fork_choice = { path = "consensus/fork_choice" }
genesis = { path = "beacon_node/genesis" }
gossipsub = { path = "beacon_node/lighthouse_network/gossipsub/" }
http_api = { path = "beacon_node/http_api" }
int_to_bytes = { path = "consensus/int_to_bytes" }
kzg = { path = "crypto/kzg" }
lighthouse_metrics = { path = "common/lighthouse_metrics" }
lighthouse_network = { path = "beacon_node/lighthouse_network" }
lighthouse_version = { path = "common/lighthouse_version" }
lockfile = { path = "common/lockfile" }
logging = { path = "common/logging" }
lru_cache = { path = "common/lru_cache" }
malloc_utils = { path = "common/malloc_utils" }
merkle_proof = { path = "consensus/merkle_proof" }
monitoring_api = { path = "common/monitoring_api" }
network = { path = "beacon_node/network" }
operation_pool = { path = "beacon_node/operation_pool" }
pretty_reqwest_error = { path = "common/pretty_reqwest_error" }
proto_array = { path = "consensus/proto_array" }
safe_arith = {path = "consensus/safe_arith"}
sensitive_url = { path = "common/sensitive_url" }
slasher = { path = "slasher" }
slashing_protection = { path = "validator_client/slashing_protection" }
slot_clock = { path = "common/slot_clock" }
state_processing = { path = "consensus/state_processing" }
store = { path = "beacon_node/store" }
swap_or_not_shuffle = { path = "consensus/swap_or_not_shuffle" }
task_executor = { path = "common/task_executor" }
types = { path = "consensus/types" }
unused_port = { path = "common/unused_port" }
validator_client = { path = "validator_client" }
validator_dir = { path = "common/validator_dir" }
warp_utils = { path = "common/warp_utils" }

[patch.crates-io]
yamux = { git = "https://github.com/sigp/rust-yamux.git" }

[profile.maxperf]
inherits = "release"
lto = "fat"
codegen-units = 1
incremental = false<|MERGE_RESOLUTION|>--- conflicted
+++ resolved
@@ -102,12 +102,8 @@
 bitvec = "1"
 byteorder = "1"
 bytes = "1"
-<<<<<<< HEAD
 clap = { version = "4.5.1", features = ["cargo", "wrap_help"] }
-=======
 c-kzg = "1"
-clap = "2"
->>>>>>> 6bac5ce1
 compare_fields_derive = { path = "common/compare_fields_derive" }
 criterion = "0.3"
 delay_map = "0.3"
